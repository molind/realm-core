<<<<<<< HEAD
FROM ubuntu:16.04

# Setup the LLVM repository
RUN echo deb http://apt.llvm.org/xenial/ llvm-toolchain-xenial-9 main > /etc/apt/sources.list.d/clang.list
=======
FROM ubuntu:18.04
>>>>>>> 8f13b94d

# This forces dpkg not to call sync() after package extraction and speeds up install
RUN echo "force-unsafe-io" > /etc/dpkg/dpkg.cfg.d/02apt-speedup

# No need for the apt cache in a container
RUN echo "Acquire::http {No-Cache=True;};" > /etc/apt/apt.conf.d/no-cache

# Install clang and everything needed to build core
RUN apt-get update \
    && apt-get install -y \
       libprocps-dev \
       libssl-dev \
       ninja-build \
       git \
       gnupg \
       wget

# Setup the LLVM repository
RUN echo deb http://apt.llvm.org/bionic/ llvm-toolchain-bionic-9 main > /etc/apt/sources.list.d/clang.list
# Download the GBG key to use the LLVM repo
ADD https://apt.llvm.org/llvm-snapshot.gpg.key /tmp/llvm.key

# Add the key
RUN apt-key add /tmp/llvm.key

RUN apt-get update \
<<<<<<< HEAD
    && apt-get install -y clang-9 \
                       clang-format-9 \
                       libprocps4-dev \
                       libssl-dev \
                       ninja-build \
                       git \
                       wget \
=======
    && apt-get install -y clang-9 clang-format-9 \
>>>>>>> 8f13b94d
    && rm -rf /var/lib/apt/lists/*

# Make clang the default compiler
ENV CC clang
ENV CXX clang++
RUN ln -s /usr/bin/clang-9 /usr/bin/clang \
 && ln -s /usr/bin/clang++-9 /usr/bin/clang++ \
 && ln -s /usr/bin/clang-format-9 /usr/bin/clang-format \
 && ln -s /usr/bin/git-clang-format-9 /usr/bin/git-clang-format

RUN cd /opt \
    && wget -nv https://cmake.org/files/v3.15/cmake-3.15.2-Linux-x86_64.tar.gz \
    && tar zxf cmake-3.15.2-Linux-x86_64.tar.gz

ENV PATH "/opt/cmake-3.15.2-Linux-x86_64/bin:$PATH"<|MERGE_RESOLUTION|>--- conflicted
+++ resolved
@@ -1,11 +1,4 @@
-<<<<<<< HEAD
-FROM ubuntu:16.04
-
-# Setup the LLVM repository
-RUN echo deb http://apt.llvm.org/xenial/ llvm-toolchain-xenial-9 main > /etc/apt/sources.list.d/clang.list
-=======
 FROM ubuntu:18.04
->>>>>>> 8f13b94d
 
 # This forces dpkg not to call sync() after package extraction and speeds up install
 RUN echo "force-unsafe-io" > /etc/dpkg/dpkg.cfg.d/02apt-speedup
@@ -32,17 +25,7 @@
 RUN apt-key add /tmp/llvm.key
 
 RUN apt-get update \
-<<<<<<< HEAD
-    && apt-get install -y clang-9 \
-                       clang-format-9 \
-                       libprocps4-dev \
-                       libssl-dev \
-                       ninja-build \
-                       git \
-                       wget \
-=======
     && apt-get install -y clang-9 clang-format-9 \
->>>>>>> 8f13b94d
     && rm -rf /var/lib/apt/lists/*
 
 # Make clang the default compiler
