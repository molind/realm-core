<<<<<<< HEAD
#include "testsettings.hpp"
#ifdef TEST_BASIC_UTILS

#include <tightdb/util/shared_ptr.hpp>
#include <tightdb/util/file.hpp>
#include <tightdb/alloc_slab.hpp>

#include "test.hpp"

using namespace std;
using namespace tightdb;
using namespace tightdb::util;

namespace {
    struct Foo {
        void func() {}
        void modify() { c = 123; }
        char c;
    };
}

TEST(Utils_SharedPtr)
{
    const SharedPtr<Foo> foo1 = new Foo();
    Foo* foo2 = foo1.get();
    static_cast<void>(foo2);

    const SharedPtr<Foo> foo3 = new Foo();
    foo3->modify();

    SharedPtr<Foo> foo4 = new Foo();
    foo4->modify();

    SharedPtr<const int> a = new int(1);
    const int* b = a.get();
    CHECK_EQUAL(1, *b);

    const SharedPtr<const int> c = new int(2);
    const int* const d = c.get();
    CHECK_EQUAL(2, *d);

    const SharedPtr<int> e = new int(3);
    const int* f = e.get();
    static_cast<void>(f);
    CHECK_EQUAL(3, *e);
    *e = 123;

    SharedPtr<int> g = new int(4);
    int* h = g.get();
    static_cast<void>(h);
    CHECK_EQUAL(4, *g);
    *g = 123;
}

#endif
=======
#include "testsettings.hpp"
#ifdef TEST_BASIC_UTILS

#include <tightdb/util/shared_ptr.hpp>
#include <tightdb/util/file.hpp>
#include <tightdb/alloc_slab.hpp>

#include "test.hpp"

using namespace std;
using namespace tightdb;
using namespace tightdb::util;

namespace {
    struct Foo {
        void func() {}
        void modify() { c = 123; }
        char c;
    };
}

TEST(Utils_SharedPtr)
{
    const SharedPtr<Foo> foo1 = new Foo();
    Foo* foo2 = foo1.get();

    const SharedPtr<Foo> foo3 = new Foo();
    foo3->modify();

    SharedPtr<Foo> foo4 = new Foo();
    foo4->modify();

    SharedPtr<const int> a = new int(1);
    const int* b = a.get();
    CHECK_EQUAL(1, *b);

    const SharedPtr<const int> c = new int(2);
    const int* const d = c.get();
    CHECK_EQUAL(2, *d);

    const SharedPtr<int> e = new int(3);
    const int* f = e.get();
    CHECK_EQUAL(3, *e);
    *e = 123;

    SharedPtr<int> g = new int(4);
    int* h = g.get();
    CHECK_EQUAL(4, *g);
    *g = 123;
}

#endif
>>>>>>> 128f1c3b
<|MERGE_RESOLUTION|>--- conflicted
+++ resolved
@@ -1,4 +1,3 @@
-<<<<<<< HEAD
 #include "testsettings.hpp"
 #ifdef TEST_BASIC_UTILS
 
@@ -53,58 +52,4 @@
     *g = 123;
 }
 
-#endif
-=======
-#include "testsettings.hpp"
-#ifdef TEST_BASIC_UTILS
-
-#include <tightdb/util/shared_ptr.hpp>
-#include <tightdb/util/file.hpp>
-#include <tightdb/alloc_slab.hpp>
-
-#include "test.hpp"
-
-using namespace std;
-using namespace tightdb;
-using namespace tightdb::util;
-
-namespace {
-    struct Foo {
-        void func() {}
-        void modify() { c = 123; }
-        char c;
-    };
-}
-
-TEST(Utils_SharedPtr)
-{
-    const SharedPtr<Foo> foo1 = new Foo();
-    Foo* foo2 = foo1.get();
-
-    const SharedPtr<Foo> foo3 = new Foo();
-    foo3->modify();
-
-    SharedPtr<Foo> foo4 = new Foo();
-    foo4->modify();
-
-    SharedPtr<const int> a = new int(1);
-    const int* b = a.get();
-    CHECK_EQUAL(1, *b);
-
-    const SharedPtr<const int> c = new int(2);
-    const int* const d = c.get();
-    CHECK_EQUAL(2, *d);
-
-    const SharedPtr<int> e = new int(3);
-    const int* f = e.get();
-    CHECK_EQUAL(3, *e);
-    *e = 123;
-
-    SharedPtr<int> g = new int(4);
-    int* h = g.get();
-    CHECK_EQUAL(4, *g);
-    *g = 123;
-}
-
-#endif
->>>>>>> 128f1c3b
+#endif