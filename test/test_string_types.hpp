/*************************************************************************
 *
 * Copyright 2016 Realm Inc.
 *
 * Licensed under the Apache License, Version 2.0 (the "License");
 * you may not use this file except in compliance with the License.
 * You may obtain a copy of the License at
 *
 * http://www.apache.org/licenses/LICENSE-2.0
 *
 * Unless required by applicable law or agreed to in writing, software
 * distributed under the License is distributed on an "AS IS" BASIS,
 * WITHOUT WARRANTIES OR CONDITIONS OF ANY KIND, either express or implied.
 * See the License for the specific language governing permissions and
 * limitations under the License.
 *
 **************************************************************************/

#ifndef REALM_TEST_STRING_TYPES_HPP
#define REALM_TEST_STRING_TYPES_HPP

#include <realm/alloc.hpp>
#include <realm/column_string.hpp>
#include <realm/column_string_enum.hpp>

struct string_column {
    using ColumnTestType = realm::StringColumn;
    string_column(bool nullable = false)
    {
        m_ref = realm::StringColumn::create(realm::Allocator::get_default());
        m_col = new realm::StringColumn(realm::Allocator::get_default(), m_ref, nullable);
    }
    virtual ~string_column()
    {
        m_col->destroy();
        delete m_col;
        m_col = nullptr;
    }
    realm::StringColumn& get_column()
    {
        return *m_col;
    }
    realm::ref_type m_ref;
    realm::StringColumn* m_col;
    static bool is_nullable()
    {
        return false;
    }
    static bool is_enumerated()
    {
        return false;
    }
};

struct nullable_string_column : public string_column {
    nullable_string_column()
        : string_column(true)
    {
    }
    static bool is_nullable()
    {
        return true;
    }
    static bool is_enumerated()
    {
        return false;
    }
};

struct enum_column : public string_column {
    using ColumnTestType = realm::StringEnumColumn;
<<<<<<< HEAD
    enum_column(bool is_nullable = false)
        : string_column(is_nullable)
=======
    enum_column(bool nullable = false) : string_column(nullable)
>>>>>>> 4b706446
    {
        realm::ref_type ref, keys_ref;
        bool enforce = true;
        bool created = m_col->auto_enumerate(keys_ref, ref, enforce);
        REALM_ASSERT(created);
<<<<<<< HEAD
        m_enum_col =
            new realm::StringEnumColumn(realm::Allocator::get_default(), ref, keys_ref, is_nullable); // Throws
=======
        m_enum_col = new realm::StringEnumColumn(realm::Allocator::get_default(), ref, keys_ref, nullable); // Throws
>>>>>>> 4b706446
    }
    ~enum_column()
    {
        m_enum_col->destroy();
        delete m_enum_col;
        m_enum_col = nullptr;
    }
    realm::StringEnumColumn& get_column()
    {
        return *m_enum_col;
    }
    realm::StringEnumColumn* m_enum_col;
    static bool is_nullable()
    {
        return false;
    }
    static bool is_enumerated()
    {
        return true;
    }
};

struct nullable_enum_column : public enum_column {
    nullable_enum_column()
        : enum_column(true)
    {
    }
    static bool is_nullable()
    {
        return true;
    }
    static bool is_enumerated()
    {
        return true;
    }
};

#endif // REALM_TEST_STRING_TYPES_HPP<|MERGE_RESOLUTION|>--- conflicted
+++ resolved
@@ -69,23 +69,13 @@
 
 struct enum_column : public string_column {
     using ColumnTestType = realm::StringEnumColumn;
-<<<<<<< HEAD
-    enum_column(bool is_nullable = false)
-        : string_column(is_nullable)
-=======
     enum_column(bool nullable = false) : string_column(nullable)
->>>>>>> 4b706446
     {
         realm::ref_type ref, keys_ref;
         bool enforce = true;
         bool created = m_col->auto_enumerate(keys_ref, ref, enforce);
         REALM_ASSERT(created);
-<<<<<<< HEAD
-        m_enum_col =
-            new realm::StringEnumColumn(realm::Allocator::get_default(), ref, keys_ref, is_nullable); // Throws
-=======
         m_enum_col = new realm::StringEnumColumn(realm::Allocator::get_default(), ref, keys_ref, nullable); // Throws
->>>>>>> 4b706446
     }
     ~enum_column()
     {
