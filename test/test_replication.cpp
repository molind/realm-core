/*************************************************************************
 *
 * Copyright 2016 Realm Inc.
 *
 * Licensed under the Apache License, Version 2.0 (the "License");
 * you may not use this file except in compliance with the License.
 * You may obtain a copy of the License at
 *
 * http://www.apache.org/licenses/LICENSE-2.0
 *
 * Unless required by applicable law or agreed to in writing, software
 * distributed under the License is distributed on an "AS IS" BASIS,
 * WITHOUT WARRANTIES OR CONDITIONS OF ANY KIND, either express or implied.
 * See the License for the specific language governing permissions and
 * limitations under the License.
 *
 **************************************************************************/

#include "testsettings.hpp"
#ifdef TEST_REPLICATION

#include <algorithm>
#include <memory>

#include <realm.hpp>
#include <realm/util/features.h>
#include <realm/util/file.hpp>
#include <realm/replication.hpp>
#include <realm/history.hpp>

#include "test.hpp"
#include "test_table_helper.hpp"

using namespace realm;
using namespace realm::util;
using namespace realm::test_util;
using unit_test::TestContext;


// Test independence and thread-safety
// -----------------------------------
//
// All tests must be thread safe and independent of each other. This
// is required because it allows for both shuffling of the execution
// order and for parallelized testing.
//
// In particular, avoid using std::rand() since it is not guaranteed
// to be thread safe. Instead use the API offered in
// `test/util/random.hpp`.
//
// All files created in tests must use the TEST_PATH macro (or one of
// its friends) to obtain a suitable file system path. See
// `test/util/test_path.hpp`.
//
//
// Debugging and the ONLY() macro
// ------------------------------
//
// A simple way of disabling all tests except one called `Foo`, is to
// replace TEST(Foo) with ONLY(Foo) and then recompile and rerun the
// test suite. Note that you can also use filtering by setting the
// environment varible `UNITTEST_FILTER`. See `README.md` for more on
// this.
//
// Another way to debug a particular test, is to copy that test into
// `experiments/testcase.cpp` and then run `sh build.sh
// check-testcase` (or one of its friends) from the command line.


namespace {

class MyTrivialReplication : public TrivialReplication {
public:
    MyTrivialReplication(const std::string& path)
        : TrivialReplication(path)
    {
    }

    void initiate_session(version_type) override
    {
        // No-op
    }

    void terminate_session() noexcept override
    {
        // No-op
    }

    HistoryType get_history_type() const noexcept override
    {
        return hist_None;
    }

    int get_history_schema_version() const noexcept override
    {
        return 0;
    }

    bool is_upgradable_history_schema(int) const noexcept override
    {
        REALM_ASSERT(false);
        return false;
    }

    void upgrade_history_schema(int) override
    {
        REALM_ASSERT(false);
    }

    _impl::History* get_history_write() override
    {
        return nullptr;
    }

    std::unique_ptr<_impl::History> get_history_read() override
    {
        return nullptr;
    }

private:
    version_type prepare_changeset(const char* data, size_t size, version_type orig_version) override
    {
        m_incoming_changeset = Buffer<char>(size); // Throws
        std::copy(data, data + size, m_incoming_changeset.data());
        // Make space for the new changeset in m_changesets such that we can be
        // sure no exception will be thrown whan adding the changeset in
        // finalize_changeset().
        m_changesets.reserve(m_changesets.size() + 1); // Throws
        return orig_version + 1;
    }

    void finalize_changeset() noexcept override
    {
        // The following operation will not throw due to the space reservation
        // carried out in prepare_new_changeset().
        m_changesets.push_back(std::move(m_incoming_changeset));
    }

    Buffer<char> m_incoming_changeset;
    std::vector<Buffer<char>> m_changesets;
};

class ReplSyncClient : public MyTrivialReplication {
public:
    ReplSyncClient(const std::string& path, int history_schema_version)
        : MyTrivialReplication(path)
        , m_history_schema_version(history_schema_version)
    {
    }

    void initialize(DB& sg) override
    {
        TrivialReplication::initialize(sg);
    }

    version_type prepare_changeset(const char*, size_t, version_type) override
    {
        if (!m_arr) {
            using gf = _impl::GroupFriend;
            Allocator& alloc = gf::get_alloc(*m_group);
            m_arr = std::make_unique<BinaryColumn>(alloc);
            m_arr->create();
            gf::prepare_history_parent(*m_group, *m_arr, hist_SyncClient, m_history_schema_version);
            // m_arr->update_parent(); // Throws
        }
        return 1;
    }

    bool is_upgraded() const
    {
        return m_upgraded;
    }

    bool is_upgradable_history_schema(int) const noexcept override
    {
        return true;
    }

    void upgrade_history_schema(int) override
    {
        m_upgraded = true;
    }

    HistoryType get_history_type() const noexcept override
    {
        return hist_SyncClient;
    }

    int get_history_schema_version() const noexcept override
    {
        return m_history_schema_version;
    }

private:
    int m_history_schema_version;
    bool m_upgraded = false;
    std::unique_ptr<BinaryColumn> m_arr;
};

#ifdef LEGACY_TESTS
void check(TestContext& test_context, DB& sg_1, const ReadTransaction& rt_2)
{
    ReadTransaction rt_1(sg_1);
    rt_1.get_group().verify();
    rt_2.get_group().verify();
    CHECK(rt_1.get_group() == rt_2.get_group());
}
<<<<<<< HEAD
#endif
} // anonymous namespace
=======


TEST(Replication_Timestamp)
{
    SHARED_GROUP_TEST_PATH(path_1);
    SHARED_GROUP_TEST_PATH(path_2);

    MyTrivialReplication repl(path_1);
    SharedGroup sg_1(repl);
    {
        WriteTransaction wt(sg_1);
        TableRef table = wt.add_table("t");

        // Add nullable Timestamp column
        table->add_column(type_Timestamp, "ts", true);

        wt.commit();
    }
    {
        WriteTransaction wt(sg_1);
        TableRef table = wt.get_table("t");

        // First row is to have a row that we can test move_last_over() on later
        table->add_empty_row();
        CHECK(table->get_timestamp(0, 0).is_null());

        table->add_empty_row();
        table->set_timestamp(0, 1, Timestamp(5, 6));
        table->add_empty_row();
        table->set_timestamp(0, 2, Timestamp(1, 2));
        wt.commit();
    }
    {
        WriteTransaction wt(sg_1);
        TableRef table = wt.get_table("t");

        // Overwrite non-null with null to test that
        // TransactLogParser::parse_one(InstructionHandler& handler) correctly will see a set_null instruction
        // and not a set_new_date instruction
        table->set_timestamp(0, 1, Timestamp{});

        // Overwrite non-null with other non-null
        table->set_timestamp(0, 2, Timestamp(3, 4));
        wt.commit();
    }
    {
        // move_last_over
        WriteTransaction wt(sg_1);
        TableRef table = wt.get_table("t");
        table->move_last_over(0);
        wt.commit();
    }

    util::Logger& replay_logger = test_context.logger;
    SharedGroup sg_2(path_2);
    repl.replay_transacts(sg_2, replay_logger);
    {
        ReadTransaction rt_1(sg_1);
        rt_1.get_group().verify();
        ConstTableRef table = rt_1.get_table("t");
        CHECK_EQUAL(2, table->size());
        CHECK(table->get_timestamp(0, 0) == Timestamp(3, 4));
        CHECK(table->get_timestamp(0, 1).is_null());
    }
}


TEST(Replication_Links)
{
    // This test checks that all the links-related stuff works through
    // replication. It does that in a chained manner where the output of one
    // test acts as the input of the next one. This is to save boilerplate code,
    // and to make the test scenarios slightly more varied and realistic.
    //
    // The following operations are covered (for cyclic stuff, see
    // Replication_LinkCycles):
    //
    // - add_empty_row to origin table
    // - add_empty_row to target table
    // - insert link + link list
    // - change link
    // - nullify link
    // - insert link into list
    // - remove link from list
    // - move link inside list
    // - clear link list
    // - move_last_over on origin table
    // - move_last_over on target table
    // - clear origin table
    // - clear target table
    // - insert and remove non-link-type columns in origin table
    // - Insert and remove link-type columns in origin table
    // - Insert and remove columns in target table

    SHARED_GROUP_TEST_PATH(path_1);
    SHARED_GROUP_TEST_PATH(path_2);

    util::Logger& replay_logger = test_context.logger;

    MyTrivialReplication repl(path_1);
    SharedGroup sg_1(repl);
    SharedGroup sg_2(path_2);

    // First create two origin tables and two target tables, and add some links
    {
        WriteTransaction wt(sg_1);
        TableRef origin_1 = wt.add_table("origin_1");
        TableRef origin_2 = wt.add_table("origin_2");
        TableRef target_1 = wt.add_table("target_1");
        TableRef target_2 = wt.add_table("target_2");
        target_1->add_column(type_Int, "t_1");
        target_2->add_column(type_Int, "t_2");
        target_1->add_empty_row(2);
        target_2->add_empty_row(2);
        wt.commit();
    }
    repl.replay_transacts(sg_2, replay_logger);
    {
        ReadTransaction rt(sg_2);
        check(test_context, sg_1, rt);
    }
    {
        WriteTransaction wt(sg_1);
        TableRef origin_1 = wt.get_table("origin_1");
        TableRef origin_2 = wt.get_table("origin_2");
        TableRef target_1 = wt.get_table("target_1");
        origin_1->add_column_link(type_LinkList, "o_1_ll_1", *target_1);
        origin_2->add_column(type_Int, "o_2_f_1");
        origin_2->add_empty_row(2);
        wt.commit();
    }
    repl.replay_transacts(sg_2, replay_logger);
    // O_1: LL_1->T_1
    // O_2: F_1
    {
        ReadTransaction rt(sg_2);
        check(test_context, sg_1, rt);
    }
    {
        WriteTransaction wt(sg_1);
        TableRef origin_1 = wt.get_table("origin_1");
        TableRef origin_2 = wt.get_table("origin_2");
        TableRef target_1 = wt.get_table("target_1");
        origin_1->insert_column(0, type_Int, "o_1_f_2");
        origin_2->insert_column_link(0, type_Link, "o_2_l_2", *target_1);
        origin_2->set_link(0, 0, 1); // O_2_L_2[0] -> T_1[1]
        wt.commit();
    }
    repl.replay_transacts(sg_2, replay_logger);
    // O_1: F_2   LL_1->T_1
    // O_2: L_2->T_1   F_1
    {
        ReadTransaction rt(sg_2);
        check(test_context, sg_1, rt);
    }
    {
        WriteTransaction wt(sg_1);
        TableRef origin_1 = wt.get_table("origin_1");
        TableRef origin_2 = wt.get_table("origin_2");
        TableRef target_1 = wt.get_table("target_1");
        TableRef target_2 = wt.get_table("target_2");
        origin_1->insert_column_link(0, type_Link, "o_1_l_3", *target_1);
        origin_2->add_column_link(type_LinkList, "o_2_ll_3", *target_2);
        origin_2->get_linklist(2, 0)->add(1); // O_2_LL_3[0] -> T_2[1]
        origin_2->get_linklist(2, 1)->add(0); // O_2_LL_3[1] -> T_2[0]
        origin_2->get_linklist(2, 1)->add(1); // O_2_LL_3[1] -> T_2[1]
        wt.commit();
    }
    repl.replay_transacts(sg_2, replay_logger);
    // O_1: L_3->T_1   F_2   LL_1->T_1
    // O_2: L_2->T_1   F_1   LL_3->T_2
    {
        ReadTransaction rt(sg_2);
        check(test_context, sg_1, rt);
    }
    {
        WriteTransaction wt(sg_1);
        TableRef origin_1 = wt.get_table("origin_1");
        TableRef origin_2 = wt.get_table("origin_2");
        TableRef target_2 = wt.get_table("target_2");
        origin_1->insert_column_link(2, type_Link, "o_1_l_4", *target_2);
        origin_2->add_column_link(type_Link, "o_2_l_4", *target_2);
        origin_2->set_link(3, 0, 1); // O_2_L_4[0] -> T_2[1]
        origin_2->set_link(3, 1, 0); // O_2_L_4[1] -> T_2[0]
        wt.commit();
    }
    repl.replay_transacts(sg_2, replay_logger);
    // O_1: L_3->T_1   F_2   L_4->T_2   LL_1->T_1
    // O_2: L_2->T_1   F_1   LL_3->T_2   L_4->T_2
    {
        ReadTransaction rt(sg_2);
        check(test_context, sg_1, rt);
    }
    {
        WriteTransaction wt(sg_1);
        TableRef origin_1 = wt.get_table("origin_1");
        TableRef origin_2 = wt.get_table("origin_2");
        TableRef target_1 = wt.get_table("target_1");
        TableRef target_2 = wt.get_table("target_2");
        origin_1->insert_column(3, type_Int, "o_1_f_5");
        origin_2->insert_column(3, type_Int, "o_2_f_5");
        wt.commit();
    }
    repl.replay_transacts(sg_2, replay_logger);
    // O_1: L_3->T_1   F_2   L_4->T_2   F_5   LL_1->T_1
    // O_2: L_2->T_1   F_1   LL_3->T_2   F_5   L_4->T_2
    {
        ReadTransaction rt(sg_2);
        check(test_context, sg_1, rt);
    }
    {
        WriteTransaction wt(sg_1);
        TableRef origin_1 = wt.get_table("origin_1");
        origin_1->add_empty_row(2);
        origin_1->set_link(0, 1, 0);          // O_1_L_3[1] -> T_1[0]
        origin_1->set_link(2, 0, 0);          // O_1_L_4[0] -> T_2[0]
        origin_1->set_link(2, 1, 1);          // O_1_L_4[1] -> T_2[1]
        origin_1->get_linklist(4, 1)->add(0); // O_1_LL_1[1] -> T_1[0]
        wt.commit();
    }
    repl.replay_transacts(sg_2, replay_logger);
    // O_1_L_3    O_1_L_4    O_1_LL_1               O_2_L_2    O_2_LL_3               O_2_L_4
    // ----------------------------------------------------------------------------------------
    // null       T_2[0]     []                     T_1[1]     [ T_2[1] ]             T_2[1]
    // T_1[0]     T_2[1]     [ T_1[0] ]             null       [ T_2[0], T_2[1] ]     T_2[0]
    {
        ReadTransaction rt(sg_2);
        check(test_context, sg_1, rt);
        CHECK_EQUAL(4, rt.get_group().size());
        ConstTableRef origin_1 = rt.get_table("origin_1");
        ConstTableRef origin_2 = rt.get_table("origin_2");
        ConstTableRef target_1 = rt.get_table("target_1");
        ConstTableRef target_2 = rt.get_table("target_2");
        CHECK(origin_1->is_attached());
        CHECK(origin_2->is_attached());
        CHECK(target_1->is_attached());
        CHECK(target_2->is_attached());
        CHECK_EQUAL(2, origin_1->size());
        CHECK_EQUAL(2, origin_2->size());
        CHECK_EQUAL(2, target_1->size());
        CHECK_EQUAL(2, target_2->size());
        CHECK_EQUAL(5, origin_1->get_column_count());
        CHECK_EQUAL(5, origin_2->get_column_count());
        CHECK_EQUAL(1, target_1->get_column_count());
        CHECK_EQUAL(1, target_2->get_column_count());
        CHECK_EQUAL(type_Link, origin_1->get_column_type(0));
        CHECK_EQUAL(type_Int, origin_1->get_column_type(1));
        CHECK_EQUAL(type_Link, origin_1->get_column_type(2));
        CHECK_EQUAL(type_Int, origin_1->get_column_type(3));
        CHECK_EQUAL(type_LinkList, origin_1->get_column_type(4));
        CHECK_EQUAL(type_Link, origin_2->get_column_type(0));
        CHECK_EQUAL(type_Int, origin_2->get_column_type(1));
        CHECK_EQUAL(type_LinkList, origin_2->get_column_type(2));
        CHECK_EQUAL(type_Int, origin_2->get_column_type(3));
        CHECK_EQUAL(type_Link, origin_2->get_column_type(4));
        CHECK_EQUAL(target_1, origin_1->get_link_target(0));
        CHECK_EQUAL(target_2, origin_1->get_link_target(2));
        CHECK_EQUAL(target_1, origin_1->get_link_target(4));
        CHECK_EQUAL(target_1, origin_2->get_link_target(0));
        CHECK_EQUAL(target_2, origin_2->get_link_target(2));
        CHECK_EQUAL(target_2, origin_2->get_link_target(4));
        CHECK(origin_1->is_null_link(0, 0));
        CHECK_EQUAL(0, origin_1->get_link(0, 1));
        CHECK_EQUAL(0, origin_1->get_link(2, 0));
        CHECK_EQUAL(1, origin_1->get_link(2, 1));
        CHECK_EQUAL(0, origin_1->get_linklist(4, 0)->size());
        CHECK_EQUAL(1, origin_1->get_linklist(4, 1)->size());
        CHECK_EQUAL(0, origin_1->get_linklist(4, 1)->get(0).get_index());
        CHECK_EQUAL(1, origin_2->get_link(0, 0));
        CHECK(origin_2->is_null_link(0, 1));
        CHECK_EQUAL(1, origin_2->get_linklist(2, 0)->size());
        CHECK_EQUAL(1, origin_2->get_linklist(2, 0)->get(0).get_index());
        CHECK_EQUAL(2, origin_2->get_linklist(2, 1)->size());
        CHECK_EQUAL(0, origin_2->get_linklist(2, 1)->get(0).get_index());
        CHECK_EQUAL(1, origin_2->get_linklist(2, 1)->get(1).get_index());
        CHECK_EQUAL(1, origin_2->get_link(4, 0));
        CHECK_EQUAL(0, origin_2->get_link(4, 1));
        CHECK_EQUAL(1, target_1->get_backlink_count(0, *origin_1, 0));
        CHECK_EQUAL(1, target_1->get_backlink_count(0, *origin_1, 4));
        CHECK_EQUAL(0, target_1->get_backlink_count(0, *origin_2, 0));
        CHECK_EQUAL(0, target_1->get_backlink_count(1, *origin_1, 0));
        CHECK_EQUAL(0, target_1->get_backlink_count(1, *origin_1, 4));
        CHECK_EQUAL(1, target_1->get_backlink_count(1, *origin_2, 0));
        CHECK_EQUAL(1, target_2->get_backlink_count(0, *origin_1, 2));
        CHECK_EQUAL(1, target_2->get_backlink_count(0, *origin_2, 2));
        CHECK_EQUAL(1, target_2->get_backlink_count(0, *origin_2, 4));
        CHECK_EQUAL(1, target_2->get_backlink_count(1, *origin_1, 2));
        CHECK_EQUAL(2, target_2->get_backlink_count(1, *origin_2, 2));
        CHECK_EQUAL(1, target_2->get_backlink_count(1, *origin_2, 4));
    }

    // Check that an empty row can be added to an origin table
    {
        WriteTransaction wt(sg_1);
        TableRef origin_1_w = wt.get_table("origin_1");
        origin_1_w->add_empty_row();
        origin_1_w->set_int(1, 2, 13);
        wt.commit();
    }
    repl.replay_transacts(sg_2, replay_logger);
    // O_1_L_3    O_1_L_4    O_1_LL_1               O_2_L_2    O_2_LL_3               O_2_L_4
    // ----------------------------------------------------------------------------------------
    // null       T_2[0]     []                     T_1[1]     [ T_2[1] ]             T_2[1]
    // T_1[0]     T_2[1]     [ T_1[0] ]             null       [ T_2[0], T_2[1] ]     T_2[0]
    // null       null       []
    {
        ReadTransaction rt(sg_2);
        check(test_context, sg_1, rt);
        CHECK_EQUAL(4, rt.get_group().size());
        ConstTableRef origin_1 = rt.get_table("origin_1");
        ConstTableRef origin_2 = rt.get_table("origin_2");
        ConstTableRef target_1 = rt.get_table("target_1");
        ConstTableRef target_2 = rt.get_table("target_2");
        CHECK_EQUAL(3, origin_1->size());
        CHECK_EQUAL(13, origin_1->get_int(1, 2));
        CHECK(origin_1->is_null_link(0, 0));
        CHECK_EQUAL(0, origin_1->get_link(0, 1));
        CHECK(origin_1->is_null_link(0, 2));
        CHECK_EQUAL(0, origin_1->get_link(2, 0));
        CHECK_EQUAL(1, origin_1->get_link(2, 1));
        CHECK(origin_1->is_null_link(2, 2));
        CHECK_EQUAL(0, origin_1->get_linklist(4, 0)->size());
        CHECK_EQUAL(1, origin_1->get_linklist(4, 1)->size());
        CHECK_EQUAL(0, origin_1->get_linklist(4, 1)->get(0).get_index());
        CHECK_EQUAL(0, origin_1->get_linklist(4, 2)->size());
        CHECK_EQUAL(1, origin_2->get_link(0, 0));
        CHECK(origin_2->is_null_link(0, 1));
        CHECK_EQUAL(1, origin_2->get_linklist(2, 0)->size());
        CHECK_EQUAL(1, origin_2->get_linklist(2, 0)->get(0).get_index());
        CHECK_EQUAL(2, origin_2->get_linklist(2, 1)->size());
        CHECK_EQUAL(0, origin_2->get_linklist(2, 1)->get(0).get_index());
        CHECK_EQUAL(1, origin_2->get_linklist(2, 1)->get(1).get_index());
        CHECK_EQUAL(1, origin_2->get_link(4, 0));
        CHECK_EQUAL(0, origin_2->get_link(4, 1));
        CHECK_EQUAL(1, target_1->get_backlink_count(0, *origin_1, 0));
        CHECK_EQUAL(1, target_1->get_backlink_count(0, *origin_1, 4));
        CHECK_EQUAL(0, target_1->get_backlink_count(0, *origin_2, 0));
        CHECK_EQUAL(0, target_1->get_backlink_count(1, *origin_1, 0));
        CHECK_EQUAL(0, target_1->get_backlink_count(1, *origin_1, 4));
        CHECK_EQUAL(1, target_1->get_backlink_count(1, *origin_2, 0));
        CHECK_EQUAL(1, target_2->get_backlink_count(0, *origin_1, 2));
        CHECK_EQUAL(1, target_2->get_backlink_count(0, *origin_2, 2));
        CHECK_EQUAL(1, target_2->get_backlink_count(0, *origin_2, 4));
        CHECK_EQUAL(1, target_2->get_backlink_count(1, *origin_1, 2));
        CHECK_EQUAL(2, target_2->get_backlink_count(1, *origin_2, 2));
        CHECK_EQUAL(1, target_2->get_backlink_count(1, *origin_2, 4));
    }

    // Check that an empty row can be added to a target table
    {
        WriteTransaction wt(sg_1);
        TableRef target_1_w = wt.get_table("target_1");
        target_1_w->add_empty_row();
        target_1_w->set_int(0, 2, 17);
        wt.commit();
    }
    repl.replay_transacts(sg_2, replay_logger);
    // O_1_L_3    O_1_L_4    O_1_LL_1               O_2_L_2    O_2_LL_3               O_2_L_4
    // ----------------------------------------------------------------------------------------
    // null       T_2[0]     []                     T_1[1]     [ T_2[1] ]             T_2[1]
    // T_1[0]     T_2[1]     [ T_1[0] ]             null       [ T_2[0], T_2[1] ]     T_2[0]
    // null       null       []
    {
        ReadTransaction rt(sg_2);
        check(test_context, sg_1, rt);
        CHECK_EQUAL(4, rt.get_group().size());
        ConstTableRef origin_1 = rt.get_table("origin_1");
        ConstTableRef origin_2 = rt.get_table("origin_2");
        ConstTableRef target_1 = rt.get_table("target_1");
        ConstTableRef target_2 = rt.get_table("target_2");
        CHECK_EQUAL(3, target_1->size());
        CHECK_EQUAL(17, target_1->get_int(0, 2));
        CHECK(origin_1->is_null_link(0, 0));
        CHECK_EQUAL(0, origin_1->get_link(0, 1));
        CHECK(origin_1->is_null_link(0, 2));
        CHECK_EQUAL(0, origin_1->get_link(2, 0));
        CHECK_EQUAL(1, origin_1->get_link(2, 1));
        CHECK(origin_1->is_null_link(2, 2));
        CHECK_EQUAL(0, origin_1->get_linklist(4, 0)->size());
        CHECK_EQUAL(1, origin_1->get_linklist(4, 1)->size());
        CHECK_EQUAL(0, origin_1->get_linklist(4, 1)->get(0).get_index());
        CHECK_EQUAL(0, origin_1->get_linklist(4, 2)->size());
        CHECK_EQUAL(1, origin_2->get_link(0, 0));
        CHECK(origin_2->is_null_link(0, 1));
        CHECK_EQUAL(1, origin_2->get_linklist(2, 0)->size());
        CHECK_EQUAL(1, origin_2->get_linklist(2, 0)->get(0).get_index());
        CHECK_EQUAL(2, origin_2->get_linklist(2, 1)->size());
        CHECK_EQUAL(0, origin_2->get_linklist(2, 1)->get(0).get_index());
        CHECK_EQUAL(1, origin_2->get_linklist(2, 1)->get(1).get_index());
        CHECK_EQUAL(1, origin_2->get_link(4, 0));
        CHECK_EQUAL(0, origin_2->get_link(4, 1));
        CHECK_EQUAL(1, target_1->get_backlink_count(0, *origin_1, 0));
        CHECK_EQUAL(1, target_1->get_backlink_count(0, *origin_1, 4));
        CHECK_EQUAL(0, target_1->get_backlink_count(0, *origin_2, 0));
        CHECK_EQUAL(0, target_1->get_backlink_count(1, *origin_1, 0));
        CHECK_EQUAL(0, target_1->get_backlink_count(1, *origin_1, 4));
        CHECK_EQUAL(1, target_1->get_backlink_count(1, *origin_2, 0));
        CHECK_EQUAL(0, target_1->get_backlink_count(2, *origin_1, 0));
        CHECK_EQUAL(0, target_1->get_backlink_count(2, *origin_1, 4));
        CHECK_EQUAL(0, target_1->get_backlink_count(2, *origin_2, 0));
        CHECK_EQUAL(1, target_2->get_backlink_count(0, *origin_1, 2));
        CHECK_EQUAL(1, target_2->get_backlink_count(0, *origin_2, 2));
        CHECK_EQUAL(1, target_2->get_backlink_count(0, *origin_2, 4));
        CHECK_EQUAL(1, target_2->get_backlink_count(1, *origin_1, 2));
        CHECK_EQUAL(2, target_2->get_backlink_count(1, *origin_2, 2));
        CHECK_EQUAL(1, target_2->get_backlink_count(1, *origin_2, 4));
    }

    // Check that a non-empty row can be added to an origin table
    {
        WriteTransaction wt(sg_1);
        TableRef origin_2_w = wt.get_table("origin_2");
        origin_2_w->insert_empty_row(2);
        origin_2_w->set_link(0, 2, 1); // O_2_L_2[2] -> T_1[1]
        origin_2_w->set_int(1, 2, 19);
        // linklist is empty by default
        origin_2_w->set_int(3, 2, 0);
        origin_2_w->set_link(4, 2, 0); // O_2_L_4[2] -> T_2[0]
        wt.commit();
    }
    repl.replay_transacts(sg_2, replay_logger);
    // O_1_L_3    O_1_L_4    O_1_LL_1               O_2_L_2    O_2_LL_3               O_2_L_4
    // ----------------------------------------------------------------------------------------
    // null       T_2[0]     []                     T_1[1]     [ T_2[1] ]             T_2[1]
    // T_1[0]     T_2[1]     [ T_1[0] ]             null       [ T_2[0], T_2[1] ]     T_2[0]
    // null       null       []                     T_1[1]     []                     T_2[0]
    {
        ReadTransaction rt(sg_2);
        check(test_context, sg_1, rt);
        CHECK_EQUAL(4, rt.get_group().size());
        ConstTableRef origin_1 = rt.get_table("origin_1");
        ConstTableRef origin_2 = rt.get_table("origin_2");
        ConstTableRef target_1 = rt.get_table("target_1");
        ConstTableRef target_2 = rt.get_table("target_2");
        CHECK_EQUAL(3, origin_2->size());
        CHECK_EQUAL(19, origin_2->get_int(1, 2));
        CHECK(origin_1->is_null_link(0, 0));
        CHECK_EQUAL(0, origin_1->get_link(0, 1));
        CHECK(origin_1->is_null_link(0, 2));
        CHECK_EQUAL(0, origin_1->get_link(2, 0));
        CHECK_EQUAL(1, origin_1->get_link(2, 1));
        CHECK(origin_1->is_null_link(2, 2));
        CHECK_EQUAL(0, origin_1->get_linklist(4, 0)->size());
        CHECK_EQUAL(1, origin_1->get_linklist(4, 1)->size());
        CHECK_EQUAL(0, origin_1->get_linklist(4, 1)->get(0).get_index());
        CHECK_EQUAL(0, origin_1->get_linklist(4, 2)->size());
        CHECK_EQUAL(1, origin_2->get_link(0, 0));
        CHECK(origin_2->is_null_link(0, 1));
        CHECK_EQUAL(1, origin_2->get_link(0, 2));
        CHECK_EQUAL(1, origin_2->get_linklist(2, 0)->size());
        CHECK_EQUAL(1, origin_2->get_linklist(2, 0)->get(0).get_index());
        CHECK_EQUAL(2, origin_2->get_linklist(2, 1)->size());
        CHECK_EQUAL(0, origin_2->get_linklist(2, 1)->get(0).get_index());
        CHECK_EQUAL(1, origin_2->get_linklist(2, 1)->get(1).get_index());
        CHECK_EQUAL(0, origin_2->get_linklist(2, 2)->size());
        CHECK_EQUAL(1, origin_2->get_link(4, 0));
        CHECK_EQUAL(0, origin_2->get_link(4, 1));
        CHECK_EQUAL(0, origin_2->get_link(4, 2));
        CHECK_EQUAL(1, target_1->get_backlink_count(0, *origin_1, 0));
        CHECK_EQUAL(1, target_1->get_backlink_count(0, *origin_1, 4));
        CHECK_EQUAL(0, target_1->get_backlink_count(0, *origin_2, 0));
        CHECK_EQUAL(0, target_1->get_backlink_count(1, *origin_1, 0));
        CHECK_EQUAL(0, target_1->get_backlink_count(1, *origin_1, 4));
        CHECK_EQUAL(2, target_1->get_backlink_count(1, *origin_2, 0));
        CHECK_EQUAL(0, target_1->get_backlink_count(2, *origin_1, 0));
        CHECK_EQUAL(0, target_1->get_backlink_count(2, *origin_1, 4));
        CHECK_EQUAL(0, target_1->get_backlink_count(2, *origin_2, 0));
        CHECK_EQUAL(1, target_2->get_backlink_count(0, *origin_1, 2));
        CHECK_EQUAL(1, target_2->get_backlink_count(0, *origin_2, 2));
        CHECK_EQUAL(2, target_2->get_backlink_count(0, *origin_2, 4));
        CHECK_EQUAL(1, target_2->get_backlink_count(1, *origin_1, 2));
        CHECK_EQUAL(2, target_2->get_backlink_count(1, *origin_2, 2));
        CHECK_EQUAL(1, target_2->get_backlink_count(1, *origin_2, 4));
    }

    // Check that a link can be changed
    {
        WriteTransaction wt(sg_1);
        TableRef origin_1_w = wt.get_table("origin_1");
        TableRef origin_2_w = wt.get_table("origin_2");
        origin_1_w->set_link(0, 2, 1);  // null -> non-null
        origin_2_w->nullify_link(0, 2); // non-null -> null
        origin_2_w->set_link(4, 2, 1);  // non-null -> non-null
        // Removes O_2_L_2[2] -> T_1[1]  and  O_2_L_4[2] -> T_2[0]
        // Adds    O_1_L_3[2] -> T_1[1]  and  O_2_L_4[2] -> T_2[1]
        wt.commit();
    }
    repl.replay_transacts(sg_2, replay_logger);
    // O_1_L_3    O_1_L_4    O_1_LL_1               O_2_L_2    O_2_LL_3               O_2_L_4
    // ----------------------------------------------------------------------------------------
    // null       T_2[0]     []                     T_1[1]     [ T_2[1] ]             T_2[1]
    // T_1[0]     T_2[1]     [ T_1[0] ]             null       [ T_2[0], T_2[1] ]     T_2[0]
    // T_1[1]     null       []                     null       []                     T_2[1]
    {
        ReadTransaction rt(sg_2);
        check(test_context, sg_1, rt);
        CHECK_EQUAL(4, rt.get_group().size());
        ConstTableRef origin_1 = rt.get_table("origin_1");
        ConstTableRef origin_2 = rt.get_table("origin_2");
        ConstTableRef target_1 = rt.get_table("target_1");
        ConstTableRef target_2 = rt.get_table("target_2");
        CHECK(origin_1->is_null_link(0, 0));
        CHECK_EQUAL(0, origin_1->get_link(0, 1));
        CHECK_EQUAL(1, origin_1->get_link(0, 2));
        CHECK_EQUAL(0, origin_1->get_link(2, 0));
        CHECK_EQUAL(1, origin_1->get_link(2, 1));
        CHECK(origin_1->is_null_link(2, 2));
        CHECK_EQUAL(0, origin_1->get_linklist(4, 0)->size());
        CHECK_EQUAL(1, origin_1->get_linklist(4, 1)->size());
        CHECK_EQUAL(0, origin_1->get_linklist(4, 1)->get(0).get_index());
        CHECK_EQUAL(0, origin_1->get_linklist(4, 2)->size());
        CHECK_EQUAL(1, origin_2->get_link(0, 0));
        CHECK(origin_2->is_null_link(0, 1));
        CHECK(origin_2->is_null_link(0, 2));
        CHECK_EQUAL(1, origin_2->get_linklist(2, 0)->size());
        CHECK_EQUAL(1, origin_2->get_linklist(2, 0)->get(0).get_index());
        CHECK_EQUAL(2, origin_2->get_linklist(2, 1)->size());
        CHECK_EQUAL(0, origin_2->get_linklist(2, 1)->get(0).get_index());
        CHECK_EQUAL(1, origin_2->get_linklist(2, 1)->get(1).get_index());
        CHECK_EQUAL(0, origin_2->get_linklist(2, 2)->size());
        CHECK_EQUAL(1, origin_2->get_link(4, 0));
        CHECK_EQUAL(0, origin_2->get_link(4, 1));
        CHECK_EQUAL(1, origin_2->get_link(4, 2));
        CHECK_EQUAL(1, target_1->get_backlink_count(0, *origin_1, 0));
        CHECK_EQUAL(1, target_1->get_backlink_count(0, *origin_1, 4));
        CHECK_EQUAL(0, target_1->get_backlink_count(0, *origin_2, 0));
        CHECK_EQUAL(1, target_1->get_backlink_count(1, *origin_1, 0));
        CHECK_EQUAL(0, target_1->get_backlink_count(1, *origin_1, 4));
        CHECK_EQUAL(1, target_1->get_backlink_count(1, *origin_2, 0));
        CHECK_EQUAL(0, target_1->get_backlink_count(2, *origin_1, 0));
        CHECK_EQUAL(0, target_1->get_backlink_count(2, *origin_1, 4));
        CHECK_EQUAL(0, target_1->get_backlink_count(2, *origin_2, 0));
        CHECK_EQUAL(1, target_2->get_backlink_count(0, *origin_1, 2));
        CHECK_EQUAL(1, target_2->get_backlink_count(0, *origin_2, 2));
        CHECK_EQUAL(1, target_2->get_backlink_count(0, *origin_2, 4));
        CHECK_EQUAL(1, target_2->get_backlink_count(1, *origin_1, 2));
        CHECK_EQUAL(2, target_2->get_backlink_count(1, *origin_2, 2));
        CHECK_EQUAL(2, target_2->get_backlink_count(1, *origin_2, 4));
    }

    // Check that a link can be added to an empty link list
    {
        WriteTransaction wt(sg_1);
        TableRef origin_1_w = wt.get_table("origin_1");
        TableRef origin_2_w = wt.get_table("origin_2");
        LinkViewRef link_list_1_2_w = origin_1_w->get_linklist(4, 2);
        LinkViewRef link_list_2_2_w = origin_2_w->get_linklist(2, 2);
        link_list_1_2_w->add(0); // O_1_LL_1[2] -> T_1[0]
        link_list_1_2_w->add(1); // O_1_LL_1[2] -> T_1[1]
        link_list_2_2_w->add(0); // O_2_LL_3[2] -> T_2[0]
        wt.commit();
    }
    repl.replay_transacts(sg_2, replay_logger);
    // O_1_L_3    O_1_L_4    O_1_LL_1               O_2_L_2    O_2_LL_3               O_2_L_4
    // ----------------------------------------------------------------------------------------
    // null       T_2[0]     []                     T_1[1]     [ T_2[1] ]             T_2[1]
    // T_1[0]     T_2[1]     [ T_1[0] ]             null       [ T_2[0], T_2[1] ]     T_2[0]
    // T_1[1]     null       [ T_1[0], T_1[1] ]     null       [ T_2[0] ]             T_2[1]
    {
        ReadTransaction rt(sg_2);
        check(test_context, sg_1, rt);
        CHECK_EQUAL(4, rt.get_group().size());
        ConstTableRef origin_1 = rt.get_table("origin_1");
        ConstTableRef origin_2 = rt.get_table("origin_2");
        ConstTableRef target_1 = rt.get_table("target_1");
        ConstTableRef target_2 = rt.get_table("target_2");
        ConstLinkViewRef link_list_1_2 = origin_1->get_linklist(4, 2);
        ConstLinkViewRef link_list_2_2 = origin_2->get_linklist(2, 2);
        CHECK(origin_1->is_null_link(0, 0));
        CHECK_EQUAL(0, origin_1->get_link(0, 1));
        CHECK_EQUAL(1, origin_1->get_link(0, 2));
        CHECK_EQUAL(0, origin_1->get_link(2, 0));
        CHECK_EQUAL(1, origin_1->get_link(2, 1));
        CHECK(origin_1->is_null_link(2, 2));
        CHECK_EQUAL(0, origin_1->get_linklist(4, 0)->size());
        CHECK_EQUAL(1, origin_1->get_linklist(4, 1)->size());
        CHECK_EQUAL(0, origin_1->get_linklist(4, 1)->get(0).get_index());
        CHECK(link_list_1_2->is_attached());
        CHECK_EQUAL(link_list_1_2, origin_1->get_linklist(4, 2));
        CHECK_EQUAL(2, link_list_1_2->size());
        CHECK_EQUAL(0, link_list_1_2->get(0).get_index());
        CHECK_EQUAL(1, link_list_1_2->get(1).get_index());
        CHECK_EQUAL(1, origin_2->get_link(0, 0));
        CHECK(origin_2->is_null_link(0, 1));
        CHECK(origin_2->is_null_link(0, 2));
        CHECK_EQUAL(1, origin_2->get_linklist(2, 0)->size());
        CHECK_EQUAL(1, origin_2->get_linklist(2, 0)->get(0).get_index());
        CHECK_EQUAL(2, origin_2->get_linklist(2, 1)->size());
        CHECK_EQUAL(0, origin_2->get_linklist(2, 1)->get(0).get_index());
        CHECK_EQUAL(1, origin_2->get_linklist(2, 1)->get(1).get_index());
        CHECK(link_list_2_2->is_attached());
        CHECK_EQUAL(link_list_2_2, origin_2->get_linklist(2, 2));
        CHECK_EQUAL(1, link_list_2_2->size());
        CHECK_EQUAL(0, link_list_2_2->get(0).get_index());
        CHECK_EQUAL(1, origin_2->get_link(4, 0));
        CHECK_EQUAL(0, origin_2->get_link(4, 1));
        CHECK_EQUAL(1, origin_2->get_link(4, 2));
        CHECK_EQUAL(1, target_1->get_backlink_count(0, *origin_1, 0));
        CHECK_EQUAL(2, target_1->get_backlink_count(0, *origin_1, 4));
        CHECK_EQUAL(0, target_1->get_backlink_count(0, *origin_2, 0));
        CHECK_EQUAL(1, target_1->get_backlink_count(1, *origin_1, 0));
        CHECK_EQUAL(1, target_1->get_backlink_count(1, *origin_1, 4));
        CHECK_EQUAL(1, target_1->get_backlink_count(1, *origin_2, 0));
        CHECK_EQUAL(0, target_1->get_backlink_count(2, *origin_1, 0));
        CHECK_EQUAL(0, target_1->get_backlink_count(2, *origin_1, 4));
        CHECK_EQUAL(0, target_1->get_backlink_count(2, *origin_2, 0));
        CHECK_EQUAL(1, target_2->get_backlink_count(0, *origin_1, 2));
        CHECK_EQUAL(2, target_2->get_backlink_count(0, *origin_2, 2));
        CHECK_EQUAL(1, target_2->get_backlink_count(0, *origin_2, 4));
        CHECK_EQUAL(1, target_2->get_backlink_count(1, *origin_1, 2));
        CHECK_EQUAL(2, target_2->get_backlink_count(1, *origin_2, 2));
        CHECK_EQUAL(2, target_2->get_backlink_count(1, *origin_2, 4));
    }

    // Check that a link can be removed from a link list, and that a link can be
    // added to a non-empty link list
    {
        WriteTransaction wt(sg_1);
        TableRef origin_1_w = wt.get_table("origin_1");
        TableRef origin_2_w = wt.get_table("origin_2");
        LinkViewRef link_list_1_2_w = origin_1_w->get_linklist(4, 2);
        LinkViewRef link_list_2_2_w = origin_2_w->get_linklist(2, 2);
        link_list_1_2_w->remove(0); // Remove  O_1_LL_1[2] -> T_1[0]
        link_list_2_2_w->add(1);    // Add     O_2_LL_3[2] -> T_2[1]
        wt.commit();
    }
    repl.replay_transacts(sg_2, replay_logger);
    // O_1_L_3    O_1_L_4    O_1_LL_1               O_2_L_2    O_2_LL_3               O_2_L_4
    // ----------------------------------------------------------------------------------------
    // null       T_2[0]     []                     T_1[1]     [ T_2[1] ]             T_2[1]
    // T_1[0]     T_2[1]     [ T_1[0] ]             null       [ T_2[0], T_2[1] ]     T_2[0]
    // T_1[1]     null       [ T_1[1] ]             null       [ T_2[0], T_2[1] ]     T_2[1]
    {
        ReadTransaction rt(sg_2);
        check(test_context, sg_1, rt);
        CHECK_EQUAL(4, rt.get_group().size());
        ConstTableRef origin_1 = rt.get_table("origin_1");
        ConstTableRef origin_2 = rt.get_table("origin_2");
        ConstTableRef target_1 = rt.get_table("target_1");
        ConstTableRef target_2 = rt.get_table("target_2");
        ConstLinkViewRef link_list_1_2 = origin_1->get_linklist(4, 2);
        ConstLinkViewRef link_list_2_2 = origin_2->get_linklist(2, 2);
        CHECK(origin_1->is_null_link(0, 0));
        CHECK_EQUAL(0, origin_1->get_link(0, 1));
        CHECK_EQUAL(1, origin_1->get_link(0, 2));
        CHECK_EQUAL(0, origin_1->get_link(2, 0));
        CHECK_EQUAL(1, origin_1->get_link(2, 1));
        CHECK(origin_1->is_null_link(2, 2));
        CHECK_EQUAL(0, origin_1->get_linklist(4, 0)->size());
        CHECK_EQUAL(1, origin_1->get_linklist(4, 1)->size());
        CHECK_EQUAL(0, origin_1->get_linklist(4, 1)->get(0).get_index());
        CHECK(link_list_1_2->is_attached());
        CHECK_EQUAL(link_list_1_2, origin_1->get_linklist(4, 2));
        CHECK_EQUAL(1, link_list_1_2->size());
        CHECK_EQUAL(1, link_list_1_2->get(0).get_index());
        CHECK_EQUAL(1, origin_2->get_link(0, 0));
        CHECK(origin_2->is_null_link(0, 1));
        CHECK(origin_2->is_null_link(0, 2));
        CHECK_EQUAL(1, origin_2->get_linklist(2, 0)->size());
        CHECK_EQUAL(1, origin_2->get_linklist(2, 0)->get(0).get_index());
        CHECK_EQUAL(2, origin_2->get_linklist(2, 1)->size());
        CHECK_EQUAL(0, origin_2->get_linklist(2, 1)->get(0).get_index());
        CHECK_EQUAL(1, origin_2->get_linklist(2, 1)->get(1).get_index());
        CHECK(link_list_2_2->is_attached());
        CHECK_EQUAL(link_list_2_2, origin_2->get_linklist(2, 2));
        CHECK_EQUAL(2, link_list_2_2->size());
        CHECK_EQUAL(0, link_list_2_2->get(0).get_index());
        CHECK_EQUAL(1, link_list_2_2->get(1).get_index());
        CHECK_EQUAL(1, origin_2->get_link(4, 0));
        CHECK_EQUAL(0, origin_2->get_link(4, 1));
        CHECK_EQUAL(1, origin_2->get_link(4, 2));
        CHECK_EQUAL(1, target_1->get_backlink_count(0, *origin_1, 0));
        CHECK_EQUAL(1, target_1->get_backlink_count(0, *origin_1, 4));
        CHECK_EQUAL(0, target_1->get_backlink_count(0, *origin_2, 0));
        CHECK_EQUAL(1, target_1->get_backlink_count(1, *origin_1, 0));
        CHECK_EQUAL(1, target_1->get_backlink_count(1, *origin_1, 4));
        CHECK_EQUAL(1, target_1->get_backlink_count(1, *origin_2, 0));
        CHECK_EQUAL(0, target_1->get_backlink_count(2, *origin_1, 0));
        CHECK_EQUAL(0, target_1->get_backlink_count(2, *origin_1, 4));
        CHECK_EQUAL(0, target_1->get_backlink_count(2, *origin_2, 0));
        CHECK_EQUAL(1, target_2->get_backlink_count(0, *origin_1, 2));
        CHECK_EQUAL(2, target_2->get_backlink_count(0, *origin_2, 2));
        CHECK_EQUAL(1, target_2->get_backlink_count(0, *origin_2, 4));
        CHECK_EQUAL(1, target_2->get_backlink_count(1, *origin_1, 2));
        CHECK_EQUAL(3, target_2->get_backlink_count(1, *origin_2, 2));
        CHECK_EQUAL(2, target_2->get_backlink_count(1, *origin_2, 4));
    }

    // Check that a link list can be cleared, and that a link can be moved
    // inside a link list
    {
        WriteTransaction wt(sg_1);
        TableRef origin_1_w = wt.get_table("origin_1");
        TableRef origin_2_w = wt.get_table("origin_2");
        LinkViewRef link_list_1_2_w = origin_1_w->get_linklist(4, 2);
        LinkViewRef link_list_2_2_w = origin_2_w->get_linklist(2, 2);
        link_list_1_2_w->clear();    // Remove  O_1_LL_1[2] -> T_1[1]
        link_list_2_2_w->move(0, 1); // [ 0, 1 ] -> [ 1, 0 ]
        wt.commit();
    }
    repl.replay_transacts(sg_2, replay_logger);
    // O_1_L_3    O_1_L_4    O_1_LL_1               O_2_L_2    O_2_LL_3               O_2_L_4
    // ----------------------------------------------------------------------------------------
    // null       T_2[0]     []                     T_1[1]     [ T_2[1] ]             T_2[1]
    // T_1[0]     T_2[1]     [ T_1[0] ]             null       [ T_2[0], T_2[1] ]     T_2[0]
    // T_1[1]     null       []                     null       [ T_2[1], T_2[0] ]     T_2[1]
    {
        ReadTransaction rt(sg_2);
        check(test_context, sg_1, rt);
        CHECK_EQUAL(4, rt.get_group().size());
        ConstTableRef origin_1 = rt.get_table("origin_1");
        ConstTableRef origin_2 = rt.get_table("origin_2");
        ConstTableRef target_1 = rt.get_table("target_1");
        ConstTableRef target_2 = rt.get_table("target_2");
        ConstLinkViewRef link_list_1_2 = origin_1->get_linklist(4, 2);
        ConstLinkViewRef link_list_2_2 = origin_2->get_linklist(2, 2);
        CHECK(origin_1->is_null_link(0, 0));
        CHECK_EQUAL(0, origin_1->get_link(0, 1));
        CHECK_EQUAL(1, origin_1->get_link(0, 2));
        CHECK_EQUAL(0, origin_1->get_link(2, 0));
        CHECK_EQUAL(1, origin_1->get_link(2, 1));
        CHECK(origin_1->is_null_link(2, 2));
        CHECK_EQUAL(0, origin_1->get_linklist(4, 0)->size());
        CHECK_EQUAL(1, origin_1->get_linklist(4, 1)->size());
        CHECK_EQUAL(0, origin_1->get_linklist(4, 1)->get(0).get_index());
        CHECK(link_list_1_2->is_attached());
        CHECK_EQUAL(link_list_1_2, origin_1->get_linklist(4, 2));
        CHECK_EQUAL(0, link_list_1_2->size());
        CHECK_EQUAL(1, origin_2->get_link(0, 0));
        CHECK(origin_2->is_null_link(0, 1));
        CHECK(origin_2->is_null_link(0, 2));
        CHECK_EQUAL(1, origin_2->get_linklist(2, 0)->size());
        CHECK_EQUAL(1, origin_2->get_linklist(2, 0)->get(0).get_index());
        CHECK_EQUAL(2, origin_2->get_linklist(2, 1)->size());
        CHECK_EQUAL(0, origin_2->get_linklist(2, 1)->get(0).get_index());
        CHECK_EQUAL(1, origin_2->get_linklist(2, 1)->get(1).get_index());
        CHECK(link_list_2_2->is_attached());
        CHECK_EQUAL(link_list_2_2, origin_2->get_linklist(2, 2));
        CHECK_EQUAL(2, link_list_2_2->size());
        CHECK_EQUAL(1, link_list_2_2->get(0).get_index());
        CHECK_EQUAL(0, link_list_2_2->get(1).get_index());
        CHECK_EQUAL(1, origin_2->get_link(4, 0));
        CHECK_EQUAL(0, origin_2->get_link(4, 1));
        CHECK_EQUAL(1, origin_2->get_link(4, 2));
        CHECK_EQUAL(1, target_1->get_backlink_count(0, *origin_1, 0));
        CHECK_EQUAL(1, target_1->get_backlink_count(0, *origin_1, 4));
        CHECK_EQUAL(0, target_1->get_backlink_count(0, *origin_2, 0));
        CHECK_EQUAL(1, target_1->get_backlink_count(1, *origin_1, 0));
        CHECK_EQUAL(0, target_1->get_backlink_count(1, *origin_1, 4));
        CHECK_EQUAL(1, target_1->get_backlink_count(1, *origin_2, 0));
        CHECK_EQUAL(0, target_1->get_backlink_count(2, *origin_1, 0));
        CHECK_EQUAL(0, target_1->get_backlink_count(2, *origin_1, 4));
        CHECK_EQUAL(0, target_1->get_backlink_count(2, *origin_2, 0));
        CHECK_EQUAL(1, target_2->get_backlink_count(0, *origin_1, 2));
        CHECK_EQUAL(2, target_2->get_backlink_count(0, *origin_2, 2));
        CHECK_EQUAL(1, target_2->get_backlink_count(0, *origin_2, 4));
        CHECK_EQUAL(1, target_2->get_backlink_count(1, *origin_1, 2));
        CHECK_EQUAL(3, target_2->get_backlink_count(1, *origin_2, 2));
        CHECK_EQUAL(2, target_2->get_backlink_count(1, *origin_2, 4));
    }

    // Check that a link list can have members swapped
    {
        WriteTransaction wt(sg_1);
        TableRef origin_2_w = wt.get_table("origin_2");
        LinkViewRef link_list_2_2_w = origin_2_w->get_linklist(2, 2);
        link_list_2_2_w->swap(0, 1); // [ 1, 0 ] -> [ 0, 1 ]
        wt.commit();
    }
    repl.replay_transacts(sg_2, replay_logger);
    // O_1_L_3    O_1_L_4    O_1_LL_1               O_2_L_2    O_2_LL_3               O_2_L_4
    // ----------------------------------------------------------------------------------------
    // null       T_2[0]     []                     T_1[1]     [ T_2[1] ]             T_2[1]
    // T_1[0]     T_2[1]     [ T_1[0] ]             null       [ T_2[0], T_2[1] ]     T_2[0]
    // T_1[1]     null       []                     null       [ T_2[0], T_2[1] ]     T_2[1]
    {
        ReadTransaction rt(sg_2);
        check(test_context, sg_1, rt);
        CHECK_EQUAL(4, rt.get_group().size());
        ConstTableRef origin_1 = rt.get_table("origin_1");
        ConstTableRef origin_2 = rt.get_table("origin_2");
        ConstTableRef target_1 = rt.get_table("target_1");
        ConstTableRef target_2 = rt.get_table("target_2");
        ConstLinkViewRef link_list_1_2 = origin_1->get_linklist(4, 2);
        ConstLinkViewRef link_list_2_2 = origin_2->get_linklist(2, 2);
        CHECK(origin_1->is_null_link(0, 0));
        CHECK_EQUAL(0, origin_1->get_link(0, 1));
        CHECK_EQUAL(1, origin_1->get_link(0, 2));
        CHECK_EQUAL(0, origin_1->get_link(2, 0));
        CHECK_EQUAL(1, origin_1->get_link(2, 1));
        CHECK(origin_1->is_null_link(2, 2));
        CHECK_EQUAL(0, origin_1->get_linklist(4, 0)->size());
        CHECK_EQUAL(1, origin_1->get_linklist(4, 1)->size());
        CHECK_EQUAL(0, origin_1->get_linklist(4, 1)->get(0).get_index());
        CHECK(link_list_1_2->is_attached());
        CHECK_EQUAL(link_list_1_2, origin_1->get_linklist(4, 2));
        CHECK_EQUAL(0, link_list_1_2->size());
        CHECK_EQUAL(1, origin_2->get_link(0, 0));
        CHECK(origin_2->is_null_link(0, 1));
        CHECK(origin_2->is_null_link(0, 2));
        CHECK_EQUAL(1, origin_2->get_linklist(2, 0)->size());
        CHECK_EQUAL(1, origin_2->get_linklist(2, 0)->get(0).get_index());
        CHECK_EQUAL(2, origin_2->get_linklist(2, 1)->size());
        CHECK_EQUAL(0, origin_2->get_linklist(2, 1)->get(0).get_index());
        CHECK_EQUAL(1, origin_2->get_linklist(2, 1)->get(1).get_index());
        CHECK(link_list_2_2->is_attached());
        CHECK_EQUAL(link_list_2_2, origin_2->get_linklist(2, 2));
        CHECK_EQUAL(2, link_list_2_2->size());
        CHECK_EQUAL(0, link_list_2_2->get(0).get_index());
        CHECK_EQUAL(1, link_list_2_2->get(1).get_index());
        CHECK_EQUAL(1, origin_2->get_link(4, 0));
        CHECK_EQUAL(0, origin_2->get_link(4, 1));
        CHECK_EQUAL(1, origin_2->get_link(4, 2));
        CHECK_EQUAL(1, target_1->get_backlink_count(0, *origin_1, 0));
        CHECK_EQUAL(1, target_1->get_backlink_count(0, *origin_1, 4));
        CHECK_EQUAL(0, target_1->get_backlink_count(0, *origin_2, 0));
        CHECK_EQUAL(1, target_1->get_backlink_count(1, *origin_1, 0));
        CHECK_EQUAL(0, target_1->get_backlink_count(1, *origin_1, 4));
        CHECK_EQUAL(1, target_1->get_backlink_count(1, *origin_2, 0));
        CHECK_EQUAL(0, target_1->get_backlink_count(2, *origin_1, 0));
        CHECK_EQUAL(0, target_1->get_backlink_count(2, *origin_1, 4));
        CHECK_EQUAL(0, target_1->get_backlink_count(2, *origin_2, 0));
        CHECK_EQUAL(1, target_2->get_backlink_count(0, *origin_1, 2));
        CHECK_EQUAL(2, target_2->get_backlink_count(0, *origin_2, 2));
        CHECK_EQUAL(1, target_2->get_backlink_count(0, *origin_2, 4));
        CHECK_EQUAL(1, target_2->get_backlink_count(1, *origin_1, 2));
        CHECK_EQUAL(3, target_2->get_backlink_count(1, *origin_2, 2));
        CHECK_EQUAL(2, target_2->get_backlink_count(1, *origin_2, 4));
    }

    // Check that a link list can "swap" a member with itself
    {
        WriteTransaction wt(sg_1);
        TableRef origin_2_w = wt.get_table("origin_2");
        LinkViewRef link_list_2_2_w = origin_2_w->get_linklist(2, 2);
        link_list_2_2_w->swap(1, 1); // [ 0, 1 ] -> [ 0, 1 ]
        wt.commit();
    }
    repl.replay_transacts(sg_2, replay_logger);
    // O_1_L_3    O_1_L_4    O_1_LL_1               O_2_L_2    O_2_LL_3               O_2_L_4
    // ----------------------------------------------------------------------------------------
    // null       T_2[0]     []                     T_1[1]     [ T_2[1] ]             T_2[1]
    // T_1[0]     T_2[1]     [ T_1[0] ]             null       [ T_2[0], T_2[1] ]     T_2[0]
    // T_1[1]     null       []                     null       [ T_2[0], T_2[1] ]     T_2[1]
    {
        ReadTransaction rt(sg_2);
        check(test_context, sg_1, rt);
        CHECK_EQUAL(4, rt.get_group().size());
        ConstTableRef origin_1 = rt.get_table("origin_1");
        ConstTableRef origin_2 = rt.get_table("origin_2");
        ConstTableRef target_1 = rt.get_table("target_1");
        ConstTableRef target_2 = rt.get_table("target_2");
        ConstLinkViewRef link_list_1_2 = origin_1->get_linklist(4, 2);
        ConstLinkViewRef link_list_2_2 = origin_2->get_linklist(2, 2);
        CHECK(origin_1->is_null_link(0, 0));
        CHECK_EQUAL(0, origin_1->get_link(0, 1));
        CHECK_EQUAL(1, origin_1->get_link(0, 2));
        CHECK_EQUAL(0, origin_1->get_link(2, 0));
        CHECK_EQUAL(1, origin_1->get_link(2, 1));
        CHECK(origin_1->is_null_link(2, 2));
        CHECK_EQUAL(0, origin_1->get_linklist(4, 0)->size());
        CHECK_EQUAL(1, origin_1->get_linklist(4, 1)->size());
        CHECK_EQUAL(0, origin_1->get_linklist(4, 1)->get(0).get_index());
        CHECK(link_list_1_2->is_attached());
        CHECK_EQUAL(link_list_1_2, origin_1->get_linklist(4, 2));
        CHECK_EQUAL(0, link_list_1_2->size());
        CHECK_EQUAL(1, origin_2->get_link(0, 0));
        CHECK(origin_2->is_null_link(0, 1));
        CHECK(origin_2->is_null_link(0, 2));
        CHECK_EQUAL(1, origin_2->get_linklist(2, 0)->size());
        CHECK_EQUAL(1, origin_2->get_linklist(2, 0)->get(0).get_index());
        CHECK_EQUAL(2, origin_2->get_linklist(2, 1)->size());
        CHECK_EQUAL(0, origin_2->get_linklist(2, 1)->get(0).get_index());
        CHECK_EQUAL(1, origin_2->get_linklist(2, 1)->get(1).get_index());
        CHECK(link_list_2_2->is_attached());
        CHECK_EQUAL(link_list_2_2, origin_2->get_linklist(2, 2));
        CHECK_EQUAL(2, link_list_2_2->size());
        CHECK_EQUAL(0, link_list_2_2->get(0).get_index());
        CHECK_EQUAL(1, link_list_2_2->get(1).get_index());
        CHECK_EQUAL(1, origin_2->get_link(4, 0));
        CHECK_EQUAL(0, origin_2->get_link(4, 1));
        CHECK_EQUAL(1, origin_2->get_link(4, 2));
        CHECK_EQUAL(1, target_1->get_backlink_count(0, *origin_1, 0));
        CHECK_EQUAL(1, target_1->get_backlink_count(0, *origin_1, 4));
        CHECK_EQUAL(0, target_1->get_backlink_count(0, *origin_2, 0));
        CHECK_EQUAL(1, target_1->get_backlink_count(1, *origin_1, 0));
        CHECK_EQUAL(0, target_1->get_backlink_count(1, *origin_1, 4));
        CHECK_EQUAL(1, target_1->get_backlink_count(1, *origin_2, 0));
        CHECK_EQUAL(0, target_1->get_backlink_count(2, *origin_1, 0));
        CHECK_EQUAL(0, target_1->get_backlink_count(2, *origin_1, 4));
        CHECK_EQUAL(0, target_1->get_backlink_count(2, *origin_2, 0));
        CHECK_EQUAL(1, target_2->get_backlink_count(0, *origin_1, 2));
        CHECK_EQUAL(2, target_2->get_backlink_count(0, *origin_2, 2));
        CHECK_EQUAL(1, target_2->get_backlink_count(0, *origin_2, 4));
        CHECK_EQUAL(1, target_2->get_backlink_count(1, *origin_1, 2));
        CHECK_EQUAL(3, target_2->get_backlink_count(1, *origin_2, 2));
        CHECK_EQUAL(2, target_2->get_backlink_count(1, *origin_2, 4));
    }

    // Reset to the state before testing swap
    {
        WriteTransaction wt(sg_1);
        TableRef origin_2_w = wt.get_table("origin_2");
        LinkViewRef link_list_2_2_w = origin_2_w->get_linklist(2, 2);
        link_list_2_2_w->swap(0, 1); // [ 0, 1 ] -> [ 1, 0 ]
        wt.commit();
    }
    // O_1_L_3    O_1_L_4    O_1_LL_1               O_2_L_2    O_2_LL_3               O_2_L_4
    // ----------------------------------------------------------------------------------------
    // null       T_2[0]     []                     T_1[1]     [ T_2[1] ]             T_2[1]
    // T_1[0]     T_2[1]     [ T_1[0] ]             null       [ T_2[0], T_2[1] ]     T_2[0]
    // T_1[1]     null       []                     null       [ T_2[1], T_2[0] ]     T_2[1]

    // Check that an origin-side row can be deleted by a "move last over"
    // operation
    {
        WriteTransaction wt(sg_1);
        TableRef origin_1_w = wt.get_table("origin_1");
        TableRef origin_2_w = wt.get_table("origin_2");
        origin_1_w->move_last_over(0); // [ 0, 1, 2 ] -> [ 2, 1 ]
        origin_2_w->move_last_over(2); // [ 0, 1, 2 ] -> [ 0, 1 ]
        // Removes  O_1_L_4[0]  -> T_2[0]  and  O_1_L_3[2]  -> T_1[1]  and
        //          O_2_LL_3[2] -> T_2[0]  and  O_2_LL_3[2] -> T_2[1]  and  O_2_L_4[2] -> T_2[1]
        // Adds     O_1_L_3[0]  -> T_1[1]
        wt.commit();
    }
    repl.replay_transacts(sg_2, replay_logger);
    // O_1_L_3    O_1_L_4    O_1_LL_1               O_2_L_2    O_2_LL_3               O_2_L_4
    // ----------------------------------------------------------------------------------------
    // T_1[1]     null       []                     T_1[1]     [ T_2[1] ]             T_2[1]
    // T_1[0]     T_2[1]     [ T_1[0] ]             null       [ T_2[0], T_2[1] ]     T_2[0]
    {
        ReadTransaction rt(sg_2);
        check(test_context, sg_1, rt);
        CHECK_EQUAL(4, rt.get_group().size());
        ConstTableRef origin_1 = rt.get_table("origin_1");
        ConstTableRef origin_2 = rt.get_table("origin_2");
        ConstTableRef target_1 = rt.get_table("target_1");
        ConstTableRef target_2 = rt.get_table("target_2");
        CHECK_EQUAL(2, origin_1->size());
        CHECK_EQUAL(2, origin_2->size());
        ConstLinkViewRef link_list_1_0 = origin_1->get_linklist(4, 0);
        ConstLinkViewRef link_list_1_1 = origin_1->get_linklist(4, 1);
        ConstLinkViewRef link_list_2_0 = origin_2->get_linklist(2, 0);
        ConstLinkViewRef link_list_2_1 = origin_2->get_linklist(2, 1);
        CHECK_EQUAL(0, link_list_1_0->get_origin_row_index());
        CHECK_EQUAL(1, link_list_1_1->get_origin_row_index());
        CHECK_EQUAL(0, link_list_2_0->get_origin_row_index());
        CHECK_EQUAL(1, link_list_2_1->get_origin_row_index());
        CHECK_EQUAL(1, origin_1->get_link(0, 0));
        CHECK_EQUAL(0, origin_1->get_link(0, 1));
        CHECK(origin_1->is_null_link(2, 0));
        CHECK_EQUAL(1, origin_1->get_link(2, 1));
        CHECK_EQUAL(0, link_list_1_0->size());
        CHECK_EQUAL(1, link_list_1_1->size());
        CHECK_EQUAL(0, link_list_1_1->get(0).get_index());
        CHECK_EQUAL(1, origin_2->get_link(0, 0));
        CHECK(origin_2->is_null_link(0, 1));
        CHECK_EQUAL(1, link_list_2_0->size());
        CHECK_EQUAL(1, link_list_2_0->get(0).get_index());
        CHECK_EQUAL(2, link_list_2_1->size());
        CHECK_EQUAL(0, link_list_2_1->get(0).get_index());
        CHECK_EQUAL(1, link_list_2_1->get(1).get_index());
        CHECK_EQUAL(1, origin_2->get_link(4, 0));
        CHECK_EQUAL(0, origin_2->get_link(4, 1));
        CHECK_EQUAL(1, target_1->get_backlink_count(0, *origin_1, 0));
        CHECK_EQUAL(1, target_1->get_backlink_count(0, *origin_1, 4));
        CHECK_EQUAL(0, target_1->get_backlink_count(0, *origin_2, 0));
        CHECK_EQUAL(1, target_1->get_backlink_count(1, *origin_1, 0));
        CHECK_EQUAL(0, target_1->get_backlink_count(1, *origin_1, 4));
        CHECK_EQUAL(1, target_1->get_backlink_count(1, *origin_2, 0));
        CHECK_EQUAL(0, target_1->get_backlink_count(2, *origin_1, 0));
        CHECK_EQUAL(0, target_1->get_backlink_count(2, *origin_1, 4));
        CHECK_EQUAL(0, target_1->get_backlink_count(2, *origin_2, 0));
        CHECK_EQUAL(0, target_2->get_backlink_count(0, *origin_1, 2));
        CHECK_EQUAL(1, target_2->get_backlink_count(0, *origin_2, 2));
        CHECK_EQUAL(1, target_2->get_backlink_count(0, *origin_2, 4));
        CHECK_EQUAL(1, target_2->get_backlink_count(1, *origin_1, 2));
        CHECK_EQUAL(2, target_2->get_backlink_count(1, *origin_2, 2));
        CHECK_EQUAL(1, target_2->get_backlink_count(1, *origin_2, 4));
    }
    {
        WriteTransaction wt(sg_1);
        TableRef origin_1_w = wt.get_table("origin_1");
        TableRef origin_2_w = wt.get_table("origin_2");
        origin_1_w->add_empty_row(); // [ 2, 1 ] -> [ 2, 1, 3 ]
        origin_1_w->set_link(2, 2, 0);
        origin_2_w->move_last_over(0); // [ 0, 1 ] -> [ 1 ]
        // Removes  O_2_L_2[0]  -> T_1[1]  and  O_2_LL_3[1] -> T_2[0]  and
        //          O_2_LL_3[1] -> T_2[1]  and  O_2_L_4[0]  -> T_2[1]  and  O_2_L_4[1] -> T_2[0]
        // Adds     O_1_L_4[2]  -> T_2[0]  and  O_2_LL_3[0] -> T_2[0]  and  O_2_L_4[0] -> T_2[0]
        wt.commit();
    }
    repl.replay_transacts(sg_2, replay_logger);
    // O_1_L_3    O_1_L_4    O_1_LL_1               O_2_L_2    O_2_LL_3               O_2_L_4
    // ----------------------------------------------------------------------------------------
    // T_1[1]     null       []                     null       [ T_2[0], T_2[1] ]     T_2[0]
    // T_1[0]     T_2[1]     [ T_1[0] ]
    // null       T_2[0]     []
    {
        ReadTransaction rt(sg_2);
        check(test_context, sg_1, rt);
        CHECK_EQUAL(4, rt.get_group().size());
        ConstTableRef origin_1 = rt.get_table("origin_1");
        ConstTableRef origin_2 = rt.get_table("origin_2");
        ConstTableRef target_1 = rt.get_table("target_1");
        ConstTableRef target_2 = rt.get_table("target_2");
        CHECK_EQUAL(3, origin_1->size());
        CHECK_EQUAL(1, origin_2->size());
        ConstLinkViewRef link_list_1_0 = origin_1->get_linklist(4, 0);
        ConstLinkViewRef link_list_1_1 = origin_1->get_linklist(4, 1);
        ConstLinkViewRef link_list_1_2 = origin_1->get_linklist(4, 2);
        ConstLinkViewRef link_list_2_0 = origin_2->get_linklist(2, 0);
        CHECK_EQUAL(0, link_list_1_0->get_origin_row_index());
        CHECK_EQUAL(1, link_list_1_1->get_origin_row_index());
        CHECK_EQUAL(2, link_list_1_2->get_origin_row_index());
        CHECK_EQUAL(0, link_list_2_0->get_origin_row_index());
        CHECK_EQUAL(1, origin_1->get_link(0, 0));
        CHECK_EQUAL(0, origin_1->get_link(0, 1));
        CHECK(origin_1->is_null_link(0, 2));
        CHECK(origin_1->is_null_link(2, 0));
        CHECK_EQUAL(1, origin_1->get_link(2, 1));
        CHECK_EQUAL(0, origin_1->get_link(2, 2));
        CHECK_EQUAL(0, link_list_1_0->size());
        CHECK_EQUAL(1, link_list_1_1->size());
        CHECK_EQUAL(0, link_list_1_1->get(0).get_index());
        CHECK_EQUAL(0, link_list_1_2->size());
        CHECK(origin_2->is_null_link(0, 0));
        CHECK_EQUAL(2, link_list_2_0->size());
        CHECK_EQUAL(0, link_list_2_0->get(0).get_index());
        CHECK_EQUAL(1, link_list_2_0->get(1).get_index());
        CHECK_EQUAL(0, origin_2->get_link(4, 0));
        CHECK_EQUAL(1, target_1->get_backlink_count(0, *origin_1, 0));
        CHECK_EQUAL(1, target_1->get_backlink_count(0, *origin_1, 4));
        CHECK_EQUAL(0, target_1->get_backlink_count(0, *origin_2, 0));
        CHECK_EQUAL(1, target_1->get_backlink_count(1, *origin_1, 0));
        CHECK_EQUAL(0, target_1->get_backlink_count(1, *origin_1, 4));
        CHECK_EQUAL(0, target_1->get_backlink_count(1, *origin_2, 0));
        CHECK_EQUAL(0, target_1->get_backlink_count(2, *origin_1, 0));
        CHECK_EQUAL(0, target_1->get_backlink_count(2, *origin_1, 4));
        CHECK_EQUAL(0, target_1->get_backlink_count(2, *origin_2, 0));
        CHECK_EQUAL(1, target_2->get_backlink_count(0, *origin_1, 2));
        CHECK_EQUAL(1, target_2->get_backlink_count(0, *origin_2, 2));
        CHECK_EQUAL(1, target_2->get_backlink_count(0, *origin_2, 4));
        CHECK_EQUAL(1, target_2->get_backlink_count(1, *origin_1, 2));
        CHECK_EQUAL(1, target_2->get_backlink_count(1, *origin_2, 2));
        CHECK_EQUAL(0, target_2->get_backlink_count(1, *origin_2, 4));
    }
    {
        WriteTransaction wt(sg_1);
        TableRef origin_1_w = wt.get_table("origin_1");
        TableRef origin_2_w = wt.get_table("origin_2");
        origin_1_w->move_last_over(1); // [ 2, 1, 3 ] -> [ 2, 3 ]
        origin_2_w->move_last_over(0); // [ 1 ] -> []
        // Removes  O_1_L_3[1]  -> T_1[0]  and  O_1_L_4[1]  -> T_2[1]  and
        //          O_1_LL_1[1] -> T_1[0]  and  O_1_L_4[2]  -> T_2[0]  and
        //          O_2_LL_3[0] -> T_2[0]  and  O_2_LL_3[0] -> T_2[1]  and  O_2_L_4[0]  -> T_2[0]
        // Adds     O_1_L_4[1]  -> T_2[0]
        wt.commit();
    }
    repl.replay_transacts(sg_2, replay_logger);
    // O_1_L_3    O_1_L_4    O_1_LL_1               O_2_L_2    O_2_LL_3               O_2_L_4
    // ----------------------------------------------------------------------------------------
    // T_1[1]     null       []
    // null       T_2[0]     []
    {
        ReadTransaction rt(sg_2);
        check(test_context, sg_1, rt);
        CHECK_EQUAL(4, rt.get_group().size());
        ConstTableRef origin_1 = rt.get_table("origin_1");
        ConstTableRef origin_2 = rt.get_table("origin_2");
        ConstTableRef target_1 = rt.get_table("target_1");
        ConstTableRef target_2 = rt.get_table("target_2");
        CHECK_EQUAL(2, origin_1->size());
        CHECK_EQUAL(0, origin_2->size());
        ConstLinkViewRef link_list_1_0 = origin_1->get_linklist(4, 0);
        ConstLinkViewRef link_list_1_1 = origin_1->get_linklist(4, 1);
        CHECK_EQUAL(0, link_list_1_0->get_origin_row_index());
        CHECK_EQUAL(1, link_list_1_1->get_origin_row_index());
        CHECK_EQUAL(1, origin_1->get_link(0, 0));
        CHECK(origin_1->is_null_link(0, 1));
        CHECK(origin_1->is_null_link(2, 0));
        CHECK_EQUAL(0, origin_1->get_link(2, 1));
        CHECK_EQUAL(0, link_list_1_0->size());
        CHECK_EQUAL(0, link_list_1_1->size());
        CHECK_EQUAL(0, target_1->get_backlink_count(0, *origin_1, 0));
        CHECK_EQUAL(0, target_1->get_backlink_count(0, *origin_1, 4));
        CHECK_EQUAL(0, target_1->get_backlink_count(0, *origin_2, 0));
        CHECK_EQUAL(1, target_1->get_backlink_count(1, *origin_1, 0));
        CHECK_EQUAL(0, target_1->get_backlink_count(1, *origin_1, 4));
        CHECK_EQUAL(0, target_1->get_backlink_count(1, *origin_2, 0));
        CHECK_EQUAL(0, target_1->get_backlink_count(2, *origin_1, 0));
        CHECK_EQUAL(0, target_1->get_backlink_count(2, *origin_1, 4));
        CHECK_EQUAL(0, target_1->get_backlink_count(2, *origin_2, 0));
        CHECK_EQUAL(1, target_2->get_backlink_count(0, *origin_1, 2));
        CHECK_EQUAL(0, target_2->get_backlink_count(0, *origin_2, 2));
        CHECK_EQUAL(0, target_2->get_backlink_count(0, *origin_2, 4));
        CHECK_EQUAL(0, target_2->get_backlink_count(1, *origin_1, 2));
        CHECK_EQUAL(0, target_2->get_backlink_count(1, *origin_2, 2));
        CHECK_EQUAL(0, target_2->get_backlink_count(1, *origin_2, 4));
    }
    {
        WriteTransaction wt(sg_1);
        TableRef origin_1_w = wt.get_table("origin_1");
        TableRef origin_2_w = wt.get_table("origin_2");
        origin_1_w->move_last_over(1); // [ 2, 3 ] -> [ 2 ]
        // Removes  O_1_L_4[1] -> T_2[0]
        origin_2_w->add_empty_row(3);           // [] -> [ 3, 4, 5 ]
        origin_2_w->set_link(0, 0, 0);          // O_2_L_2[0]  -> T_1[0]
        origin_2_w->set_link(0, 2, 1);          // O_2_L_2[2]  -> T_1[1]
        origin_2_w->get_linklist(2, 0)->add(1); // O_2_LL_3[0] -> T_2[1]
        origin_2_w->get_linklist(2, 1)->add(0); // O_2_LL_3[1] -> T_2[0]
        origin_2_w->get_linklist(2, 1)->add(1); // O_2_LL_3[1] -> T_2[1]
        origin_2_w->get_linklist(2, 2)->add(1); // O_2_LL_3[2] -> T_2[1]
        origin_2_w->get_linklist(2, 2)->add(0); // O_2_LL_3[2] -> T_2[0]
        origin_2_w->set_link(4, 0, 1);          // O_2_L_4[0]  -> T_2[1]
        origin_2_w->set_link(4, 2, 0);          // O_2_L_4[2]  -> T_2[0]
        wt.commit();
    }
    repl.replay_transacts(sg_2, replay_logger);
    // O_1_L_3    O_1_L_4    O_1_LL_1               O_2_L_2    O_2_LL_3               O_2_L_4
    // ----------------------------------------------------------------------------------------
    // T_1[1]     null       []                     T_1[0]     [ T_2[1] ]             T_2[1]
    //                                              null       [ T_2[0], T_2[1] ]     null
    //                                              T_1[1]     [ T_2[1], T_2[0] ]     T_2[0]
    {
        ReadTransaction rt(sg_2);
        check(test_context, sg_1, rt);
        CHECK_EQUAL(4, rt.get_group().size());
        ConstTableRef origin_1 = rt.get_table("origin_1");
        ConstTableRef origin_2 = rt.get_table("origin_2");
        ConstTableRef target_1 = rt.get_table("target_1");
        ConstTableRef target_2 = rt.get_table("target_2");
        CHECK_EQUAL(1, origin_1->size());
        CHECK_EQUAL(3, origin_2->size());
        ConstLinkViewRef link_list_1_0 = origin_1->get_linklist(4, 0);
        ConstLinkViewRef link_list_2_0 = origin_2->get_linklist(2, 0);
        ConstLinkViewRef link_list_2_1 = origin_2->get_linklist(2, 1);
        ConstLinkViewRef link_list_2_2 = origin_2->get_linklist(2, 2);
        CHECK_EQUAL(0, link_list_1_0->get_origin_row_index());
        CHECK_EQUAL(0, link_list_2_0->get_origin_row_index());
        CHECK_EQUAL(1, link_list_2_1->get_origin_row_index());
        CHECK_EQUAL(2, link_list_2_2->get_origin_row_index());
        CHECK_EQUAL(1, origin_1->get_link(0, 0));
        CHECK(origin_1->is_null_link(2, 0));
        CHECK_EQUAL(0, link_list_1_0->size());
        CHECK_EQUAL(0, origin_2->get_link(0, 0));
        CHECK(origin_2->is_null_link(0, 1));
        CHECK_EQUAL(1, origin_2->get_link(0, 2));
        CHECK_EQUAL(1, link_list_2_0->size());
        CHECK_EQUAL(1, link_list_2_0->get(0).get_index());
        CHECK_EQUAL(2, link_list_2_1->size());
        CHECK_EQUAL(0, link_list_2_1->get(0).get_index());
        CHECK_EQUAL(1, link_list_2_1->get(1).get_index());
        CHECK_EQUAL(2, link_list_2_2->size());
        CHECK_EQUAL(1, link_list_2_2->get(0).get_index());
        CHECK_EQUAL(0, link_list_2_2->get(1).get_index());
        CHECK_EQUAL(1, origin_2->get_link(4, 0));
        CHECK(origin_2->is_null_link(4, 1));
        CHECK_EQUAL(0, origin_2->get_link(4, 2));
        CHECK_EQUAL(0, target_1->get_backlink_count(0, *origin_1, 0));
        CHECK_EQUAL(0, target_1->get_backlink_count(0, *origin_1, 4));
        CHECK_EQUAL(1, target_1->get_backlink_count(0, *origin_2, 0));
        CHECK_EQUAL(1, target_1->get_backlink_count(1, *origin_1, 0));
        CHECK_EQUAL(0, target_1->get_backlink_count(1, *origin_1, 4));
        CHECK_EQUAL(1, target_1->get_backlink_count(1, *origin_2, 0));
        CHECK_EQUAL(0, target_1->get_backlink_count(2, *origin_1, 0));
        CHECK_EQUAL(0, target_1->get_backlink_count(2, *origin_1, 4));
        CHECK_EQUAL(0, target_1->get_backlink_count(2, *origin_2, 0));
        CHECK_EQUAL(0, target_2->get_backlink_count(0, *origin_1, 2));
        CHECK_EQUAL(2, target_2->get_backlink_count(0, *origin_2, 2));
        CHECK_EQUAL(1, target_2->get_backlink_count(0, *origin_2, 4));
        CHECK_EQUAL(0, target_2->get_backlink_count(1, *origin_1, 2));
        CHECK_EQUAL(3, target_2->get_backlink_count(1, *origin_2, 2));
        CHECK_EQUAL(1, target_2->get_backlink_count(1, *origin_2, 4));
    }
    {
        WriteTransaction wt(sg_1);
        TableRef origin_1_w = wt.get_table("origin_1");
        origin_1_w->add_empty_row(2);           // [ 2 ] -> [ 2, 4, 5 ]
        origin_1_w->set_link(0, 2, 0);          // O_1_L_3[2] -> T_1[0]
        origin_1_w->set_link(2, 0, 1);          // O_1_L_4[0] -> T_2[1]
        origin_1_w->set_link(2, 2, 0);          // O_1_L_4[2] -> T_2[0]
        origin_1_w->get_linklist(4, 1)->add(0); // O_1_LL_1[1] -> T_1[0]
        origin_1_w->get_linklist(4, 1)->add(0); // O_1_LL_1[1] -> T_1[0] (double)
        origin_1_w->get_linklist(4, 2)->add(1); // O_1_LL_1[2] -> T_1[1]
        wt.commit();
    }
    repl.replay_transacts(sg_2, replay_logger);
    // O_1_L_3    O_1_L_4    O_1_LL_1               O_2_L_2    O_2_LL_3               O_2_L_4
    // ----------------------------------------------------------------------------------------
    // T_1[1]     T_2[1]     []                     T_1[0]     [ T_2[1] ]             T_2[1]
    // null       null       [ T_1[0], T_1[0] ]     null       [ T_2[0], T_2[1] ]     null
    // T_1[0]     T_2[0]     [ T_1[1] ]             T_1[1]     [ T_2[1], T_2[0] ]     T_2[0]
    {
        ReadTransaction rt(sg_2);
        check(test_context, sg_1, rt);
        CHECK_EQUAL(4, rt.get_group().size());
        ConstTableRef origin_1 = rt.get_table("origin_1");
        ConstTableRef origin_2 = rt.get_table("origin_2");
        ConstTableRef target_1 = rt.get_table("target_1");
        ConstTableRef target_2 = rt.get_table("target_2");
        CHECK_EQUAL(3, origin_1->size());
        CHECK_EQUAL(3, origin_2->size());
        ConstLinkViewRef link_list_1_0 = origin_1->get_linklist(4, 0);
        ConstLinkViewRef link_list_1_1 = origin_1->get_linklist(4, 1);
        ConstLinkViewRef link_list_1_2 = origin_1->get_linklist(4, 2);
        ConstLinkViewRef link_list_2_0 = origin_2->get_linklist(2, 0);
        ConstLinkViewRef link_list_2_1 = origin_2->get_linklist(2, 1);
        ConstLinkViewRef link_list_2_2 = origin_2->get_linklist(2, 2);
        CHECK_EQUAL(0, link_list_1_0->get_origin_row_index());
        CHECK_EQUAL(1, link_list_1_1->get_origin_row_index());
        CHECK_EQUAL(2, link_list_1_2->get_origin_row_index());
        CHECK_EQUAL(0, link_list_2_0->get_origin_row_index());
        CHECK_EQUAL(1, link_list_2_1->get_origin_row_index());
        CHECK_EQUAL(2, link_list_2_2->get_origin_row_index());
        CHECK_EQUAL(1, origin_1->get_link(0, 0));
        CHECK(origin_1->is_null_link(0, 1));
        CHECK_EQUAL(0, origin_1->get_link(0, 2));
        CHECK_EQUAL(1, origin_1->get_link(2, 0));
        CHECK(origin_1->is_null_link(2, 1));
        CHECK_EQUAL(0, origin_1->get_link(2, 2));
        CHECK_EQUAL(0, link_list_1_0->size());
        CHECK_EQUAL(2, link_list_1_1->size());
        CHECK_EQUAL(0, link_list_1_1->get(0).get_index());
        CHECK_EQUAL(0, link_list_1_1->get(1).get_index());
        CHECK_EQUAL(1, link_list_1_2->size());
        CHECK_EQUAL(1, link_list_1_2->get(0).get_index());
        CHECK_EQUAL(0, origin_2->get_link(0, 0));
        CHECK(origin_2->is_null_link(0, 1));
        CHECK_EQUAL(1, origin_2->get_link(0, 2));
        CHECK_EQUAL(1, link_list_2_0->size());
        CHECK_EQUAL(1, link_list_2_0->get(0).get_index());
        CHECK_EQUAL(2, link_list_2_1->size());
        CHECK_EQUAL(0, link_list_2_1->get(0).get_index());
        CHECK_EQUAL(1, link_list_2_1->get(1).get_index());
        CHECK_EQUAL(2, link_list_2_2->size());
        CHECK_EQUAL(1, link_list_2_2->get(0).get_index());
        CHECK_EQUAL(0, link_list_2_2->get(1).get_index());
        CHECK_EQUAL(1, origin_2->get_link(4, 0));
        CHECK(origin_2->is_null_link(4, 1));
        CHECK_EQUAL(0, origin_2->get_link(4, 2));
        CHECK_EQUAL(1, target_1->get_backlink_count(0, *origin_1, 0));
        CHECK_EQUAL(2, target_1->get_backlink_count(0, *origin_1, 4));
        CHECK_EQUAL(1, target_1->get_backlink_count(0, *origin_2, 0));
        CHECK_EQUAL(1, target_1->get_backlink_count(1, *origin_1, 0));
        CHECK_EQUAL(1, target_1->get_backlink_count(1, *origin_1, 4));
        CHECK_EQUAL(1, target_1->get_backlink_count(1, *origin_2, 0));
        CHECK_EQUAL(0, target_1->get_backlink_count(2, *origin_1, 0));
        CHECK_EQUAL(0, target_1->get_backlink_count(2, *origin_1, 4));
        CHECK_EQUAL(0, target_1->get_backlink_count(2, *origin_2, 0));
        CHECK_EQUAL(1, target_2->get_backlink_count(0, *origin_1, 2));
        CHECK_EQUAL(2, target_2->get_backlink_count(0, *origin_2, 2));
        CHECK_EQUAL(1, target_2->get_backlink_count(0, *origin_2, 4));
        CHECK_EQUAL(1, target_2->get_backlink_count(1, *origin_1, 2));
        CHECK_EQUAL(3, target_2->get_backlink_count(1, *origin_2, 2));
        CHECK_EQUAL(1, target_2->get_backlink_count(1, *origin_2, 4));
    }

    // Check that an target-side row can be deleted by a "move last over"
    // operation
    {
        WriteTransaction wt(sg_1);
        TableRef origin_1_w = wt.get_table("origin_1");
        TableRef origin_2_w = wt.get_table("origin_2");
        TableRef target_2_w = wt.get_table("target_2");
        target_2_w->add_empty_row();
        origin_1_w->get_linklist(4, 1)->set(0, 2);
        origin_2_w->get_linklist(2, 2)->set(1, 2);
        origin_2_w->set_link(4, 0, 2);
        // Removes  O_1_LL_1[1] -> T_1[0]  and  O_2_LL_3[2] -> T_2[0]  and  O_2_L_4[0] -> T_2[1]
        // Adds     O_1_LL_1[1] -> T_1[2]  and  O_2_LL_3[2] -> T_2[2]  and  O_2_L_4[0] -> T_2[2]
        wt.commit();
    }
    repl.replay_transacts(sg_2, replay_logger);
    // O_1_L_3    O_1_L_4    O_1_LL_1               O_2_L_2    O_2_LL_3               O_2_L_4
    // ----------------------------------------------------------------------------------------
    // T_1[1]     T_2[1]     []                     T_1[0]     [ T_2[1] ]             T_2[2]
    // null       null       [ T_1[2], T_1[0] ]     null       [ T_2[0], T_2[1] ]     null
    // T_1[0]     T_2[0]     [ T_1[1] ]             T_1[1]     [ T_2[1], T_2[2] ]     T_2[0]
    {
        ReadTransaction rt(sg_2);
        check(test_context, sg_1, rt);
        CHECK_EQUAL(4, rt.get_group().size());
        ConstTableRef origin_1 = rt.get_table("origin_1");
        ConstTableRef origin_2 = rt.get_table("origin_2");
        ConstTableRef target_1 = rt.get_table("target_1");
        ConstTableRef target_2 = rt.get_table("target_2");
        CHECK_EQUAL(3, origin_1->size());
        CHECK_EQUAL(3, origin_2->size());
        ConstLinkViewRef link_list_1_0 = origin_1->get_linklist(4, 0);
        ConstLinkViewRef link_list_1_1 = origin_1->get_linklist(4, 1);
        ConstLinkViewRef link_list_1_2 = origin_1->get_linklist(4, 2);
        ConstLinkViewRef link_list_2_0 = origin_2->get_linklist(2, 0);
        ConstLinkViewRef link_list_2_1 = origin_2->get_linklist(2, 1);
        ConstLinkViewRef link_list_2_2 = origin_2->get_linklist(2, 2);
        CHECK_EQUAL(0, link_list_1_0->get_origin_row_index());
        CHECK_EQUAL(1, link_list_1_1->get_origin_row_index());
        CHECK_EQUAL(2, link_list_1_2->get_origin_row_index());
        CHECK_EQUAL(0, link_list_2_0->get_origin_row_index());
        CHECK_EQUAL(1, link_list_2_1->get_origin_row_index());
        CHECK_EQUAL(2, link_list_2_2->get_origin_row_index());
        CHECK_EQUAL(1, origin_1->get_link(0, 0));
        CHECK(origin_1->is_null_link(0, 1));
        CHECK_EQUAL(0, origin_1->get_link(0, 2));
        CHECK_EQUAL(1, origin_1->get_link(2, 0));
        CHECK(origin_1->is_null_link(2, 1));
        CHECK_EQUAL(0, origin_1->get_link(2, 2));
        CHECK_EQUAL(0, link_list_1_0->size());
        CHECK_EQUAL(2, link_list_1_1->size());
        CHECK_EQUAL(2, link_list_1_1->get(0).get_index());
        CHECK_EQUAL(0, link_list_1_1->get(1).get_index());
        CHECK_EQUAL(1, link_list_1_2->size());
        CHECK_EQUAL(1, link_list_1_2->get(0).get_index());
        CHECK_EQUAL(0, origin_2->get_link(0, 0));
        CHECK(origin_2->is_null_link(0, 1));
        CHECK_EQUAL(1, origin_2->get_link(0, 2));
        CHECK_EQUAL(1, link_list_2_0->size());
        CHECK_EQUAL(1, link_list_2_0->get(0).get_index());
        CHECK_EQUAL(2, link_list_2_1->size());
        CHECK_EQUAL(0, link_list_2_1->get(0).get_index());
        CHECK_EQUAL(1, link_list_2_1->get(1).get_index());
        CHECK_EQUAL(2, link_list_2_2->size());
        CHECK_EQUAL(1, link_list_2_2->get(0).get_index());
        CHECK_EQUAL(2, link_list_2_2->get(1).get_index());
        CHECK_EQUAL(2, origin_2->get_link(4, 0));
        CHECK(origin_2->is_null_link(4, 1));
        CHECK_EQUAL(0, origin_2->get_link(4, 2));
        CHECK_EQUAL(1, target_1->get_backlink_count(0, *origin_1, 0));
        CHECK_EQUAL(1, target_1->get_backlink_count(0, *origin_1, 4));
        CHECK_EQUAL(1, target_1->get_backlink_count(0, *origin_2, 0));
        CHECK_EQUAL(1, target_1->get_backlink_count(1, *origin_1, 0));
        CHECK_EQUAL(1, target_1->get_backlink_count(1, *origin_1, 4));
        CHECK_EQUAL(1, target_1->get_backlink_count(1, *origin_2, 0));
        CHECK_EQUAL(0, target_1->get_backlink_count(2, *origin_1, 0));
        CHECK_EQUAL(1, target_1->get_backlink_count(2, *origin_1, 4));
        CHECK_EQUAL(0, target_1->get_backlink_count(2, *origin_2, 0));
        CHECK_EQUAL(1, target_2->get_backlink_count(0, *origin_1, 2));
        CHECK_EQUAL(1, target_2->get_backlink_count(0, *origin_2, 2));
        CHECK_EQUAL(1, target_2->get_backlink_count(0, *origin_2, 4));
        CHECK_EQUAL(1, target_2->get_backlink_count(1, *origin_1, 2));
        CHECK_EQUAL(3, target_2->get_backlink_count(1, *origin_2, 2));
        CHECK_EQUAL(0, target_2->get_backlink_count(1, *origin_2, 4));
        CHECK_EQUAL(0, target_2->get_backlink_count(2, *origin_1, 2));
        CHECK_EQUAL(1, target_2->get_backlink_count(2, *origin_2, 2));
        CHECK_EQUAL(1, target_2->get_backlink_count(2, *origin_2, 4));
    }
    {
        WriteTransaction wt(sg_1);
        TableRef target_1_w = wt.get_table("target_1");
        TableRef target_2_w = wt.get_table("target_2");
        target_1_w->move_last_over(0); // [ 0, 1, 2 ] -> [ 2, 1 ]
        target_2_w->move_last_over(2); // [ 0, 1, 2 ] -> [ 0, 1 ]
        // Removes  O_1_L_3[2] -> T_1[0]  and  O_1_LL_1[1] -> T_1[2]  and
        //          O_2_L_2[0] -> T_1[0]  and  O_2_LL_3[2] -> T_2[2]  and  O_2_L_4[0] -> T_2[2]
        wt.commit();
    }
    repl.replay_transacts(sg_2, replay_logger);
    // O_1_L_3    O_1_L_4    O_1_LL_1               O_2_L_2    O_2_LL_3               O_2_L_4
    // ----------------------------------------------------------------------------------------
    // T_1[1]     T_2[1]     []                     null       [ T_2[1] ]             null
    // null       null       [ T_1[0] ]             null       [ T_2[0], T_2[1] ]     null
    // null       T_2[0]     [ T_1[1] ]             T_1[1]     [ T_2[1] ]             T_2[0]
    {
        ReadTransaction rt(sg_2);
        check(test_context, sg_1, rt);
        CHECK_EQUAL(4, rt.get_group().size());
        ConstTableRef origin_1 = rt.get_table("origin_1");
        ConstTableRef origin_2 = rt.get_table("origin_2");
        ConstTableRef target_1 = rt.get_table("target_1");
        ConstTableRef target_2 = rt.get_table("target_2");
        CHECK_EQUAL(3, origin_1->size());
        CHECK_EQUAL(3, origin_2->size());
        ConstLinkViewRef link_list_1_0 = origin_1->get_linklist(4, 0);
        ConstLinkViewRef link_list_1_1 = origin_1->get_linklist(4, 1);
        ConstLinkViewRef link_list_1_2 = origin_1->get_linklist(4, 2);
        ConstLinkViewRef link_list_2_0 = origin_2->get_linklist(2, 0);
        ConstLinkViewRef link_list_2_1 = origin_2->get_linklist(2, 1);
        ConstLinkViewRef link_list_2_2 = origin_2->get_linklist(2, 2);
        CHECK_EQUAL(2, target_1->size());
        CHECK_EQUAL(2, target_2->size());
        CHECK(link_list_1_0->is_attached());
        CHECK(link_list_1_1->is_attached());
        CHECK(link_list_1_2->is_attached());
        CHECK(link_list_2_0->is_attached());
        CHECK(link_list_2_1->is_attached());
        CHECK(link_list_2_2->is_attached());
        CHECK_EQUAL(link_list_1_0, origin_1->get_linklist(4, 0));
        CHECK_EQUAL(link_list_1_1, origin_1->get_linklist(4, 1));
        CHECK_EQUAL(link_list_1_2, origin_1->get_linklist(4, 2));
        CHECK_EQUAL(link_list_2_0, origin_2->get_linklist(2, 0));
        CHECK_EQUAL(link_list_2_1, origin_2->get_linklist(2, 1));
        CHECK_EQUAL(link_list_2_2, origin_2->get_linklist(2, 2));
        CHECK_EQUAL(0, link_list_1_0->get_origin_row_index());
        CHECK_EQUAL(1, link_list_1_1->get_origin_row_index());
        CHECK_EQUAL(2, link_list_1_2->get_origin_row_index());
        CHECK_EQUAL(0, link_list_2_0->get_origin_row_index());
        CHECK_EQUAL(1, link_list_2_1->get_origin_row_index());
        CHECK_EQUAL(2, link_list_2_2->get_origin_row_index());
        CHECK_EQUAL(1, origin_1->get_link(0, 0));
        CHECK(origin_1->is_null_link(0, 1));
        CHECK(origin_1->is_null_link(0, 2));
        CHECK_EQUAL(1, origin_1->get_link(2, 0));
        CHECK(origin_1->is_null_link(2, 1));
        CHECK_EQUAL(0, origin_1->get_link(2, 2));
        CHECK_EQUAL(0, link_list_1_0->size());
        CHECK_EQUAL(1, link_list_1_1->size());
        CHECK_EQUAL(0, link_list_1_1->get(0).get_index());
        CHECK_EQUAL(1, link_list_1_2->size());
        CHECK_EQUAL(1, link_list_1_2->get(0).get_index());
        CHECK(origin_2->is_null_link(0, 0));
        CHECK(origin_2->is_null_link(0, 1));
        CHECK_EQUAL(1, origin_2->get_link(0, 2));
        CHECK_EQUAL(1, link_list_2_0->size());
        CHECK_EQUAL(1, link_list_2_0->get(0).get_index());
        CHECK_EQUAL(2, link_list_2_1->size());
        CHECK_EQUAL(0, link_list_2_1->get(0).get_index());
        CHECK_EQUAL(1, link_list_2_1->get(1).get_index());
        CHECK_EQUAL(1, link_list_2_2->size());
        CHECK_EQUAL(1, link_list_2_2->get(0).get_index());
        CHECK(origin_2->is_null_link(4, 0));
        CHECK(origin_2->is_null_link(4, 1));
        CHECK_EQUAL(0, origin_2->get_link(4, 2));
        CHECK_EQUAL(0, target_1->get_backlink_count(0, *origin_1, 0));
        CHECK_EQUAL(1, target_1->get_backlink_count(0, *origin_1, 4));
        CHECK_EQUAL(0, target_1->get_backlink_count(0, *origin_2, 0));
        CHECK_EQUAL(1, target_1->get_backlink_count(1, *origin_1, 0));
        CHECK_EQUAL(1, target_1->get_backlink_count(1, *origin_1, 4));
        CHECK_EQUAL(1, target_1->get_backlink_count(1, *origin_2, 0));
        CHECK_EQUAL(1, target_2->get_backlink_count(0, *origin_1, 2));
        CHECK_EQUAL(1, target_2->get_backlink_count(0, *origin_2, 2));
        CHECK_EQUAL(1, target_2->get_backlink_count(0, *origin_2, 4));
        CHECK_EQUAL(1, target_2->get_backlink_count(1, *origin_1, 2));
        CHECK_EQUAL(3, target_2->get_backlink_count(1, *origin_2, 2));
        CHECK_EQUAL(0, target_2->get_backlink_count(1, *origin_2, 4));
    }
    {
        WriteTransaction wt(sg_1);
        TableRef origin_1_w = wt.get_table("origin_1");
        TableRef origin_2_w = wt.get_table("origin_2");
        TableRef target_1_w = wt.get_table("target_1");
        TableRef target_2_w = wt.get_table("target_2");
        target_1_w->add_empty_row();            // [ 2, 1 ] -> [ 2, 1, 3 ]
        origin_1_w->set_link(0, 2, 2);          // O_1_L_3[2]  -> T_1[2]
        origin_1_w->get_linklist(4, 1)->add(2); // O_1_LL_1[1] -> T_1[2]
        origin_2_w->set_link(0, 0, 2);          // O_2_L_2[0]  -> T_1[2]
        target_2_w->move_last_over(0);          // [ 0, 1 ] -> [ 1 ]
        // Removes  O_1_L_4[0]  -> T_2[1]  and  O_1_L_4[2]  -> T_2[0]  and
        //          O_2_LL_3[0] -> T_2[1]  and  O_2_LL_3[1] -> T_2[1]  and
        //          O_2_LL_3[2] -> T_2[1]  and  O_2_L_4[2]  -> T_2[0]
        // Adds     O_1_L_4[0]  -> T_2[0]  and  O_2_LL_3[0] -> T_2[0]  and
        //          O_2_LL_3[2] -> T_2[0]
        wt.commit();
    }
    repl.replay_transacts(sg_2, replay_logger);
    // O_1_L_3    O_1_L_4    O_1_LL_1               O_2_L_2    O_2_LL_3               O_2_L_4
    // ----------------------------------------------------------------------------------------
    // T_1[1]     T_2[0]     []                     T_1[2]     [ T_2[0] ]             null
    // null       null       [ T_1[0], T_1[2] ]     null       [ T_2[0] ]             null
    // T_1[2]     null       [ T_1[1] ]             T_1[1]     [ T_2[0] ]             null
    {
        ReadTransaction rt(sg_2);
        check(test_context, sg_1, rt);
        CHECK_EQUAL(4, rt.get_group().size());
        ConstTableRef origin_1 = rt.get_table("origin_1");
        ConstTableRef origin_2 = rt.get_table("origin_2");
        ConstTableRef target_1 = rt.get_table("target_1");
        ConstTableRef target_2 = rt.get_table("target_2");
        CHECK_EQUAL(3, origin_1->size());
        CHECK_EQUAL(3, origin_2->size());
        ConstLinkViewRef link_list_1_0 = origin_1->get_linklist(4, 0);
        ConstLinkViewRef link_list_1_1 = origin_1->get_linklist(4, 1);
        ConstLinkViewRef link_list_1_2 = origin_1->get_linklist(4, 2);
        ConstLinkViewRef link_list_2_0 = origin_2->get_linklist(2, 0);
        ConstLinkViewRef link_list_2_1 = origin_2->get_linklist(2, 1);
        ConstLinkViewRef link_list_2_2 = origin_2->get_linklist(2, 2);
        CHECK_EQUAL(3, target_1->size());
        CHECK_EQUAL(1, target_2->size());
        CHECK(link_list_1_0->is_attached());
        CHECK(link_list_1_1->is_attached());
        CHECK(link_list_1_2->is_attached());
        CHECK(link_list_2_0->is_attached());
        CHECK(link_list_2_1->is_attached());
        CHECK(link_list_2_2->is_attached());
        CHECK_EQUAL(link_list_1_0, origin_1->get_linklist(4, 0));
        CHECK_EQUAL(link_list_1_1, origin_1->get_linklist(4, 1));
        CHECK_EQUAL(link_list_1_2, origin_1->get_linklist(4, 2));
        CHECK_EQUAL(link_list_2_0, origin_2->get_linklist(2, 0));
        CHECK_EQUAL(link_list_2_1, origin_2->get_linklist(2, 1));
        CHECK_EQUAL(link_list_2_2, origin_2->get_linklist(2, 2));
        CHECK_EQUAL(0, link_list_1_0->get_origin_row_index());
        CHECK_EQUAL(1, link_list_1_1->get_origin_row_index());
        CHECK_EQUAL(2, link_list_1_2->get_origin_row_index());
        CHECK_EQUAL(0, link_list_2_0->get_origin_row_index());
        CHECK_EQUAL(1, link_list_2_1->get_origin_row_index());
        CHECK_EQUAL(2, link_list_2_2->get_origin_row_index());
        CHECK_EQUAL(1, origin_1->get_link(0, 0));
        CHECK(origin_1->is_null_link(0, 1));
        CHECK_EQUAL(2, origin_1->get_link(0, 2));
        CHECK_EQUAL(0, origin_1->get_link(2, 0));
        CHECK(origin_1->is_null_link(2, 1));
        CHECK(origin_1->is_null_link(2, 2));
        CHECK_EQUAL(0, link_list_1_0->size());
        CHECK_EQUAL(2, link_list_1_1->size());
        CHECK_EQUAL(0, link_list_1_1->get(0).get_index());
        CHECK_EQUAL(2, link_list_1_1->get(1).get_index());
        CHECK_EQUAL(1, link_list_1_2->size());
        CHECK_EQUAL(1, link_list_1_2->get(0).get_index());
        CHECK_EQUAL(2, origin_2->get_link(0, 0));
        CHECK(origin_2->is_null_link(0, 1));
        CHECK_EQUAL(1, origin_2->get_link(0, 2));
        CHECK_EQUAL(1, link_list_2_0->size());
        CHECK_EQUAL(0, link_list_2_0->get(0).get_index());
        CHECK_EQUAL(1, link_list_2_1->size());
        CHECK_EQUAL(0, link_list_2_1->get(0).get_index());
        CHECK_EQUAL(1, link_list_2_2->size());
        CHECK_EQUAL(0, link_list_2_2->get(0).get_index());
        CHECK(origin_2->is_null_link(4, 0));
        CHECK(origin_2->is_null_link(4, 1));
        CHECK(origin_2->is_null_link(4, 2));
        CHECK_EQUAL(0, target_1->get_backlink_count(0, *origin_1, 0));
        CHECK_EQUAL(1, target_1->get_backlink_count(0, *origin_1, 4));
        CHECK_EQUAL(0, target_1->get_backlink_count(0, *origin_2, 0));
        CHECK_EQUAL(1, target_1->get_backlink_count(1, *origin_1, 0));
        CHECK_EQUAL(1, target_1->get_backlink_count(1, *origin_1, 4));
        CHECK_EQUAL(1, target_1->get_backlink_count(1, *origin_2, 0));
        CHECK_EQUAL(1, target_1->get_backlink_count(2, *origin_1, 0));
        CHECK_EQUAL(1, target_1->get_backlink_count(2, *origin_1, 4));
        CHECK_EQUAL(1, target_1->get_backlink_count(2, *origin_2, 0));
        CHECK_EQUAL(1, target_2->get_backlink_count(0, *origin_1, 2));
        CHECK_EQUAL(3, target_2->get_backlink_count(0, *origin_2, 2));
        CHECK_EQUAL(0, target_2->get_backlink_count(0, *origin_2, 4));
    }
    {
        WriteTransaction wt(sg_1);
        TableRef target_1_w = wt.get_table("target_1");
        TableRef target_2_w = wt.get_table("target_2");
        target_1_w->move_last_over(1); // [ 2, 1, 3 ] -> [ 2, 3 ]
        target_2_w->move_last_over(0); // [ 1 ] -> []
        // Removes  O_1_L_3[0]  -> T_1[1]  and  O_1_L_3[2]  -> T_1[2]  and
        //          O_1_L_4[0]  -> T_2[0]  and  O_1_LL_1[1] -> T_1[2]  and
        //          O_1_LL_1[2] -> T_1[1]  and  O_2_L_2[0]  -> T_1[2]  and
        //          O_2_L_2[2]  -> T_1[1]  and  O_2_LL_3[0] -> T_2[0]  and
        //          O_2_LL_3[1] -> T_2[0]  and  O_2_LL_3[2] -> T_2[0]
        // Adds     O_1_L_3[2]  -> T_1[1]  and  O_1_LL_1[1] -> T_1[1]  and
        //          O_2_L_2[0]  -> T_1[1]
        wt.commit();
    }
    repl.replay_transacts(sg_2, replay_logger);
    // O_1_L_3    O_1_L_4    O_1_LL_1               O_2_L_2    O_2_LL_3               O_2_L_4
    // ----------------------------------------------------------------------------------------
    // null       null       []                     T_1[1]     []                     null
    // null       null       [ T_1[0], T_1[1] ]     null       []                     null
    // T_1[1]     null       []                     null       []                     null
    {
        ReadTransaction rt(sg_2);
        check(test_context, sg_1, rt);
        CHECK_EQUAL(4, rt.get_group().size());
        ConstTableRef origin_1 = rt.get_table("origin_1");
        ConstTableRef origin_2 = rt.get_table("origin_2");
        ConstTableRef target_1 = rt.get_table("target_1");
        ConstTableRef target_2 = rt.get_table("target_2");
        CHECK_EQUAL(3, origin_1->size());
        CHECK_EQUAL(3, origin_2->size());
        ConstLinkViewRef link_list_1_0 = origin_1->get_linklist(4, 0);
        ConstLinkViewRef link_list_1_1 = origin_1->get_linklist(4, 1);
        ConstLinkViewRef link_list_1_2 = origin_1->get_linklist(4, 2);
        ConstLinkViewRef link_list_2_0 = origin_2->get_linklist(2, 0);
        ConstLinkViewRef link_list_2_1 = origin_2->get_linklist(2, 1);
        ConstLinkViewRef link_list_2_2 = origin_2->get_linklist(2, 2);
        CHECK_EQUAL(2, target_1->size());
        CHECK_EQUAL(0, target_2->size());
        CHECK(link_list_1_0->is_attached());
        CHECK(link_list_1_1->is_attached());
        CHECK(link_list_1_2->is_attached());
        CHECK(link_list_2_0->is_attached());
        CHECK(link_list_2_1->is_attached());
        CHECK(link_list_2_2->is_attached());
        CHECK_EQUAL(link_list_1_0, origin_1->get_linklist(4, 0));
        CHECK_EQUAL(link_list_1_1, origin_1->get_linklist(4, 1));
        CHECK_EQUAL(link_list_1_2, origin_1->get_linklist(4, 2));
        CHECK_EQUAL(link_list_2_0, origin_2->get_linklist(2, 0));
        CHECK_EQUAL(link_list_2_1, origin_2->get_linklist(2, 1));
        CHECK_EQUAL(link_list_2_2, origin_2->get_linklist(2, 2));
        CHECK_EQUAL(0, link_list_1_0->get_origin_row_index());
        CHECK_EQUAL(1, link_list_1_1->get_origin_row_index());
        CHECK_EQUAL(2, link_list_1_2->get_origin_row_index());
        CHECK_EQUAL(0, link_list_2_0->get_origin_row_index());
        CHECK_EQUAL(1, link_list_2_1->get_origin_row_index());
        CHECK_EQUAL(2, link_list_2_2->get_origin_row_index());
        CHECK(origin_1->is_null_link(0, 0));
        CHECK(origin_1->is_null_link(0, 1));
        CHECK_EQUAL(1, origin_1->get_link(0, 2));
        CHECK(origin_1->is_null_link(2, 0));
        CHECK(origin_1->is_null_link(2, 1));
        CHECK(origin_1->is_null_link(2, 2));
        CHECK_EQUAL(0, link_list_1_0->size());
        CHECK_EQUAL(2, link_list_1_1->size());
        CHECK_EQUAL(0, link_list_1_1->get(0).get_index());
        CHECK_EQUAL(1, link_list_1_1->get(1).get_index());
        CHECK_EQUAL(0, link_list_1_2->size());
        CHECK_EQUAL(1, origin_2->get_link(0, 0));
        CHECK(origin_2->is_null_link(0, 1));
        CHECK(origin_2->is_null_link(0, 2));
        CHECK_EQUAL(0, link_list_2_0->size());
        CHECK_EQUAL(0, link_list_2_1->size());
        CHECK_EQUAL(0, link_list_2_2->size());
        CHECK(origin_2->is_null_link(4, 0));
        CHECK(origin_2->is_null_link(4, 1));
        CHECK(origin_2->is_null_link(4, 2));
        CHECK_EQUAL(0, target_1->get_backlink_count(0, *origin_1, 0));
        CHECK_EQUAL(1, target_1->get_backlink_count(0, *origin_1, 4));
        CHECK_EQUAL(0, target_1->get_backlink_count(0, *origin_2, 0));
        CHECK_EQUAL(1, target_1->get_backlink_count(1, *origin_1, 0));
        CHECK_EQUAL(1, target_1->get_backlink_count(1, *origin_1, 4));
        CHECK_EQUAL(1, target_1->get_backlink_count(1, *origin_2, 0));
    }
    {
        WriteTransaction wt(sg_1);
        TableRef origin_1_w = wt.get_table("origin_1");
        TableRef origin_2_w = wt.get_table("origin_2");
        TableRef target_1_w = wt.get_table("target_1");
        TableRef target_2_w = wt.get_table("target_2");
        target_1_w->move_last_over(1); // [ 2, 3 ] -> [ 2 ]
        // Removes  O_1_L_3[2] -> T_1[1]  and  O_1_LL_1[1] -> T_1[1]  and  O_2_L_2[0] -> T_1[1]
        target_2_w->add_empty_row(3);           // [] -> [ 3, 4, 5 ]
        origin_1_w->set_link(2, 0, 1);          // O_1_L_4[0]  -> T_2[1]
        origin_1_w->set_link(2, 2, 0);          // O_1_L_4[2]  -> T_2[0]
        origin_2_w->get_linklist(2, 0)->add(1); // O_2_LL_3[0] -> T_2[1]
        origin_2_w->get_linklist(2, 0)->add(1); // O_2_LL_3[0] -> T_2[1]
        origin_2_w->get_linklist(2, 2)->add(0); // O_2_LL_3[2] -> T_2[0]
        origin_2_w->set_link(4, 0, 0);          // O_2_L_4[0]  -> T_2[0]
        origin_2_w->set_link(4, 1, 1);          // O_2_L_4[1]  -> T_2[1]
        wt.commit();
    }
    repl.replay_transacts(sg_2, replay_logger);
    // O_1_L_3    O_1_L_4    O_1_LL_1               O_2_L_2    O_2_LL_3               O_2_L_4
    // ----------------------------------------------------------------------------------------
    // null       T_2[1]     []                     null       [ T_2[1], T_2[1] ]     T_2[0]
    // null       null       [ T_1[0] ]             null       []                     T_2[1]
    // null       T_2[0]     []                     null       [ T_2[0] ]             null
    {
        ReadTransaction rt(sg_2);
        check(test_context, sg_1, rt);
        CHECK_EQUAL(4, rt.get_group().size());
        ConstTableRef origin_1 = rt.get_table("origin_1");
        ConstTableRef origin_2 = rt.get_table("origin_2");
        ConstTableRef target_1 = rt.get_table("target_1");
        ConstTableRef target_2 = rt.get_table("target_2");
        CHECK_EQUAL(3, origin_1->size());
        CHECK_EQUAL(3, origin_2->size());
        ConstLinkViewRef link_list_1_0 = origin_1->get_linklist(4, 0);
        ConstLinkViewRef link_list_1_1 = origin_1->get_linklist(4, 1);
        ConstLinkViewRef link_list_1_2 = origin_1->get_linklist(4, 2);
        ConstLinkViewRef link_list_2_0 = origin_2->get_linklist(2, 0);
        ConstLinkViewRef link_list_2_1 = origin_2->get_linklist(2, 1);
        ConstLinkViewRef link_list_2_2 = origin_2->get_linklist(2, 2);
        CHECK_EQUAL(1, target_1->size());
        CHECK_EQUAL(3, target_2->size());
        CHECK(link_list_1_0->is_attached());
        CHECK(link_list_1_1->is_attached());
        CHECK(link_list_1_2->is_attached());
        CHECK(link_list_2_0->is_attached());
        CHECK(link_list_2_1->is_attached());
        CHECK(link_list_2_2->is_attached());
        CHECK_EQUAL(link_list_1_0, origin_1->get_linklist(4, 0));
        CHECK_EQUAL(link_list_1_1, origin_1->get_linklist(4, 1));
        CHECK_EQUAL(link_list_1_2, origin_1->get_linklist(4, 2));
        CHECK_EQUAL(link_list_2_0, origin_2->get_linklist(2, 0));
        CHECK_EQUAL(link_list_2_1, origin_2->get_linklist(2, 1));
        CHECK_EQUAL(link_list_2_2, origin_2->get_linklist(2, 2));
        CHECK_EQUAL(0, link_list_1_0->get_origin_row_index());
        CHECK_EQUAL(1, link_list_1_1->get_origin_row_index());
        CHECK_EQUAL(2, link_list_1_2->get_origin_row_index());
        CHECK_EQUAL(0, link_list_2_0->get_origin_row_index());
        CHECK_EQUAL(1, link_list_2_1->get_origin_row_index());
        CHECK_EQUAL(2, link_list_2_2->get_origin_row_index());
        CHECK(origin_1->is_null_link(0, 0));
        CHECK(origin_1->is_null_link(0, 1));
        CHECK(origin_1->is_null_link(0, 2));
        CHECK_EQUAL(1, origin_1->get_link(2, 0));
        CHECK(origin_1->is_null_link(2, 1));
        CHECK_EQUAL(0, origin_1->get_link(2, 2));
        CHECK_EQUAL(0, link_list_1_0->size());
        CHECK_EQUAL(1, link_list_1_1->size());
        CHECK_EQUAL(0, link_list_1_1->get(0).get_index());
        CHECK_EQUAL(0, link_list_1_2->size());
        CHECK(origin_2->is_null_link(0, 0));
        CHECK(origin_2->is_null_link(0, 1));
        CHECK(origin_2->is_null_link(0, 2));
        CHECK_EQUAL(2, link_list_2_0->size());
        CHECK_EQUAL(1, link_list_2_0->get(0).get_index());
        CHECK_EQUAL(1, link_list_2_0->get(1).get_index());
        CHECK_EQUAL(0, link_list_2_1->size());
        CHECK_EQUAL(1, link_list_2_2->size());
        CHECK_EQUAL(0, link_list_2_2->get(0).get_index());
        CHECK_EQUAL(0, origin_2->get_link(4, 0));
        CHECK_EQUAL(1, origin_2->get_link(4, 1));
        CHECK(origin_2->is_null_link(4, 2));
        CHECK_EQUAL(0, target_1->get_backlink_count(0, *origin_1, 0));
        CHECK_EQUAL(1, target_1->get_backlink_count(0, *origin_1, 4));
        CHECK_EQUAL(0, target_1->get_backlink_count(0, *origin_2, 0));
        CHECK_EQUAL(1, target_2->get_backlink_count(0, *origin_1, 2));
        CHECK_EQUAL(1, target_2->get_backlink_count(0, *origin_2, 2));
        CHECK_EQUAL(1, target_2->get_backlink_count(0, *origin_2, 4));
        CHECK_EQUAL(1, target_2->get_backlink_count(1, *origin_1, 2));
        CHECK_EQUAL(2, target_2->get_backlink_count(1, *origin_2, 2));
        CHECK_EQUAL(1, target_2->get_backlink_count(1, *origin_2, 4));
        CHECK_EQUAL(0, target_2->get_backlink_count(2, *origin_1, 2));
        CHECK_EQUAL(0, target_2->get_backlink_count(2, *origin_2, 2));
        CHECK_EQUAL(0, target_2->get_backlink_count(2, *origin_2, 4));
    }
    {
        WriteTransaction wt(sg_1);
        TableRef target_1_w = wt.get_table("target_1");
        TableRef origin_1_w = wt.get_table("origin_1");
        TableRef origin_2_w = wt.get_table("origin_2");
        target_1_w->add_empty_row(2);           // [ 2 ] -> [ 2, 4, 5 ]
        origin_1_w->set_link(0, 0, 1);          // O_1_L_3[0] -> T_1[1]
        origin_1_w->set_link(0, 2, 0);          // O_1_L_3[2] -> T_1[0]
        origin_1_w->get_linklist(4, 0)->add(1); // O_1_LL_1[0] -> T_1[1]
        origin_1_w->get_linklist(4, 0)->add(0); // O_1_LL_1[0] -> T_1[0]
        origin_2_w->set_link(0, 0, 0);          // O_2_L_2[0] -> T_1[0]
        origin_2_w->set_link(0, 2, 1);          // O_2_L_2[2] -> T_1[1]
        wt.commit();
    }
    repl.replay_transacts(sg_2, replay_logger);
    // O_1_L_3    O_1_L_4    O_1_LL_1               O_2_L_2    O_2_LL_3               O_2_L_4
    // ----------------------------------------------------------------------------------------
    // T_1[1]     T_2[1]     [ T_1[1], T_1[0] ]     T_1[0]     [ T_2[1], T_2[1] ]     T_2[0]
    // null       null       [ T_1[0] ]             null       []                     T_2[1]
    // T_1[0]     T_2[0]     []                     T_1[1]     [ T_2[0] ]             null
    {
        ReadTransaction rt(sg_2);
        check(test_context, sg_1, rt);
        CHECK_EQUAL(4, rt.get_group().size());
        ConstTableRef origin_1 = rt.get_table("origin_1");
        ConstTableRef origin_2 = rt.get_table("origin_2");
        ConstTableRef target_1 = rt.get_table("target_1");
        ConstTableRef target_2 = rt.get_table("target_2");
        CHECK_EQUAL(3, origin_1->size());
        CHECK_EQUAL(3, origin_2->size());
        ConstLinkViewRef link_list_1_0 = origin_1->get_linklist(4, 0);
        ConstLinkViewRef link_list_1_1 = origin_1->get_linklist(4, 1);
        ConstLinkViewRef link_list_1_2 = origin_1->get_linklist(4, 2);
        ConstLinkViewRef link_list_2_0 = origin_2->get_linklist(2, 0);
        ConstLinkViewRef link_list_2_1 = origin_2->get_linklist(2, 1);
        ConstLinkViewRef link_list_2_2 = origin_2->get_linklist(2, 2);
        CHECK_EQUAL(3, target_1->size());
        CHECK_EQUAL(3, target_2->size());
        CHECK(link_list_1_0->is_attached());
        CHECK(link_list_1_1->is_attached());
        CHECK(link_list_1_2->is_attached());
        CHECK(link_list_2_0->is_attached());
        CHECK(link_list_2_1->is_attached());
        CHECK(link_list_2_2->is_attached());
        CHECK_EQUAL(link_list_1_0, origin_1->get_linklist(4, 0));
        CHECK_EQUAL(link_list_1_1, origin_1->get_linklist(4, 1));
        CHECK_EQUAL(link_list_1_2, origin_1->get_linklist(4, 2));
        CHECK_EQUAL(link_list_2_0, origin_2->get_linklist(2, 0));
        CHECK_EQUAL(link_list_2_1, origin_2->get_linklist(2, 1));
        CHECK_EQUAL(link_list_2_2, origin_2->get_linklist(2, 2));
        CHECK_EQUAL(0, link_list_1_0->get_origin_row_index());
        CHECK_EQUAL(1, link_list_1_1->get_origin_row_index());
        CHECK_EQUAL(2, link_list_1_2->get_origin_row_index());
        CHECK_EQUAL(0, link_list_2_0->get_origin_row_index());
        CHECK_EQUAL(1, link_list_2_1->get_origin_row_index());
        CHECK_EQUAL(2, link_list_2_2->get_origin_row_index());
        CHECK_EQUAL(1, origin_1->get_link(0, 0));
        CHECK(origin_1->is_null_link(0, 1));
        CHECK_EQUAL(0, origin_1->get_link(0, 2));
        CHECK_EQUAL(1, origin_1->get_link(2, 0));
        CHECK(origin_1->is_null_link(2, 1));
        CHECK_EQUAL(0, origin_1->get_link(2, 2));
        CHECK_EQUAL(2, link_list_1_0->size());
        CHECK_EQUAL(1, link_list_1_0->get(0).get_index());
        CHECK_EQUAL(0, link_list_1_0->get(1).get_index());
        CHECK_EQUAL(1, link_list_1_1->size());
        CHECK_EQUAL(0, link_list_1_1->get(0).get_index());
        CHECK_EQUAL(0, link_list_1_2->size());
        CHECK_EQUAL(0, origin_2->get_link(0, 0));
        CHECK(origin_2->is_null_link(0, 1));
        CHECK_EQUAL(1, origin_2->get_link(0, 2));
        CHECK_EQUAL(2, link_list_2_0->size());
        CHECK_EQUAL(1, link_list_2_0->get(0).get_index());
        CHECK_EQUAL(1, link_list_2_0->get(1).get_index());
        CHECK_EQUAL(0, link_list_2_1->size());
        CHECK_EQUAL(1, link_list_2_2->size());
        CHECK_EQUAL(0, link_list_2_2->get(0).get_index());
        CHECK_EQUAL(0, origin_2->get_link(4, 0));
        CHECK_EQUAL(1, origin_2->get_link(4, 1));
        CHECK(origin_2->is_null_link(4, 2));
        CHECK_EQUAL(1, target_1->get_backlink_count(0, *origin_1, 0));
        CHECK_EQUAL(2, target_1->get_backlink_count(0, *origin_1, 4));
        CHECK_EQUAL(1, target_1->get_backlink_count(0, *origin_2, 0));
        CHECK_EQUAL(1, target_1->get_backlink_count(1, *origin_1, 0));
        CHECK_EQUAL(1, target_1->get_backlink_count(1, *origin_1, 4));
        CHECK_EQUAL(1, target_1->get_backlink_count(1, *origin_2, 0));
        CHECK_EQUAL(0, target_1->get_backlink_count(2, *origin_1, 0));
        CHECK_EQUAL(0, target_1->get_backlink_count(2, *origin_1, 4));
        CHECK_EQUAL(0, target_1->get_backlink_count(2, *origin_2, 0));
        CHECK_EQUAL(1, target_2->get_backlink_count(0, *origin_1, 2));
        CHECK_EQUAL(1, target_2->get_backlink_count(0, *origin_2, 2));
        CHECK_EQUAL(1, target_2->get_backlink_count(0, *origin_2, 4));
        CHECK_EQUAL(1, target_2->get_backlink_count(1, *origin_1, 2));
        CHECK_EQUAL(2, target_2->get_backlink_count(1, *origin_2, 2));
        CHECK_EQUAL(1, target_2->get_backlink_count(1, *origin_2, 4));
        CHECK_EQUAL(0, target_2->get_backlink_count(2, *origin_1, 2));
        CHECK_EQUAL(0, target_2->get_backlink_count(2, *origin_2, 2));
        CHECK_EQUAL(0, target_2->get_backlink_count(2, *origin_2, 4));
    }

    // Check that an origin-side table can be cleared
    {
        WriteTransaction wt(sg_1);
        TableRef origin_2_w = wt.get_table("origin_2");
        origin_2_w->clear();
        wt.commit();
    }
    repl.replay_transacts(sg_2, replay_logger);
    // O_1_L_3    O_1_L_4    O_1_LL_1               O_2_L_2    O_2_LL_3               O_2_L_4
    // ----------------------------------------------------------------------------------------
    // T_1[1]     T_2[1]     [ T_1[1], T_1[0] ]
    // null       null       [ T_1[0] ]
    // T_1[0]     T_2[0]     []
    {
        ReadTransaction rt(sg_2);
        check(test_context, sg_1, rt);
        CHECK_EQUAL(4, rt.get_group().size());
        ConstTableRef origin_1 = rt.get_table("origin_1");
        ConstTableRef origin_2 = rt.get_table("origin_2");
        ConstTableRef target_1 = rt.get_table("target_1");
        ConstTableRef target_2 = rt.get_table("target_2");
        CHECK_EQUAL(3, origin_1->size());
        CHECK_EQUAL(0, origin_2->size());
        ConstLinkViewRef link_list_1_0 = origin_1->get_linklist(4, 0);
        ConstLinkViewRef link_list_1_1 = origin_1->get_linklist(4, 1);
        ConstLinkViewRef link_list_1_2 = origin_1->get_linklist(4, 2);
        CHECK_EQUAL(0, link_list_1_0->get_origin_row_index());
        CHECK_EQUAL(1, link_list_1_1->get_origin_row_index());
        CHECK_EQUAL(2, link_list_1_2->get_origin_row_index());
        CHECK_EQUAL(1, origin_1->get_link(0, 0));
        CHECK(origin_1->is_null_link(0, 1));
        CHECK_EQUAL(0, origin_1->get_link(0, 2));
        CHECK_EQUAL(1, origin_1->get_link(2, 0));
        CHECK(origin_1->is_null_link(2, 1));
        CHECK_EQUAL(0, origin_1->get_link(2, 2));
        CHECK_EQUAL(2, link_list_1_0->size());
        CHECK_EQUAL(1, link_list_1_0->get(0).get_index());
        CHECK_EQUAL(0, link_list_1_0->get(1).get_index());
        CHECK_EQUAL(1, link_list_1_1->size());
        CHECK_EQUAL(0, link_list_1_1->get(0).get_index());
        CHECK_EQUAL(0, link_list_1_2->size());
        CHECK_EQUAL(1, target_1->get_backlink_count(0, *origin_1, 0));
        CHECK_EQUAL(2, target_1->get_backlink_count(0, *origin_1, 4));
        CHECK_EQUAL(0, target_1->get_backlink_count(0, *origin_2, 0));
        CHECK_EQUAL(1, target_1->get_backlink_count(1, *origin_1, 0));
        CHECK_EQUAL(1, target_1->get_backlink_count(1, *origin_1, 4));
        CHECK_EQUAL(0, target_1->get_backlink_count(1, *origin_2, 0));
        CHECK_EQUAL(0, target_1->get_backlink_count(2, *origin_1, 0));
        CHECK_EQUAL(0, target_1->get_backlink_count(2, *origin_1, 4));
        CHECK_EQUAL(0, target_1->get_backlink_count(2, *origin_2, 0));
        CHECK_EQUAL(1, target_2->get_backlink_count(0, *origin_1, 2));
        CHECK_EQUAL(0, target_2->get_backlink_count(0, *origin_2, 2));
        CHECK_EQUAL(0, target_2->get_backlink_count(0, *origin_2, 4));
        CHECK_EQUAL(1, target_2->get_backlink_count(1, *origin_1, 2));
        CHECK_EQUAL(0, target_2->get_backlink_count(1, *origin_2, 2));
        CHECK_EQUAL(0, target_2->get_backlink_count(1, *origin_2, 4));
        CHECK_EQUAL(0, target_2->get_backlink_count(2, *origin_1, 2));
        CHECK_EQUAL(0, target_2->get_backlink_count(2, *origin_2, 2));
        CHECK_EQUAL(0, target_2->get_backlink_count(2, *origin_2, 4));
    }
    {
        WriteTransaction wt(sg_1);
        TableRef origin_2_w = wt.get_table("origin_2");
        origin_2_w->add_empty_row(3);
        origin_2_w->set_link(0, 0, 0);
        origin_2_w->set_link(0, 2, 1);
        origin_2_w->get_linklist(2, 0)->add(1);
        origin_2_w->get_linklist(2, 0)->add(1);
        origin_2_w->get_linklist(2, 2)->add(0);
        origin_2_w->set_link(4, 0, 0);
        origin_2_w->set_link(4, 1, 1);
        wt.commit();
    }
    repl.replay_transacts(sg_2, replay_logger);
    // O_1_L_3    O_1_L_4    O_1_LL_1               O_2_L_2    O_2_LL_3               O_2_L_4
    // ----------------------------------------------------------------------------------------
    // T_1[1]     T_2[1]     [ T_1[1], T_1[0] ]     T_1[0]     [ T_2[1], T_2[1] ]     T_2[0]
    // null       null       [ T_1[0] ]             null       []                     T_2[1]
    // T_1[0]     T_2[0]     []                     T_1[1]     [ T_2[0] ]             null
    {
        ReadTransaction rt(sg_2);
        check(test_context, sg_1, rt);
        CHECK_EQUAL(4, rt.get_group().size());
        ConstTableRef origin_1 = rt.get_table("origin_1");
        ConstTableRef origin_2 = rt.get_table("origin_2");
        ConstTableRef target_1 = rt.get_table("target_1");
        ConstTableRef target_2 = rt.get_table("target_2");
        CHECK_EQUAL(3, origin_1->size());
        CHECK_EQUAL(3, origin_2->size());
        ConstLinkViewRef link_list_1_0 = origin_1->get_linklist(4, 0);
        ConstLinkViewRef link_list_1_1 = origin_1->get_linklist(4, 1);
        ConstLinkViewRef link_list_1_2 = origin_1->get_linklist(4, 2);
        ConstLinkViewRef link_list_2_0 = origin_2->get_linklist(2, 0);
        ConstLinkViewRef link_list_2_1 = origin_2->get_linklist(2, 1);
        ConstLinkViewRef link_list_2_2 = origin_2->get_linklist(2, 2);
        CHECK_EQUAL(0, link_list_1_0->get_origin_row_index());
        CHECK_EQUAL(1, link_list_1_1->get_origin_row_index());
        CHECK_EQUAL(2, link_list_1_2->get_origin_row_index());
        CHECK_EQUAL(0, link_list_2_0->get_origin_row_index());
        CHECK_EQUAL(1, link_list_2_1->get_origin_row_index());
        CHECK_EQUAL(2, link_list_2_2->get_origin_row_index());
        CHECK_EQUAL(1, origin_1->get_link(0, 0));
        CHECK(origin_1->is_null_link(0, 1));
        CHECK_EQUAL(0, origin_1->get_link(0, 2));
        CHECK_EQUAL(1, origin_1->get_link(2, 0));
        CHECK(origin_1->is_null_link(2, 1));
        CHECK_EQUAL(0, origin_1->get_link(2, 2));
        CHECK_EQUAL(2, link_list_1_0->size());
        CHECK_EQUAL(1, link_list_1_0->get(0).get_index());
        CHECK_EQUAL(0, link_list_1_0->get(1).get_index());
        CHECK_EQUAL(1, link_list_1_1->size());
        CHECK_EQUAL(0, link_list_1_1->get(0).get_index());
        CHECK_EQUAL(0, link_list_1_2->size());
        CHECK_EQUAL(0, origin_2->get_link(0, 0));
        CHECK(origin_2->is_null_link(0, 1));
        CHECK_EQUAL(1, origin_2->get_link(0, 2));
        CHECK_EQUAL(2, link_list_2_0->size());
        CHECK_EQUAL(1, link_list_2_0->get(0).get_index());
        CHECK_EQUAL(1, link_list_2_0->get(1).get_index());
        CHECK_EQUAL(0, link_list_2_1->size());
        CHECK_EQUAL(1, link_list_2_2->size());
        CHECK_EQUAL(0, link_list_2_2->get(0).get_index());
        CHECK_EQUAL(0, origin_2->get_link(4, 0));
        CHECK_EQUAL(1, origin_2->get_link(4, 1));
        CHECK(origin_2->is_null_link(4, 2));
        CHECK_EQUAL(1, target_1->get_backlink_count(0, *origin_1, 0));
        CHECK_EQUAL(2, target_1->get_backlink_count(0, *origin_1, 4));
        CHECK_EQUAL(1, target_1->get_backlink_count(0, *origin_2, 0));
        CHECK_EQUAL(1, target_1->get_backlink_count(1, *origin_1, 0));
        CHECK_EQUAL(1, target_1->get_backlink_count(1, *origin_1, 4));
        CHECK_EQUAL(1, target_1->get_backlink_count(1, *origin_2, 0));
        CHECK_EQUAL(0, target_1->get_backlink_count(2, *origin_1, 0));
        CHECK_EQUAL(0, target_1->get_backlink_count(2, *origin_1, 4));
        CHECK_EQUAL(0, target_1->get_backlink_count(2, *origin_2, 0));
        CHECK_EQUAL(1, target_2->get_backlink_count(0, *origin_1, 2));
        CHECK_EQUAL(1, target_2->get_backlink_count(0, *origin_2, 2));
        CHECK_EQUAL(1, target_2->get_backlink_count(0, *origin_2, 4));
        CHECK_EQUAL(1, target_2->get_backlink_count(1, *origin_1, 2));
        CHECK_EQUAL(2, target_2->get_backlink_count(1, *origin_2, 2));
        CHECK_EQUAL(1, target_2->get_backlink_count(1, *origin_2, 4));
        CHECK_EQUAL(0, target_2->get_backlink_count(2, *origin_1, 2));
        CHECK_EQUAL(0, target_2->get_backlink_count(2, *origin_2, 2));
        CHECK_EQUAL(0, target_2->get_backlink_count(2, *origin_2, 4));
    }

    // Check that a target-side table can be cleared
    {
        WriteTransaction wt(sg_1);
        TableRef target_2_w = wt.get_table("target_2");
        target_2_w->clear();
        wt.commit();
    }
    repl.replay_transacts(sg_2, replay_logger);
    // O_1_L_3    O_1_L_4    O_1_LL_1               O_2_L_2    O_2_LL_3               O_2_L_4
    // ----------------------------------------------------------------------------------------
    // T_1[1]     null       [ T_1[1], T_1[0] ]     T_1[0]     []                     null
    // null       null       [ T_1[0] ]             null       []                     null
    // T_1[0]     null       []                     T_1[1]     []                     null
    {
        ReadTransaction rt(sg_2);
        check(test_context, sg_1, rt);
        CHECK_EQUAL(4, rt.get_group().size());
        ConstTableRef origin_1 = rt.get_table("origin_1");
        ConstTableRef origin_2 = rt.get_table("origin_2");
        ConstTableRef target_1 = rt.get_table("target_1");
        ConstTableRef target_2 = rt.get_table("target_2");
        CHECK_EQUAL(3, origin_1->size());
        CHECK_EQUAL(3, origin_2->size());
        ConstLinkViewRef link_list_1_0 = origin_1->get_linklist(4, 0);
        ConstLinkViewRef link_list_1_1 = origin_1->get_linklist(4, 1);
        ConstLinkViewRef link_list_1_2 = origin_1->get_linklist(4, 2);
        ConstLinkViewRef link_list_2_0 = origin_2->get_linklist(2, 0);
        ConstLinkViewRef link_list_2_1 = origin_2->get_linklist(2, 1);
        ConstLinkViewRef link_list_2_2 = origin_2->get_linklist(2, 2);
        CHECK_EQUAL(3, target_1->size());
        CHECK_EQUAL(0, target_2->size());
        CHECK_EQUAL(0, link_list_1_0->get_origin_row_index());
        CHECK_EQUAL(1, link_list_1_1->get_origin_row_index());
        CHECK_EQUAL(2, link_list_1_2->get_origin_row_index());
        CHECK_EQUAL(0, link_list_2_0->get_origin_row_index());
        CHECK_EQUAL(1, link_list_2_1->get_origin_row_index());
        CHECK_EQUAL(2, link_list_2_2->get_origin_row_index());
        CHECK_EQUAL(1, origin_1->get_link(0, 0));
        CHECK(origin_1->is_null_link(0, 1));
        CHECK_EQUAL(0, origin_1->get_link(0, 2));
        CHECK(origin_1->is_null_link(2, 0));
        CHECK(origin_1->is_null_link(2, 1));
        CHECK(origin_1->is_null_link(2, 2));
        CHECK_EQUAL(2, link_list_1_0->size());
        CHECK_EQUAL(1, link_list_1_0->get(0).get_index());
        CHECK_EQUAL(0, link_list_1_0->get(1).get_index());
        CHECK_EQUAL(1, link_list_1_1->size());
        CHECK_EQUAL(0, link_list_1_1->get(0).get_index());
        CHECK_EQUAL(0, link_list_1_2->size());
        CHECK_EQUAL(0, origin_2->get_link(0, 0));
        CHECK(origin_2->is_null_link(0, 1));
        CHECK_EQUAL(1, origin_2->get_link(0, 2));
        CHECK_EQUAL(0, link_list_2_0->size());
        CHECK_EQUAL(0, link_list_2_1->size());
        CHECK_EQUAL(0, link_list_2_2->size());
        CHECK(origin_2->is_null_link(4, 0));
        CHECK(origin_2->is_null_link(4, 1));
        CHECK(origin_2->is_null_link(4, 2));
        CHECK_EQUAL(1, target_1->get_backlink_count(0, *origin_1, 0));
        CHECK_EQUAL(2, target_1->get_backlink_count(0, *origin_1, 4));
        CHECK_EQUAL(1, target_1->get_backlink_count(0, *origin_2, 0));
        CHECK_EQUAL(1, target_1->get_backlink_count(1, *origin_1, 0));
        CHECK_EQUAL(1, target_1->get_backlink_count(1, *origin_1, 4));
        CHECK_EQUAL(1, target_1->get_backlink_count(1, *origin_2, 0));
        CHECK_EQUAL(0, target_1->get_backlink_count(2, *origin_1, 0));
        CHECK_EQUAL(0, target_1->get_backlink_count(2, *origin_1, 4));
        CHECK_EQUAL(0, target_1->get_backlink_count(2, *origin_2, 0));
    }
    {
        WriteTransaction wt(sg_1);
        TableRef origin_1_w = wt.get_table("origin_1");
        TableRef origin_2_w = wt.get_table("origin_2");
        TableRef target_2_w = wt.get_table("target_2");
        target_2_w->add_empty_row(3);
        origin_1_w->set_link(2, 0, 1);
        origin_1_w->set_link(2, 2, 0);
        origin_2_w->get_linklist(2, 0)->add(1);
        origin_2_w->get_linklist(2, 0)->add(1);
        origin_2_w->get_linklist(2, 2)->add(0);
        origin_2_w->set_link(4, 0, 0);
        origin_2_w->set_link(4, 1, 1);
        wt.commit();
    }
    repl.replay_transacts(sg_2, replay_logger);
    // O_1_L_3    O_1_L_4    O_1_LL_1               O_2_L_2    O_2_LL_3               O_2_L_4
    // ----------------------------------------------------------------------------------------
    // T_1[1]     T_2[1]     [ T_1[1], T_1[0] ]     T_1[0]     [ T_2[1], T_2[1] ]     T_2[0]
    // null       null       [ T_1[0] ]             null       []                     T_2[1]
    // T_1[0]     T_2[0]     []                     T_1[1]     [ T_2[0] ]             null
    {
        ReadTransaction rt(sg_2);
        check(test_context, sg_1, rt);
        CHECK_EQUAL(4, rt.get_group().size());
        ConstTableRef origin_1 = rt.get_table("origin_1");
        ConstTableRef origin_2 = rt.get_table("origin_2");
        ConstTableRef target_1 = rt.get_table("target_1");
        ConstTableRef target_2 = rt.get_table("target_2");
        CHECK_EQUAL(3, origin_1->size());
        CHECK_EQUAL(3, origin_2->size());
        ConstLinkViewRef link_list_1_0 = origin_1->get_linklist(4, 0);
        ConstLinkViewRef link_list_1_1 = origin_1->get_linklist(4, 1);
        ConstLinkViewRef link_list_1_2 = origin_1->get_linklist(4, 2);
        ConstLinkViewRef link_list_2_0 = origin_2->get_linklist(2, 0);
        ConstLinkViewRef link_list_2_1 = origin_2->get_linklist(2, 1);
        ConstLinkViewRef link_list_2_2 = origin_2->get_linklist(2, 2);
        CHECK_EQUAL(3, target_1->size());
        CHECK_EQUAL(3, target_2->size());
        CHECK_EQUAL(0, link_list_1_0->get_origin_row_index());
        CHECK_EQUAL(1, link_list_1_1->get_origin_row_index());
        CHECK_EQUAL(2, link_list_1_2->get_origin_row_index());
        CHECK_EQUAL(0, link_list_2_0->get_origin_row_index());
        CHECK_EQUAL(1, link_list_2_1->get_origin_row_index());
        CHECK_EQUAL(2, link_list_2_2->get_origin_row_index());
        CHECK_EQUAL(1, origin_1->get_link(0, 0));
        CHECK(origin_1->is_null_link(0, 1));
        CHECK_EQUAL(0, origin_1->get_link(0, 2));
        CHECK_EQUAL(1, origin_1->get_link(2, 0));
        CHECK(origin_1->is_null_link(2, 1));
        CHECK_EQUAL(0, origin_1->get_link(2, 2));
        CHECK_EQUAL(2, link_list_1_0->size());
        CHECK_EQUAL(1, link_list_1_0->get(0).get_index());
        CHECK_EQUAL(0, link_list_1_0->get(1).get_index());
        CHECK_EQUAL(1, link_list_1_1->size());
        CHECK_EQUAL(0, link_list_1_1->get(0).get_index());
        CHECK_EQUAL(0, link_list_1_2->size());
        CHECK_EQUAL(0, origin_2->get_link(0, 0));
        CHECK(origin_2->is_null_link(0, 1));
        CHECK_EQUAL(1, origin_2->get_link(0, 2));
        CHECK_EQUAL(2, link_list_2_0->size());
        CHECK_EQUAL(1, link_list_2_0->get(0).get_index());
        CHECK_EQUAL(1, link_list_2_0->get(1).get_index());
        CHECK_EQUAL(0, link_list_2_1->size());
        CHECK_EQUAL(1, link_list_2_2->size());
        CHECK_EQUAL(0, link_list_2_2->get(0).get_index());
        CHECK_EQUAL(0, origin_2->get_link(4, 0));
        CHECK_EQUAL(1, origin_2->get_link(4, 1));
        CHECK(origin_2->is_null_link(4, 2));
        CHECK_EQUAL(1, target_1->get_backlink_count(0, *origin_1, 0));
        CHECK_EQUAL(2, target_1->get_backlink_count(0, *origin_1, 4));
        CHECK_EQUAL(1, target_1->get_backlink_count(0, *origin_2, 0));
        CHECK_EQUAL(1, target_1->get_backlink_count(1, *origin_1, 0));
        CHECK_EQUAL(1, target_1->get_backlink_count(1, *origin_1, 4));
        CHECK_EQUAL(1, target_1->get_backlink_count(1, *origin_2, 0));
        CHECK_EQUAL(0, target_1->get_backlink_count(2, *origin_1, 0));
        CHECK_EQUAL(0, target_1->get_backlink_count(2, *origin_1, 4));
        CHECK_EQUAL(0, target_1->get_backlink_count(2, *origin_2, 0));
        CHECK_EQUAL(1, target_2->get_backlink_count(0, *origin_1, 2));
        CHECK_EQUAL(1, target_2->get_backlink_count(0, *origin_2, 2));
        CHECK_EQUAL(1, target_2->get_backlink_count(0, *origin_2, 4));
        CHECK_EQUAL(1, target_2->get_backlink_count(1, *origin_1, 2));
        CHECK_EQUAL(2, target_2->get_backlink_count(1, *origin_2, 2));
        CHECK_EQUAL(1, target_2->get_backlink_count(1, *origin_2, 4));
        CHECK_EQUAL(0, target_2->get_backlink_count(2, *origin_1, 2));
        CHECK_EQUAL(0, target_2->get_backlink_count(2, *origin_2, 2));
        CHECK_EQUAL(0, target_2->get_backlink_count(2, *origin_2, 4));
    }

    // Check that non-link columns can be inserted into origin table and removed
    // from it
    {
        ReadTransaction rt(sg_2);
        check(test_context, sg_1, rt);
        ConstTableRef origin_1 = rt.get_table("origin_1");
        ConstTableRef origin_2 = rt.get_table("origin_2");
        CHECK_EQUAL(5, origin_1->get_column_count());
        CHECK_EQUAL(5, origin_2->get_column_count());
        CHECK_EQUAL(type_Link, origin_1->get_column_type(0));
        CHECK_EQUAL(type_Int, origin_1->get_column_type(1));
        CHECK_EQUAL(type_Link, origin_1->get_column_type(2));
        CHECK_EQUAL(type_Int, origin_1->get_column_type(3));
        CHECK_EQUAL(type_LinkList, origin_1->get_column_type(4));
        CHECK_EQUAL(type_Link, origin_2->get_column_type(0));
        CHECK_EQUAL(type_Int, origin_2->get_column_type(1));
        CHECK_EQUAL(type_LinkList, origin_2->get_column_type(2));
        CHECK_EQUAL(type_Int, origin_2->get_column_type(3));
        CHECK_EQUAL(type_Link, origin_2->get_column_type(4));
    }
    {
        WriteTransaction wt(sg_1);
        TableRef origin_1_w = wt.get_table("origin_1");
        TableRef origin_2_w = wt.get_table("origin_2");
        origin_1_w->insert_column(2, type_Table, "foo_1");
        origin_2_w->insert_column(0, type_Table, "foo_2");
        origin_2_w->insert_column(6, type_String, "foo_3");
        wt.commit();
    }
    repl.replay_transacts(sg_2, replay_logger);
    {
        ReadTransaction rt(sg_2);
        check(test_context, sg_1, rt);
        CHECK_EQUAL(4, rt.get_group().size());
        ConstTableRef origin_1 = rt.get_table("origin_1");
        ConstTableRef origin_2 = rt.get_table("origin_2");
        ConstTableRef target_1 = rt.get_table("target_1");
        ConstTableRef target_2 = rt.get_table("target_2");
        CHECK_EQUAL(6, origin_1->get_column_count());
        CHECK_EQUAL(7, origin_2->get_column_count());
        CHECK_EQUAL(type_Link, origin_1->get_column_type(0));
        CHECK_EQUAL(type_Int, origin_1->get_column_type(1));
        CHECK_EQUAL(type_Table, origin_1->get_column_type(2));
        CHECK_EQUAL(type_Link, origin_1->get_column_type(3));
        CHECK_EQUAL(type_Int, origin_1->get_column_type(4));
        CHECK_EQUAL(type_LinkList, origin_1->get_column_type(5));
        CHECK_EQUAL(type_Table, origin_2->get_column_type(0));
        CHECK_EQUAL(type_Link, origin_2->get_column_type(1));
        CHECK_EQUAL(type_Int, origin_2->get_column_type(2));
        CHECK_EQUAL(type_LinkList, origin_2->get_column_type(3));
        CHECK_EQUAL(type_Int, origin_2->get_column_type(4));
        CHECK_EQUAL(type_Link, origin_2->get_column_type(5));
        CHECK_EQUAL(type_String, origin_2->get_column_type(6));
        CHECK_EQUAL(3, origin_1->size());
        CHECK_EQUAL(3, origin_2->size());
        ConstLinkViewRef link_list_1_0 = origin_1->get_linklist(5, 0);
        ConstLinkViewRef link_list_1_1 = origin_1->get_linklist(5, 1);
        ConstLinkViewRef link_list_1_2 = origin_1->get_linklist(5, 2);
        ConstLinkViewRef link_list_2_0 = origin_2->get_linklist(3, 0);
        ConstLinkViewRef link_list_2_1 = origin_2->get_linklist(3, 1);
        ConstLinkViewRef link_list_2_2 = origin_2->get_linklist(3, 2);
        CHECK_EQUAL(0, link_list_1_0->get_origin_row_index());
        CHECK_EQUAL(1, link_list_1_1->get_origin_row_index());
        CHECK_EQUAL(2, link_list_1_2->get_origin_row_index());
        CHECK_EQUAL(0, link_list_2_0->get_origin_row_index());
        CHECK_EQUAL(1, link_list_2_1->get_origin_row_index());
        CHECK_EQUAL(2, link_list_2_2->get_origin_row_index());
        CHECK_EQUAL(1, origin_1->get_link(0, 0));
        CHECK(origin_1->is_null_link(0, 1));
        CHECK_EQUAL(0, origin_1->get_link(0, 2));
        CHECK_EQUAL(1, origin_1->get_link(3, 0));
        CHECK(origin_1->is_null_link(3, 1));
        CHECK_EQUAL(0, origin_1->get_link(3, 2));
        CHECK_EQUAL(2, link_list_1_0->size());
        CHECK_EQUAL(1, link_list_1_0->get(0).get_index());
        CHECK_EQUAL(0, link_list_1_0->get(1).get_index());
        CHECK_EQUAL(1, link_list_1_1->size());
        CHECK_EQUAL(0, link_list_1_1->get(0).get_index());
        CHECK_EQUAL(0, link_list_1_2->size());
        CHECK_EQUAL(0, origin_2->get_link(1, 0));
        CHECK(origin_2->is_null_link(1, 1));
        CHECK_EQUAL(1, origin_2->get_link(1, 2));
        CHECK_EQUAL(2, link_list_2_0->size());
        CHECK_EQUAL(1, link_list_2_0->get(0).get_index());
        CHECK_EQUAL(1, link_list_2_0->get(1).get_index());
        CHECK_EQUAL(0, link_list_2_1->size());
        CHECK_EQUAL(1, link_list_2_2->size());
        CHECK_EQUAL(0, link_list_2_2->get(0).get_index());
        CHECK_EQUAL(0, origin_2->get_link(5, 0));
        CHECK_EQUAL(1, origin_2->get_link(5, 1));
        CHECK(origin_2->is_null_link(5, 2));
        CHECK_EQUAL(1, target_1->get_backlink_count(0, *origin_1, 0));
        CHECK_EQUAL(2, target_1->get_backlink_count(0, *origin_1, 5));
        CHECK_EQUAL(1, target_1->get_backlink_count(0, *origin_2, 1));
        CHECK_EQUAL(1, target_1->get_backlink_count(1, *origin_1, 0));
        CHECK_EQUAL(1, target_1->get_backlink_count(1, *origin_1, 5));
        CHECK_EQUAL(1, target_1->get_backlink_count(1, *origin_2, 1));
        CHECK_EQUAL(0, target_1->get_backlink_count(2, *origin_1, 0));
        CHECK_EQUAL(0, target_1->get_backlink_count(2, *origin_1, 5));
        CHECK_EQUAL(0, target_1->get_backlink_count(2, *origin_2, 1));
        CHECK_EQUAL(1, target_2->get_backlink_count(0, *origin_1, 3));
        CHECK_EQUAL(1, target_2->get_backlink_count(0, *origin_2, 3));
        CHECK_EQUAL(1, target_2->get_backlink_count(0, *origin_2, 5));
        CHECK_EQUAL(1, target_2->get_backlink_count(1, *origin_1, 3));
        CHECK_EQUAL(2, target_2->get_backlink_count(1, *origin_2, 3));
        CHECK_EQUAL(1, target_2->get_backlink_count(1, *origin_2, 5));
        CHECK_EQUAL(0, target_2->get_backlink_count(2, *origin_1, 3));
        CHECK_EQUAL(0, target_2->get_backlink_count(2, *origin_2, 3));
        CHECK_EQUAL(0, target_2->get_backlink_count(2, *origin_2, 5));
    }
    {
        WriteTransaction wt(sg_1);
        TableRef origin_1_w = wt.get_table("origin_1");
        TableRef origin_2_w = wt.get_table("origin_2");
        origin_1_w->insert_column(4, type_Mixed, "foo_4");
        origin_2_w->remove_column(0);
        wt.commit();
    }
    repl.replay_transacts(sg_2, replay_logger);
    {
        ReadTransaction rt(sg_2);
        check(test_context, sg_1, rt);
        CHECK_EQUAL(4, rt.get_group().size());
        ConstTableRef origin_1 = rt.get_table("origin_1");
        ConstTableRef origin_2 = rt.get_table("origin_2");
        ConstTableRef target_1 = rt.get_table("target_1");
        ConstTableRef target_2 = rt.get_table("target_2");
        CHECK_EQUAL(7, origin_1->get_column_count());
        CHECK_EQUAL(6, origin_2->get_column_count());
        CHECK_EQUAL(type_Link, origin_1->get_column_type(0));
        CHECK_EQUAL(type_Int, origin_1->get_column_type(1));
        CHECK_EQUAL(type_Table, origin_1->get_column_type(2));
        CHECK_EQUAL(type_Link, origin_1->get_column_type(3));
        CHECK_EQUAL(type_Mixed, origin_1->get_column_type(4));
        CHECK_EQUAL(type_Int, origin_1->get_column_type(5));
        CHECK_EQUAL(type_LinkList, origin_1->get_column_type(6));
        CHECK_EQUAL(type_Link, origin_2->get_column_type(0));
        CHECK_EQUAL(type_Int, origin_2->get_column_type(1));
        CHECK_EQUAL(type_LinkList, origin_2->get_column_type(2));
        CHECK_EQUAL(type_Int, origin_2->get_column_type(3));
        CHECK_EQUAL(type_Link, origin_2->get_column_type(4));
        CHECK_EQUAL(type_String, origin_2->get_column_type(5));
        ConstLinkViewRef link_list_1_0 = origin_1->get_linklist(6, 0);
        ConstLinkViewRef link_list_1_1 = origin_1->get_linklist(6, 1);
        ConstLinkViewRef link_list_1_2 = origin_1->get_linklist(6, 2);
        ConstLinkViewRef link_list_2_0 = origin_2->get_linklist(2, 0);
        ConstLinkViewRef link_list_2_1 = origin_2->get_linklist(2, 1);
        ConstLinkViewRef link_list_2_2 = origin_2->get_linklist(2, 2);
        CHECK_EQUAL(0, link_list_1_0->get_origin_row_index());
        CHECK_EQUAL(1, link_list_1_1->get_origin_row_index());
        CHECK_EQUAL(2, link_list_1_2->get_origin_row_index());
        CHECK_EQUAL(0, link_list_2_0->get_origin_row_index());
        CHECK_EQUAL(1, link_list_2_1->get_origin_row_index());
        CHECK_EQUAL(2, link_list_2_2->get_origin_row_index());
        CHECK_EQUAL(1, origin_1->get_link(0, 0));
        CHECK(origin_1->is_null_link(0, 1));
        CHECK_EQUAL(0, origin_1->get_link(0, 2));
        CHECK_EQUAL(1, origin_1->get_link(3, 0));
        CHECK(origin_1->is_null_link(3, 1));
        CHECK_EQUAL(0, origin_1->get_link(3, 2));
        CHECK_EQUAL(2, link_list_1_0->size());
        CHECK_EQUAL(1, link_list_1_0->get(0).get_index());
        CHECK_EQUAL(0, link_list_1_0->get(1).get_index());
        CHECK_EQUAL(1, link_list_1_1->size());
        CHECK_EQUAL(0, link_list_1_1->get(0).get_index());
        CHECK_EQUAL(0, link_list_1_2->size());
        CHECK_EQUAL(0, origin_2->get_link(0, 0));
        CHECK(origin_2->is_null_link(0, 1));
        CHECK_EQUAL(1, origin_2->get_link(0, 2));
        CHECK_EQUAL(2, link_list_2_0->size());
        CHECK_EQUAL(1, link_list_2_0->get(0).get_index());
        CHECK_EQUAL(1, link_list_2_0->get(1).get_index());
        CHECK_EQUAL(0, link_list_2_1->size());
        CHECK_EQUAL(1, link_list_2_2->size());
        CHECK_EQUAL(0, link_list_2_2->get(0).get_index());
        CHECK_EQUAL(0, origin_2->get_link(4, 0));
        CHECK_EQUAL(1, origin_2->get_link(4, 1));
        CHECK(origin_2->is_null_link(4, 2));
        CHECK_EQUAL(1, target_1->get_backlink_count(0, *origin_1, 0));
        CHECK_EQUAL(2, target_1->get_backlink_count(0, *origin_1, 6));
        CHECK_EQUAL(1, target_1->get_backlink_count(0, *origin_2, 0));
        CHECK_EQUAL(1, target_1->get_backlink_count(1, *origin_1, 0));
        CHECK_EQUAL(1, target_1->get_backlink_count(1, *origin_1, 6));
        CHECK_EQUAL(1, target_1->get_backlink_count(1, *origin_2, 0));
        CHECK_EQUAL(0, target_1->get_backlink_count(2, *origin_1, 0));
        CHECK_EQUAL(0, target_1->get_backlink_count(2, *origin_1, 6));
        CHECK_EQUAL(0, target_1->get_backlink_count(2, *origin_2, 0));
        CHECK_EQUAL(1, target_2->get_backlink_count(0, *origin_1, 3));
        CHECK_EQUAL(1, target_2->get_backlink_count(0, *origin_2, 2));
        CHECK_EQUAL(1, target_2->get_backlink_count(0, *origin_2, 4));
        CHECK_EQUAL(1, target_2->get_backlink_count(1, *origin_1, 3));
        CHECK_EQUAL(2, target_2->get_backlink_count(1, *origin_2, 2));
        CHECK_EQUAL(1, target_2->get_backlink_count(1, *origin_2, 4));
        CHECK_EQUAL(0, target_2->get_backlink_count(2, *origin_1, 3));
        CHECK_EQUAL(0, target_2->get_backlink_count(2, *origin_2, 2));
        CHECK_EQUAL(0, target_2->get_backlink_count(2, *origin_2, 4));
    }
    {
        WriteTransaction wt(sg_1);
        TableRef origin_1_w = wt.get_table("origin_1");
        TableRef origin_2_w = wt.get_table("origin_2");
        origin_1_w->remove_column(2);
        origin_1_w->remove_column(3);
        origin_2_w->remove_column(5);
        wt.commit();
    }
    repl.replay_transacts(sg_2, replay_logger);
    {
        ReadTransaction rt(sg_2);
        check(test_context, sg_1, rt);
        CHECK_EQUAL(4, rt.get_group().size());
        ConstTableRef origin_1 = rt.get_table("origin_1");
        ConstTableRef origin_2 = rt.get_table("origin_2");
        ConstTableRef target_1 = rt.get_table("target_1");
        ConstTableRef target_2 = rt.get_table("target_2");
        CHECK_EQUAL(5, origin_1->get_column_count());
        CHECK_EQUAL(5, origin_2->get_column_count());
        CHECK_EQUAL(type_Link, origin_1->get_column_type(0));
        CHECK_EQUAL(type_Int, origin_1->get_column_type(1));
        CHECK_EQUAL(type_Link, origin_1->get_column_type(2));
        CHECK_EQUAL(type_Int, origin_1->get_column_type(3));
        CHECK_EQUAL(type_LinkList, origin_1->get_column_type(4));
        CHECK_EQUAL(type_Link, origin_2->get_column_type(0));
        CHECK_EQUAL(type_Int, origin_2->get_column_type(1));
        CHECK_EQUAL(type_LinkList, origin_2->get_column_type(2));
        CHECK_EQUAL(type_Int, origin_2->get_column_type(3));
        CHECK_EQUAL(type_Link, origin_2->get_column_type(4));
        ConstLinkViewRef link_list_1_0 = origin_1->get_linklist(4, 0);
        ConstLinkViewRef link_list_1_1 = origin_1->get_linklist(4, 1);
        ConstLinkViewRef link_list_1_2 = origin_1->get_linklist(4, 2);
        ConstLinkViewRef link_list_2_0 = origin_2->get_linklist(2, 0);
        ConstLinkViewRef link_list_2_1 = origin_2->get_linklist(2, 1);
        ConstLinkViewRef link_list_2_2 = origin_2->get_linklist(2, 2);
        CHECK_EQUAL(0, link_list_1_0->get_origin_row_index());
        CHECK_EQUAL(1, link_list_1_1->get_origin_row_index());
        CHECK_EQUAL(2, link_list_1_2->get_origin_row_index());
        CHECK_EQUAL(0, link_list_2_0->get_origin_row_index());
        CHECK_EQUAL(1, link_list_2_1->get_origin_row_index());
        CHECK_EQUAL(2, link_list_2_2->get_origin_row_index());
        CHECK_EQUAL(1, origin_1->get_link(0, 0));
        CHECK(origin_1->is_null_link(0, 1));
        CHECK_EQUAL(0, origin_1->get_link(0, 2));
        CHECK_EQUAL(1, origin_1->get_link(2, 0));
        CHECK(origin_1->is_null_link(2, 1));
        CHECK_EQUAL(0, origin_1->get_link(2, 2));
        CHECK_EQUAL(2, link_list_1_0->size());
        CHECK_EQUAL(1, link_list_1_0->get(0).get_index());
        CHECK_EQUAL(0, link_list_1_0->get(1).get_index());
        CHECK_EQUAL(1, link_list_1_1->size());
        CHECK_EQUAL(0, link_list_1_1->get(0).get_index());
        CHECK_EQUAL(0, link_list_1_2->size());
        CHECK_EQUAL(0, origin_2->get_link(0, 0));
        CHECK(origin_2->is_null_link(0, 1));
        CHECK_EQUAL(1, origin_2->get_link(0, 2));
        CHECK_EQUAL(2, link_list_2_0->size());
        CHECK_EQUAL(1, link_list_2_0->get(0).get_index());
        CHECK_EQUAL(1, link_list_2_0->get(1).get_index());
        CHECK_EQUAL(0, link_list_2_1->size());
        CHECK_EQUAL(1, link_list_2_2->size());
        CHECK_EQUAL(0, link_list_2_2->get(0).get_index());
        CHECK_EQUAL(0, origin_2->get_link(4, 0));
        CHECK_EQUAL(1, origin_2->get_link(4, 1));
        CHECK(origin_2->is_null_link(4, 2));
        CHECK_EQUAL(1, target_1->get_backlink_count(0, *origin_1, 0));
        CHECK_EQUAL(2, target_1->get_backlink_count(0, *origin_1, 4));
        CHECK_EQUAL(1, target_1->get_backlink_count(0, *origin_2, 0));
        CHECK_EQUAL(1, target_1->get_backlink_count(1, *origin_1, 0));
        CHECK_EQUAL(1, target_1->get_backlink_count(1, *origin_1, 4));
        CHECK_EQUAL(1, target_1->get_backlink_count(1, *origin_2, 0));
        CHECK_EQUAL(0, target_1->get_backlink_count(2, *origin_1, 0));
        CHECK_EQUAL(0, target_1->get_backlink_count(2, *origin_1, 4));
        CHECK_EQUAL(0, target_1->get_backlink_count(2, *origin_2, 0));
        CHECK_EQUAL(1, target_2->get_backlink_count(0, *origin_1, 2));
        CHECK_EQUAL(1, target_2->get_backlink_count(0, *origin_2, 2));
        CHECK_EQUAL(1, target_2->get_backlink_count(0, *origin_2, 4));
        CHECK_EQUAL(1, target_2->get_backlink_count(1, *origin_1, 2));
        CHECK_EQUAL(2, target_2->get_backlink_count(1, *origin_2, 2));
        CHECK_EQUAL(1, target_2->get_backlink_count(1, *origin_2, 4));
        CHECK_EQUAL(0, target_2->get_backlink_count(2, *origin_1, 2));
        CHECK_EQUAL(0, target_2->get_backlink_count(2, *origin_2, 2));
        CHECK_EQUAL(0, target_2->get_backlink_count(2, *origin_2, 4));
    }

    // Check that link columns can be inserted into origin table and removed
    // from it
    {
        WriteTransaction wt(sg_1);
        TableRef origin_1_w = wt.get_table("origin_1");
        TableRef origin_2_w = wt.get_table("origin_2");
        TableRef target_1_w = wt.get_table("target_1");
        TableRef target_2_w = wt.get_table("target_2");
        origin_1_w->insert_column_link(2, type_LinkList, "bar_1", *target_2_w);
        origin_2_w->insert_column_link(0, type_Link, "bar_2", *target_1_w);
        origin_2_w->insert_column_link(6, type_LinkList, "bar_3", *target_2_w);
        origin_2_w->set_link(0, 0, 2);
        origin_2_w->set_link(0, 1, 0);
        wt.commit();
    }
    repl.replay_transacts(sg_2, replay_logger);
    {
        ReadTransaction rt(sg_2);
        check(test_context, sg_1, rt);
        CHECK_EQUAL(4, rt.get_group().size());
        ConstTableRef origin_1 = rt.get_table("origin_1");
        ConstTableRef origin_2 = rt.get_table("origin_2");
        ConstTableRef target_1 = rt.get_table("target_1");
        ConstTableRef target_2 = rt.get_table("target_2");
        CHECK_EQUAL(6, origin_1->get_column_count());
        CHECK_EQUAL(7, origin_2->get_column_count());
        CHECK_EQUAL(type_Link, origin_1->get_column_type(0));
        CHECK_EQUAL(type_Int, origin_1->get_column_type(1));
        CHECK_EQUAL(type_LinkList, origin_1->get_column_type(2));
        CHECK_EQUAL(type_Link, origin_1->get_column_type(3));
        CHECK_EQUAL(type_Int, origin_1->get_column_type(4));
        CHECK_EQUAL(type_LinkList, origin_1->get_column_type(5));
        CHECK_EQUAL(type_Link, origin_2->get_column_type(0));
        CHECK_EQUAL(type_Link, origin_2->get_column_type(1));
        CHECK_EQUAL(type_Int, origin_2->get_column_type(2));
        CHECK_EQUAL(type_LinkList, origin_2->get_column_type(3));
        CHECK_EQUAL(type_Int, origin_2->get_column_type(4));
        CHECK_EQUAL(type_Link, origin_2->get_column_type(5));
        CHECK_EQUAL(type_LinkList, origin_2->get_column_type(6));
        CHECK_EQUAL(1, origin_1->get_link(0, 0));
        CHECK(origin_1->is_null_link(0, 1));
        CHECK_EQUAL(0, origin_1->get_link(0, 2));
        CHECK_EQUAL(1, origin_1->get_link(3, 0));
        CHECK(origin_1->is_null_link(3, 1));
        CHECK_EQUAL(0, origin_1->get_link(3, 2));
        CHECK_EQUAL(2, origin_2->get_link(0, 0));
        CHECK_EQUAL(0, origin_2->get_link(0, 1));
        CHECK(origin_2->is_null_link(0, 2));
        CHECK_EQUAL(0, origin_2->get_link(1, 0));
        CHECK(origin_2->is_null_link(1, 1));
        CHECK_EQUAL(1, origin_2->get_link(1, 2));
        CHECK_EQUAL(0, origin_2->get_link(5, 0));
        CHECK_EQUAL(1, origin_2->get_link(5, 1));
        CHECK(origin_2->is_null_link(5, 2));
        ConstLinkViewRef link_list_1_0 = origin_1->get_linklist(5, 0);
        ConstLinkViewRef link_list_1_1 = origin_1->get_linklist(5, 1);
        ConstLinkViewRef link_list_1_2 = origin_1->get_linklist(5, 2);
        ConstLinkViewRef link_list_2_0 = origin_2->get_linklist(3, 0);
        ConstLinkViewRef link_list_2_1 = origin_2->get_linklist(3, 1);
        ConstLinkViewRef link_list_2_2 = origin_2->get_linklist(3, 2);
        CHECK_EQUAL(0, link_list_1_0->get_origin_row_index());
        CHECK_EQUAL(1, link_list_1_1->get_origin_row_index());
        CHECK_EQUAL(2, link_list_1_2->get_origin_row_index());
        CHECK_EQUAL(0, link_list_2_0->get_origin_row_index());
        CHECK_EQUAL(1, link_list_2_1->get_origin_row_index());
        CHECK_EQUAL(2, link_list_2_2->get_origin_row_index());
        CHECK_EQUAL(2, link_list_1_0->size());
        CHECK_EQUAL(1, link_list_1_0->get(0).get_index());
        CHECK_EQUAL(0, link_list_1_0->get(1).get_index());
        CHECK_EQUAL(1, link_list_1_1->size());
        CHECK_EQUAL(0, link_list_1_1->get(0).get_index());
        CHECK_EQUAL(0, link_list_1_2->size());
        CHECK_EQUAL(2, link_list_2_0->size());
        CHECK_EQUAL(1, link_list_2_0->get(0).get_index());
        CHECK_EQUAL(1, link_list_2_0->get(1).get_index());
        CHECK_EQUAL(0, link_list_2_1->size());
        CHECK_EQUAL(1, link_list_2_2->size());
        CHECK_EQUAL(0, link_list_2_2->get(0).get_index());
        ConstLinkViewRef link_list_1_0_x = origin_1->get_linklist(2, 0);
        ConstLinkViewRef link_list_1_1_x = origin_1->get_linklist(2, 1);
        ConstLinkViewRef link_list_1_2_x = origin_1->get_linklist(2, 2);
        ConstLinkViewRef link_list_2_0_x = origin_2->get_linklist(6, 0);
        ConstLinkViewRef link_list_2_1_x = origin_2->get_linklist(6, 1);
        ConstLinkViewRef link_list_2_2_x = origin_2->get_linklist(6, 2);
        CHECK_EQUAL(0, link_list_1_0_x->size());
        CHECK_EQUAL(0, link_list_1_1_x->size());
        CHECK_EQUAL(0, link_list_1_2_x->size());
        CHECK_EQUAL(0, link_list_2_0_x->size());
        CHECK_EQUAL(0, link_list_2_1_x->size());
        CHECK_EQUAL(0, link_list_2_2_x->size());
        CHECK_EQUAL(1, target_1->get_backlink_count(0, *origin_1, 0));
        CHECK_EQUAL(2, target_1->get_backlink_count(0, *origin_1, 5));
        CHECK_EQUAL(1, target_1->get_backlink_count(0, *origin_2, 0));
        CHECK_EQUAL(1, target_1->get_backlink_count(0, *origin_2, 1));
        CHECK_EQUAL(1, target_1->get_backlink_count(1, *origin_1, 0));
        CHECK_EQUAL(1, target_1->get_backlink_count(1, *origin_1, 5));
        CHECK_EQUAL(0, target_1->get_backlink_count(1, *origin_2, 0));
        CHECK_EQUAL(1, target_1->get_backlink_count(1, *origin_2, 1));
        CHECK_EQUAL(0, target_1->get_backlink_count(2, *origin_1, 0));
        CHECK_EQUAL(0, target_1->get_backlink_count(2, *origin_1, 5));
        CHECK_EQUAL(1, target_1->get_backlink_count(2, *origin_2, 0));
        CHECK_EQUAL(0, target_1->get_backlink_count(2, *origin_2, 1));
        CHECK_EQUAL(0, target_2->get_backlink_count(0, *origin_1, 2));
        CHECK_EQUAL(1, target_2->get_backlink_count(0, *origin_1, 3));
        CHECK_EQUAL(1, target_2->get_backlink_count(0, *origin_2, 3));
        CHECK_EQUAL(1, target_2->get_backlink_count(0, *origin_2, 5));
        CHECK_EQUAL(0, target_2->get_backlink_count(0, *origin_2, 6));
        CHECK_EQUAL(0, target_2->get_backlink_count(1, *origin_1, 2));
        CHECK_EQUAL(1, target_2->get_backlink_count(1, *origin_1, 3));
        CHECK_EQUAL(2, target_2->get_backlink_count(1, *origin_2, 3));
        CHECK_EQUAL(1, target_2->get_backlink_count(1, *origin_2, 5));
        CHECK_EQUAL(0, target_2->get_backlink_count(1, *origin_2, 6));
        CHECK_EQUAL(0, target_2->get_backlink_count(2, *origin_1, 2));
        CHECK_EQUAL(0, target_2->get_backlink_count(2, *origin_1, 3));
        CHECK_EQUAL(0, target_2->get_backlink_count(2, *origin_2, 3));
        CHECK_EQUAL(0, target_2->get_backlink_count(2, *origin_2, 5));
        CHECK_EQUAL(0, target_2->get_backlink_count(2, *origin_2, 6));
    }
    {
        WriteTransaction wt(sg_1);
        TableRef origin_1_w = wt.get_table("origin_1");
        TableRef origin_2_w = wt.get_table("origin_2");
        TableRef target_1_w = wt.get_table("target_1");
        origin_1_w->insert_column_link(4, type_Link, "bar_4", *target_1_w);
        origin_2_w->remove_column(0);
        origin_1_w->set_link(4, 1, 2);
        origin_1_w->set_link(4, 2, 0);
        origin_1_w->get_linklist(2, 1)->add(2);
        origin_1_w->get_linklist(2, 1)->add(1);
        origin_1_w->get_linklist(2, 1)->add(2);
        origin_1_w->get_linklist(2, 2)->add(1);
        origin_2_w->get_linklist(5, 0)->add(1);
        origin_2_w->get_linklist(5, 2)->add(0);
        wt.commit();
    }
    repl.replay_transacts(sg_2, replay_logger);
    {
        ReadTransaction rt(sg_2);
        check(test_context, sg_1, rt);
        CHECK_EQUAL(4, rt.get_group().size());
        ConstTableRef origin_1 = rt.get_table("origin_1");
        ConstTableRef origin_2 = rt.get_table("origin_2");
        ConstTableRef target_1 = rt.get_table("target_1");
        ConstTableRef target_2 = rt.get_table("target_2");
        CHECK_EQUAL(7, origin_1->get_column_count());
        CHECK_EQUAL(6, origin_2->get_column_count());
        CHECK_EQUAL(type_Link, origin_1->get_column_type(0));
        CHECK_EQUAL(type_Int, origin_1->get_column_type(1));
        CHECK_EQUAL(type_LinkList, origin_1->get_column_type(2));
        CHECK_EQUAL(type_Link, origin_1->get_column_type(3));
        CHECK_EQUAL(type_Link, origin_1->get_column_type(4));
        CHECK_EQUAL(type_Int, origin_1->get_column_type(5));
        CHECK_EQUAL(type_LinkList, origin_1->get_column_type(6));
        CHECK_EQUAL(type_Link, origin_2->get_column_type(0));
        CHECK_EQUAL(type_Int, origin_2->get_column_type(1));
        CHECK_EQUAL(type_LinkList, origin_2->get_column_type(2));
        CHECK_EQUAL(type_Int, origin_2->get_column_type(3));
        CHECK_EQUAL(type_Link, origin_2->get_column_type(4));
        CHECK_EQUAL(type_LinkList, origin_2->get_column_type(5));
        CHECK_EQUAL(1, origin_1->get_link(0, 0));
        CHECK(origin_1->is_null_link(0, 1));
        CHECK_EQUAL(0, origin_1->get_link(0, 2));
        CHECK_EQUAL(1, origin_1->get_link(3, 0));
        CHECK(origin_1->is_null_link(3, 1));
        CHECK_EQUAL(0, origin_1->get_link(3, 2));
        CHECK(origin_1->is_null_link(4, 0));
        CHECK_EQUAL(2, origin_1->get_link(4, 1));
        CHECK_EQUAL(0, origin_1->get_link(4, 2));
        CHECK_EQUAL(0, origin_2->get_link(0, 0));
        CHECK(origin_2->is_null_link(0, 1));
        CHECK_EQUAL(1, origin_2->get_link(0, 2));
        CHECK_EQUAL(0, origin_2->get_link(4, 0));
        CHECK_EQUAL(1, origin_2->get_link(4, 1));
        CHECK(origin_2->is_null_link(4, 2));
        ConstLinkViewRef link_list_1_0 = origin_1->get_linklist(6, 0);
        ConstLinkViewRef link_list_1_1 = origin_1->get_linklist(6, 1);
        ConstLinkViewRef link_list_1_2 = origin_1->get_linklist(6, 2);
        ConstLinkViewRef link_list_1_0_x = origin_1->get_linklist(2, 0);
        ConstLinkViewRef link_list_1_1_x = origin_1->get_linklist(2, 1);
        ConstLinkViewRef link_list_1_2_x = origin_1->get_linklist(2, 2);
        ConstLinkViewRef link_list_2_0 = origin_2->get_linklist(2, 0);
        ConstLinkViewRef link_list_2_1 = origin_2->get_linklist(2, 1);
        ConstLinkViewRef link_list_2_2 = origin_2->get_linklist(2, 2);
        ConstLinkViewRef link_list_2_0_x = origin_2->get_linklist(5, 0);
        ConstLinkViewRef link_list_2_1_x = origin_2->get_linklist(5, 1);
        ConstLinkViewRef link_list_2_2_x = origin_2->get_linklist(5, 2);
        CHECK_EQUAL(0, link_list_1_0->get_origin_row_index());
        CHECK_EQUAL(1, link_list_1_1->get_origin_row_index());
        CHECK_EQUAL(2, link_list_1_2->get_origin_row_index());
        CHECK_EQUAL(0, link_list_1_0_x->get_origin_row_index());
        CHECK_EQUAL(1, link_list_1_1_x->get_origin_row_index());
        CHECK_EQUAL(2, link_list_1_2_x->get_origin_row_index());
        CHECK_EQUAL(0, link_list_2_0->get_origin_row_index());
        CHECK_EQUAL(1, link_list_2_1->get_origin_row_index());
        CHECK_EQUAL(2, link_list_2_2->get_origin_row_index());
        CHECK_EQUAL(0, link_list_2_0_x->get_origin_row_index());
        CHECK_EQUAL(1, link_list_2_1_x->get_origin_row_index());
        CHECK_EQUAL(2, link_list_2_2_x->get_origin_row_index());
        CHECK_EQUAL(2, link_list_1_0->size());
        CHECK_EQUAL(1, link_list_1_0->get(0).get_index());
        CHECK_EQUAL(0, link_list_1_0->get(1).get_index());
        CHECK_EQUAL(1, link_list_1_1->size());
        CHECK_EQUAL(0, link_list_1_1->get(0).get_index());
        CHECK_EQUAL(0, link_list_1_2->size());
        CHECK_EQUAL(0, link_list_1_0_x->size());
        CHECK_EQUAL(3, link_list_1_1_x->size());
        CHECK_EQUAL(2, link_list_1_1_x->get(0).get_index());
        CHECK_EQUAL(1, link_list_1_1_x->get(1).get_index());
        CHECK_EQUAL(2, link_list_1_1_x->get(2).get_index());
        CHECK_EQUAL(1, link_list_1_2_x->size());
        CHECK_EQUAL(1, link_list_1_2_x->get(0).get_index());
        CHECK_EQUAL(2, link_list_2_0->size());
        CHECK_EQUAL(1, link_list_2_0->get(0).get_index());
        CHECK_EQUAL(1, link_list_2_0->get(1).get_index());
        CHECK_EQUAL(0, link_list_2_1->size());
        CHECK_EQUAL(1, link_list_2_2->size());
        CHECK_EQUAL(0, link_list_2_2->get(0).get_index());
        CHECK_EQUAL(1, link_list_2_0_x->size());
        CHECK_EQUAL(1, link_list_2_0_x->get(0).get_index());
        CHECK_EQUAL(0, link_list_2_1_x->size());
        CHECK_EQUAL(1, link_list_2_2_x->size());
        CHECK_EQUAL(0, link_list_2_2_x->get(0).get_index());
        CHECK_EQUAL(1, target_1->get_backlink_count(0, *origin_1, 0));
        CHECK_EQUAL(1, target_1->get_backlink_count(0, *origin_1, 4));
        CHECK_EQUAL(2, target_1->get_backlink_count(0, *origin_1, 6));
        CHECK_EQUAL(1, target_1->get_backlink_count(0, *origin_2, 0));
        CHECK_EQUAL(1, target_1->get_backlink_count(1, *origin_1, 0));
        CHECK_EQUAL(0, target_1->get_backlink_count(1, *origin_1, 4));
        CHECK_EQUAL(1, target_1->get_backlink_count(1, *origin_1, 6));
        CHECK_EQUAL(1, target_1->get_backlink_count(1, *origin_2, 0));
        CHECK_EQUAL(0, target_1->get_backlink_count(2, *origin_1, 0));
        CHECK_EQUAL(1, target_1->get_backlink_count(2, *origin_1, 4));
        CHECK_EQUAL(0, target_1->get_backlink_count(2, *origin_1, 6));
        CHECK_EQUAL(0, target_1->get_backlink_count(2, *origin_2, 0));
        CHECK_EQUAL(0, target_2->get_backlink_count(0, *origin_1, 2));
        CHECK_EQUAL(1, target_2->get_backlink_count(0, *origin_1, 3));
        CHECK_EQUAL(1, target_2->get_backlink_count(0, *origin_2, 2));
        CHECK_EQUAL(1, target_2->get_backlink_count(0, *origin_2, 4));
        CHECK_EQUAL(1, target_2->get_backlink_count(0, *origin_2, 5));
        CHECK_EQUAL(2, target_2->get_backlink_count(1, *origin_1, 2));
        CHECK_EQUAL(1, target_2->get_backlink_count(1, *origin_1, 3));
        CHECK_EQUAL(2, target_2->get_backlink_count(1, *origin_2, 2));
        CHECK_EQUAL(1, target_2->get_backlink_count(1, *origin_2, 4));
        CHECK_EQUAL(1, target_2->get_backlink_count(1, *origin_2, 5));
        CHECK_EQUAL(2, target_2->get_backlink_count(2, *origin_1, 2));
        CHECK_EQUAL(0, target_2->get_backlink_count(2, *origin_1, 3));
        CHECK_EQUAL(0, target_2->get_backlink_count(2, *origin_2, 2));
        CHECK_EQUAL(0, target_2->get_backlink_count(2, *origin_2, 4));
        CHECK_EQUAL(0, target_2->get_backlink_count(2, *origin_2, 5));
    }
    {
        WriteTransaction wt(sg_1);
        TableRef origin_1_w = wt.get_table("origin_1");
        TableRef origin_2_w = wt.get_table("origin_2");
        origin_1_w->remove_column(2);
        origin_1_w->remove_column(3);
        origin_2_w->remove_column(5);
        wt.commit();
    }
    repl.replay_transacts(sg_2, replay_logger);
    {
        ReadTransaction rt(sg_2);
        check(test_context, sg_1, rt);
        CHECK_EQUAL(4, rt.get_group().size());
        ConstTableRef origin_1 = rt.get_table("origin_1");
        ConstTableRef origin_2 = rt.get_table("origin_2");
        ConstTableRef target_1 = rt.get_table("target_1");
        ConstTableRef target_2 = rt.get_table("target_2");
        CHECK_EQUAL(5, origin_1->get_column_count());
        CHECK_EQUAL(5, origin_2->get_column_count());
        CHECK_EQUAL(type_Link, origin_1->get_column_type(0));
        CHECK_EQUAL(type_Int, origin_1->get_column_type(1));
        CHECK_EQUAL(type_Link, origin_1->get_column_type(2));
        CHECK_EQUAL(type_Int, origin_1->get_column_type(3));
        CHECK_EQUAL(type_LinkList, origin_1->get_column_type(4));
        CHECK_EQUAL(type_Link, origin_2->get_column_type(0));
        CHECK_EQUAL(type_Int, origin_2->get_column_type(1));
        CHECK_EQUAL(type_LinkList, origin_2->get_column_type(2));
        CHECK_EQUAL(type_Int, origin_2->get_column_type(3));
        CHECK_EQUAL(type_Link, origin_2->get_column_type(4));
        CHECK_EQUAL(3, origin_1->size());
        CHECK_EQUAL(3, origin_2->size());
        CHECK_EQUAL(1, origin_1->get_link(0, 0));
        CHECK(origin_1->is_null_link(0, 1));
        CHECK_EQUAL(0, origin_1->get_link(0, 2));
        CHECK_EQUAL(1, origin_1->get_link(2, 0));
        CHECK(origin_1->is_null_link(2, 1));
        CHECK_EQUAL(0, origin_1->get_link(2, 2));
        CHECK_EQUAL(0, origin_2->get_link(0, 0));
        CHECK(origin_2->is_null_link(0, 1));
        CHECK_EQUAL(1, origin_2->get_link(0, 2));
        CHECK_EQUAL(0, origin_2->get_link(4, 0));
        CHECK_EQUAL(1, origin_2->get_link(4, 1));
        CHECK(origin_2->is_null_link(4, 2));
        ConstLinkViewRef link_list_1_0 = origin_1->get_linklist(4, 0);
        ConstLinkViewRef link_list_1_1 = origin_1->get_linklist(4, 1);
        ConstLinkViewRef link_list_1_2 = origin_1->get_linklist(4, 2);
        ConstLinkViewRef link_list_2_0 = origin_2->get_linklist(2, 0);
        ConstLinkViewRef link_list_2_1 = origin_2->get_linklist(2, 1);
        ConstLinkViewRef link_list_2_2 = origin_2->get_linklist(2, 2);
        CHECK_EQUAL(0, link_list_1_0->get_origin_row_index());
        CHECK_EQUAL(1, link_list_1_1->get_origin_row_index());
        CHECK_EQUAL(2, link_list_1_2->get_origin_row_index());
        CHECK_EQUAL(0, link_list_2_0->get_origin_row_index());
        CHECK_EQUAL(1, link_list_2_1->get_origin_row_index());
        CHECK_EQUAL(2, link_list_2_2->get_origin_row_index());
        CHECK_EQUAL(2, link_list_1_0->size());
        CHECK_EQUAL(1, link_list_1_0->get(0).get_index());
        CHECK_EQUAL(0, link_list_1_0->get(1).get_index());
        CHECK_EQUAL(1, link_list_1_1->size());
        CHECK_EQUAL(0, link_list_1_1->get(0).get_index());
        CHECK_EQUAL(0, link_list_1_2->size());
        CHECK_EQUAL(2, link_list_2_0->size());
        CHECK_EQUAL(1, link_list_2_0->get(0).get_index());
        CHECK_EQUAL(1, link_list_2_0->get(1).get_index());
        CHECK_EQUAL(0, link_list_2_1->size());
        CHECK_EQUAL(1, link_list_2_2->size());
        CHECK_EQUAL(0, link_list_2_2->get(0).get_index());
        CHECK_EQUAL(1, target_1->get_backlink_count(0, *origin_1, 0));
        CHECK_EQUAL(2, target_1->get_backlink_count(0, *origin_1, 4));
        CHECK_EQUAL(1, target_1->get_backlink_count(0, *origin_2, 0));
        CHECK_EQUAL(1, target_1->get_backlink_count(1, *origin_1, 0));
        CHECK_EQUAL(1, target_1->get_backlink_count(1, *origin_1, 4));
        CHECK_EQUAL(1, target_1->get_backlink_count(1, *origin_2, 0));
        CHECK_EQUAL(0, target_1->get_backlink_count(2, *origin_1, 0));
        CHECK_EQUAL(0, target_1->get_backlink_count(2, *origin_1, 4));
        CHECK_EQUAL(0, target_1->get_backlink_count(2, *origin_2, 0));
        CHECK_EQUAL(1, target_2->get_backlink_count(0, *origin_1, 2));
        CHECK_EQUAL(1, target_2->get_backlink_count(0, *origin_2, 2));
        CHECK_EQUAL(1, target_2->get_backlink_count(0, *origin_2, 4));
        CHECK_EQUAL(1, target_2->get_backlink_count(1, *origin_1, 2));
        CHECK_EQUAL(2, target_2->get_backlink_count(1, *origin_2, 2));
        CHECK_EQUAL(1, target_2->get_backlink_count(1, *origin_2, 4));
        CHECK_EQUAL(0, target_2->get_backlink_count(2, *origin_1, 2));
        CHECK_EQUAL(0, target_2->get_backlink_count(2, *origin_2, 2));
        CHECK_EQUAL(0, target_2->get_backlink_count(2, *origin_2, 4));
    }

    // Check that columns can be inserted into target table and removed from it
    {
        WriteTransaction wt(sg_1);
        TableRef target_1_w = wt.get_table("target_1");
        TableRef target_2_w = wt.get_table("target_2");
        target_1_w->insert_column(0, type_Mixed, "t_3");
        target_2_w->insert_column_link(1, type_Link, "t_4", *target_1_w);
        wt.commit();
    }
    repl.replay_transacts(sg_2, replay_logger);
    {
        ReadTransaction rt(sg_2);
        check(test_context, sg_1, rt);
        CHECK_EQUAL(4, rt.get_group().size());
        ConstTableRef origin_1 = rt.get_table("origin_1");
        ConstTableRef origin_2 = rt.get_table("origin_2");
        ConstTableRef target_1 = rt.get_table("target_1");
        ConstTableRef target_2 = rt.get_table("target_2");
        CHECK_EQUAL(2, target_1->get_column_count());
        CHECK_EQUAL(2, target_2->get_column_count());
        CHECK_EQUAL(type_Mixed, target_1->get_column_type(0));
        CHECK_EQUAL(type_Int, target_1->get_column_type(1));
        CHECK_EQUAL(type_Int, target_2->get_column_type(0));
        CHECK_EQUAL(type_Link, target_2->get_column_type(1));
        CHECK_EQUAL(3, target_1->size());
        CHECK_EQUAL(3, target_2->size());
        CHECK_EQUAL(1, target_1->get_backlink_count(0, *origin_1, 0));
        CHECK_EQUAL(2, target_1->get_backlink_count(0, *origin_1, 4));
        CHECK_EQUAL(1, target_1->get_backlink_count(0, *origin_2, 0));
        CHECK_EQUAL(1, target_1->get_backlink_count(1, *origin_1, 0));
        CHECK_EQUAL(1, target_1->get_backlink_count(1, *origin_1, 4));
        CHECK_EQUAL(1, target_1->get_backlink_count(1, *origin_2, 0));
        CHECK_EQUAL(0, target_1->get_backlink_count(2, *origin_1, 0));
        CHECK_EQUAL(0, target_1->get_backlink_count(2, *origin_1, 4));
        CHECK_EQUAL(0, target_1->get_backlink_count(2, *origin_2, 0));
        CHECK_EQUAL(1, target_2->get_backlink_count(0, *origin_1, 2));
        CHECK_EQUAL(1, target_2->get_backlink_count(0, *origin_2, 2));
        CHECK_EQUAL(1, target_2->get_backlink_count(0, *origin_2, 4));
        CHECK_EQUAL(1, target_2->get_backlink_count(1, *origin_1, 2));
        CHECK_EQUAL(2, target_2->get_backlink_count(1, *origin_2, 2));
        CHECK_EQUAL(1, target_2->get_backlink_count(1, *origin_2, 4));
        CHECK_EQUAL(0, target_2->get_backlink_count(2, *origin_1, 2));
        CHECK_EQUAL(0, target_2->get_backlink_count(2, *origin_2, 2));
        CHECK_EQUAL(0, target_2->get_backlink_count(2, *origin_2, 4));
    }
    {
        WriteTransaction wt(sg_1);
        TableRef target_1_w = wt.get_table("target_1");
        TableRef target_2_w = wt.get_table("target_2");
        target_1_w->remove_column(1);
        target_2_w->remove_column(0);
        wt.commit();
    }
    repl.replay_transacts(sg_2, replay_logger);
    {
        ReadTransaction rt(sg_2);
        check(test_context, sg_1, rt);
        CHECK_EQUAL(4, rt.get_group().size());
        ConstTableRef origin_1 = rt.get_table("origin_1");
        ConstTableRef origin_2 = rt.get_table("origin_2");
        ConstTableRef target_1 = rt.get_table("target_1");
        ConstTableRef target_2 = rt.get_table("target_2");
        CHECK_EQUAL(1, target_1->get_column_count());
        CHECK_EQUAL(1, target_2->get_column_count());
        CHECK_EQUAL(type_Mixed, target_1->get_column_type(0));
        CHECK_EQUAL(type_Link, target_2->get_column_type(0));
        CHECK_EQUAL(3, target_1->size());
        CHECK_EQUAL(3, target_2->size());
        CHECK_EQUAL(1, target_1->get_backlink_count(0, *origin_1, 0));
        CHECK_EQUAL(2, target_1->get_backlink_count(0, *origin_1, 4));
        CHECK_EQUAL(1, target_1->get_backlink_count(0, *origin_2, 0));
        CHECK_EQUAL(1, target_1->get_backlink_count(1, *origin_1, 0));
        CHECK_EQUAL(1, target_1->get_backlink_count(1, *origin_1, 4));
        CHECK_EQUAL(1, target_1->get_backlink_count(1, *origin_2, 0));
        CHECK_EQUAL(0, target_1->get_backlink_count(2, *origin_1, 0));
        CHECK_EQUAL(0, target_1->get_backlink_count(2, *origin_1, 4));
        CHECK_EQUAL(0, target_1->get_backlink_count(2, *origin_2, 0));
        CHECK_EQUAL(1, target_2->get_backlink_count(0, *origin_1, 2));
        CHECK_EQUAL(1, target_2->get_backlink_count(0, *origin_2, 2));
        CHECK_EQUAL(1, target_2->get_backlink_count(0, *origin_2, 4));
        CHECK_EQUAL(1, target_2->get_backlink_count(1, *origin_1, 2));
        CHECK_EQUAL(2, target_2->get_backlink_count(1, *origin_2, 2));
        CHECK_EQUAL(1, target_2->get_backlink_count(1, *origin_2, 4));
        CHECK_EQUAL(0, target_2->get_backlink_count(2, *origin_1, 2));
        CHECK_EQUAL(0, target_2->get_backlink_count(2, *origin_2, 2));
        CHECK_EQUAL(0, target_2->get_backlink_count(2, *origin_2, 4));
    }

    // Check that when the last column is removed from a target column, then its
    // size (number of rows) jumps to zero, and all links to it a removed or
    // nullified.
    {
        WriteTransaction wt(sg_1);
        TableRef target_1_w = wt.get_table("target_1");
        target_1_w->remove_column(0);
        wt.commit();
    }
    repl.replay_transacts(sg_2, replay_logger);
    {
        ReadTransaction rt(sg_2);
        check(test_context, sg_1, rt);
        CHECK_EQUAL(4, rt.get_group().size());
        ConstTableRef origin_1 = rt.get_table("origin_1");
        ConstTableRef origin_2 = rt.get_table("origin_2");
        ConstTableRef target_1 = rt.get_table("target_1");
        ConstTableRef target_2 = rt.get_table("target_2");
        CHECK_EQUAL(0, target_1->get_column_count());
        CHECK_EQUAL(1, target_2->get_column_count());
        CHECK_EQUAL(type_Link, target_2->get_column_type(0));
        CHECK_EQUAL(3, origin_1->size());
        CHECK_EQUAL(3, origin_2->size());
        CHECK_EQUAL(0, target_1->size());
        CHECK_EQUAL(3, target_2->size());
        CHECK(origin_1->is_null_link(0, 0));
        CHECK(origin_1->is_null_link(0, 1));
        CHECK(origin_1->is_null_link(0, 2));
        CHECK_EQUAL(1, origin_1->get_link(2, 0));
        CHECK(origin_1->is_null_link(2, 1));
        CHECK_EQUAL(0, origin_1->get_link(2, 2));
        CHECK(origin_2->is_null_link(0, 0));
        CHECK(origin_2->is_null_link(0, 1));
        CHECK(origin_2->is_null_link(0, 2));
        CHECK_EQUAL(0, origin_2->get_link(4, 0));
        CHECK_EQUAL(1, origin_2->get_link(4, 1));
        CHECK(origin_2->is_null_link(4, 2));
        ConstLinkViewRef link_list_1_0 = origin_1->get_linklist(4, 0);
        ConstLinkViewRef link_list_1_1 = origin_1->get_linklist(4, 1);
        ConstLinkViewRef link_list_1_2 = origin_1->get_linklist(4, 2);
        ConstLinkViewRef link_list_2_0 = origin_2->get_linklist(2, 0);
        ConstLinkViewRef link_list_2_1 = origin_2->get_linklist(2, 1);
        ConstLinkViewRef link_list_2_2 = origin_2->get_linklist(2, 2);
        CHECK_EQUAL(0, link_list_1_0->get_origin_row_index());
        CHECK_EQUAL(1, link_list_1_1->get_origin_row_index());
        CHECK_EQUAL(2, link_list_1_2->get_origin_row_index());
        CHECK_EQUAL(0, link_list_2_0->get_origin_row_index());
        CHECK_EQUAL(1, link_list_2_1->get_origin_row_index());
        CHECK_EQUAL(2, link_list_2_2->get_origin_row_index());
        CHECK_EQUAL(0, link_list_1_0->size());
        CHECK_EQUAL(0, link_list_1_1->size());
        CHECK_EQUAL(0, link_list_1_2->size());
        CHECK_EQUAL(2, link_list_2_0->size());
        CHECK_EQUAL(1, link_list_2_0->get(0).get_index());
        CHECK_EQUAL(1, link_list_2_0->get(1).get_index());
        CHECK_EQUAL(0, link_list_2_1->size());
        CHECK_EQUAL(1, link_list_2_2->size());
        CHECK_EQUAL(0, link_list_2_2->get(0).get_index());
        CHECK_EQUAL(1, target_2->get_backlink_count(0, *origin_1, 2));
        CHECK_EQUAL(1, target_2->get_backlink_count(0, *origin_2, 2));
        CHECK_EQUAL(1, target_2->get_backlink_count(0, *origin_2, 4));
        CHECK_EQUAL(1, target_2->get_backlink_count(1, *origin_1, 2));
        CHECK_EQUAL(2, target_2->get_backlink_count(1, *origin_2, 2));
        CHECK_EQUAL(1, target_2->get_backlink_count(1, *origin_2, 4));
        CHECK_EQUAL(0, target_2->get_backlink_count(2, *origin_1, 2));
        CHECK_EQUAL(0, target_2->get_backlink_count(2, *origin_2, 2));
        CHECK_EQUAL(0, target_2->get_backlink_count(2, *origin_2, 4));
    }
}


TEST(Replication_CascadeRemove_ColumnLink)
{
    SHARED_GROUP_TEST_PATH(path_1);
    SHARED_GROUP_TEST_PATH(path_2);

    util::Logger& replay_logger = test_context.logger;

    SharedGroup sg(path_1);
    MyTrivialReplication repl(path_2);
    SharedGroup sg_w(repl);

    {
        WriteTransaction wt(sg_w);
        Table& origin = *wt.add_table("origin");
        Table& target = *wt.add_table("target");
        origin.add_column_link(type_Link, "o_1", target, link_Strong);
        target.add_column(type_Int, "t_1");
        wt.commit();
    }

    // perform_change expects sg to be in a read transaction
    sg.begin_read();

    ConstTableRef target;
    ConstRow target_row_0, target_row_1;

    auto perform_change = [&](std::function<void(Table&)> func) {
        // Ensure there are two rows in each table, with each row in `origin`
        // pointing to the corresponding row in `target`
        {
            WriteTransaction wt(sg_w);
            Table& origin_w = *wt.get_table("origin");
            Table& target_w = *wt.get_table("target");

            origin_w.clear();
            target_w.clear();
            origin_w.add_empty_row(2);
            target_w.add_empty_row(2);
            origin_w[0].set_link(0, 0);
            origin_w[1].set_link(0, 1);

            wt.commit();
        }

        // Perform the modification
        {
            WriteTransaction wt(sg_w);
            func(*wt.get_table("origin"));
            wt.commit();
        }

        // Apply the changes to sg via replication
        sg.end_read();
        repl.replay_transacts(sg, replay_logger);
        const Group& group = sg.begin_read();
        group.verify();

        target = group.get_table("target");
        if (target->size() > 0)
            target_row_0 = target->get(0);
        if (target->size() > 1)
            target_row_1 = target->get(1);
        // Leave `group` and the target accessors in a state which can be tested
        // with the changes applied
    };

    // Break link by nullifying
    perform_change([](Table& origin) { origin[1].nullify_link(0); });
    CHECK(target_row_0 && !target_row_1);
    CHECK_EQUAL(target->size(), 1);

    // Break link by reassign
    perform_change([](Table& origin) { origin[1].set_link(0, 0); });
    CHECK(target_row_0 && !target_row_1);
    CHECK_EQUAL(target->size(), 1);

    // Avoid breaking link by reassigning self
    perform_change([](Table& origin) { origin[1].set_link(0, 1); });
    // Should not delete anything
    CHECK(target_row_0 && target_row_1);
    CHECK_EQUAL(target->size(), 2);

    // Break link by explicit row removal
    perform_change([](Table& origin) { origin[1].move_last_over(); });
    CHECK(target_row_0 && !target_row_1);
    CHECK_EQUAL(target->size(), 1);

    // Break link by clearing table
    perform_change([](Table& origin) { origin.clear(); });
    CHECK(!target_row_0 && !target_row_1);
    CHECK_EQUAL(target->size(), 0);
}


TEST(Replication_LinkListSelfLinkNullification)
{
    SHARED_GROUP_TEST_PATH(path_1);
    SHARED_GROUP_TEST_PATH(path_2);

    MyTrivialReplication repl(path_1);
    SharedGroup sg_1(repl);
    SharedGroup sg_2(path_2);

    util::Logger& replay_logger = test_context.logger;

    {
        WriteTransaction wt(sg_1);
        TableRef t = wt.add_table("t");
        t->add_column_link(type_LinkList, "l", *t);
        t->add_empty_row(2);
        LinkViewRef ll = t->get_linklist(0, 1);
        ll->add(1);
        ll->add(1);
        ll->add(0);
        LinkViewRef ll2 = t->get_linklist(0, 0);
        ll2->add(0);
        ll2->add(1);
        wt.commit();
    }
    repl.replay_transacts(sg_2, replay_logger);

    {
        WriteTransaction wt(sg_1);
        TableRef t = wt.get_table("t");
        t->move_last_over(0);
        wt.commit();
    }
    repl.replay_transacts(sg_2, replay_logger);
    ReadTransaction rt_2{sg_2};
    check(test_context, sg_1, rt_2);
}


TEST(Replication_AdvanceReadTransact_CascadeRemove_ColumnLinkList)
{
    SHARED_GROUP_TEST_PATH(path_1);
    SHARED_GROUP_TEST_PATH(path_2);

    util::Logger& replay_logger = test_context.logger;

    SharedGroup sg(path_1);
    MyTrivialReplication repl(path_2);
    SharedGroup sg_w(repl);

    {
        WriteTransaction wt(sg_w);
        Table& origin = *wt.add_table("origin");
        Table& target = *wt.add_table("target");
        origin.add_column_link(type_LinkList, "o_1", target, link_Strong);
        target.add_column(type_Int, "t_1");
        wt.commit();
    }

    // perform_change expects sg to be in a read transaction
    sg.begin_read();

    ConstTableRef target;
    ConstRow target_row_0, target_row_1;

    auto perform_change = [&](std::function<void(Table&)> func) {
        // Ensure there are two rows in each table, with each row in `origin`
        // pointing to the corresponding row in `target`
        {
            WriteTransaction wt(sg_w);
            Table& origin_w = *wt.get_table("origin");
            Table& target_w = *wt.get_table("target");

            origin_w.clear();
            target_w.clear();
            origin_w.add_empty_row(2);
            target_w.add_empty_row(2);
            origin_w[0].get_linklist(0)->add(0);
            origin_w[1].get_linklist(0)->add(0);
            origin_w[1].get_linklist(0)->add(1);

            wt.commit();
        }

        // Perform the modification
        {
            WriteTransaction wt(sg_w);
            func(*wt.get_table("origin"));
            wt.commit();
        }

        // Apply the changes to sg via replication
        sg.end_read();
        repl.replay_transacts(sg, replay_logger);
        const Group& group = sg.begin_read();
        group.verify();

        target = group.get_table("target");
        if (target->size() > 0)
            target_row_0 = target->get(0);
        if (target->size() > 1)
            target_row_1 = target->get(1);
        // Leave `group` and the target accessors in a state which can be tested
        // with the changes applied
    };

    // Break link by clearing list
    perform_change([](Table& origin) { origin[1].get_linklist(0)->clear(); });
    CHECK(target_row_0 && !target_row_1);
    CHECK_EQUAL(target->size(), 1);

    // Break link by removal from list
    perform_change([](Table& origin) { origin[1].get_linklist(0)->remove(1); });
    CHECK(target_row_0 && !target_row_1);
    CHECK_EQUAL(target->size(), 1);

    // Break link by reassign
    perform_change([](Table& origin) { origin[1].get_linklist(0)->set(1, 0); });
    CHECK(target_row_0 && !target_row_1);
    CHECK_EQUAL(target->size(), 1);

    // Avoid breaking link by reassigning self
    perform_change([](Table& origin) { origin[1].get_linklist(0)->set(1, 1); });
    // Should not delete anything
    CHECK(target_row_0 && target_row_1);
    CHECK_EQUAL(target->size(), 2);

    // Break link by explicit row removal
    perform_change([](Table& origin) { origin[1].move_last_over(); });
    CHECK(target_row_0 && !target_row_1);
    CHECK_EQUAL(target->size(), 1);

    // Break link by clearing table
    perform_change([](Table& origin) { origin.clear(); });
    CHECK(!target_row_0 && !target_row_1);
    CHECK_EQUAL(target->size(), 0);
}


TEST(Replication_NullStrings)
{
    SHARED_GROUP_TEST_PATH(path_1);
    SHARED_GROUP_TEST_PATH(path_2);

    util::Logger& replay_logger = test_context.logger;

    MyTrivialReplication repl(path_1);
    SharedGroup sg_1(repl);
    SharedGroup sg_2(path_2);

    {
        WriteTransaction wt(sg_1);
        TableRef table1 = wt.add_table("table");
        table1->add_column(type_String, "c1", true);
        table1->add_column(type_Binary, "b1", true);
        table1->add_empty_row(3); // default value is null

        table1->set_string(0, 1, StringData("")); // empty string
        table1->set_string(0, 2, realm::null());  // null

        table1->set_binary(1, 1, BinaryData("")); // empty string
        table1->set_binary(1, 2, BinaryData());   // null

        CHECK(table1->get_string(0, 0).is_null());
        CHECK(!table1->get_string(0, 1).is_null());
        CHECK(table1->get_string(0, 2).is_null());

        CHECK(table1->get_binary(1, 0).is_null());
        CHECK(!table1->get_binary(1, 1).is_null());
        CHECK(table1->get_binary(1, 2).is_null());

        wt.commit();
    }
    repl.replay_transacts(sg_2, replay_logger);
    {
        ReadTransaction rt(sg_2);
        ConstTableRef table2 = rt.get_table("table");

        CHECK(table2->get_string(0, 0).is_null());
        CHECK(!table2->get_string(0, 1).is_null());
        CHECK(table2->get_string(0, 2).is_null());

        CHECK(table2->get_binary(1, 0).is_null());
        CHECK(!table2->get_binary(1, 1).is_null());
        CHECK(table2->get_binary(1, 2).is_null());
    }
}

TEST(Replication_NullInteger)
{
    SHARED_GROUP_TEST_PATH(path_1);
    SHARED_GROUP_TEST_PATH(path_2);

    util::Logger& replay_logger = test_context.logger;

    MyTrivialReplication repl(path_1);
    SharedGroup sg_1(repl);
    SharedGroup sg_2(path_2);

    {
        WriteTransaction wt(sg_1);
        TableRef table1 = wt.add_table("table");
        table1->add_column(type_Int, "c1", true);
        table1->add_empty_row(3); // default value is null

        table1->set_int(0, 1, 0);
        table1->set_null(0, 2);

        CHECK(table1->is_null(0, 0));
        CHECK(!table1->is_null(0, 1));
        CHECK(table1->is_null(0, 2));

        wt.commit();
    }
    repl.replay_transacts(sg_2, replay_logger);
    {
        ReadTransaction rt(sg_2);
        ConstTableRef table2 = rt.get_table("table");

        CHECK(table2->is_null(0, 0));
        CHECK(!table2->is_null(0, 1));
        CHECK(table2->is_null(0, 2));
    }
}


TEST(Replication_SetUnique)
{
    SHARED_GROUP_TEST_PATH(path_1);
    SHARED_GROUP_TEST_PATH(path_2);

    util::Logger& replay_logger = test_context.logger;

    MyTrivialReplication repl(path_1);
    SharedGroup sg_1(repl);
    SharedGroup sg_2(path_2);

    {
        WriteTransaction wt(sg_1);
        TableRef table1 = wt.add_table("table");
        table1->add_column(type_Int, "c1");
        table1->add_column(type_String, "c2");
        table1->add_column(type_Int, "c3", true);
        table1->add_column(type_String, "c4", true);
        table1->add_search_index(0);
        table1->add_search_index(1);
        table1->add_search_index(2);
        table1->add_search_index(3);
        table1->add_empty_row(2);
        table1->set_int_unique(0, 0, 123);
        table1->set_string_unique(1, 0, "Hello, World!");
        // This will delete row 0! It is a bit counter intuative but this
        // is because we expect that SetUnique is called before filling in
        // other columns with data.
        table1->set_null_unique(2, 0);
        CHECK_EQUAL(table1->size(), 1);
        table1->set_string_unique(3, 0, "Hello, World!");
        wt.commit();
    }
    repl.replay_transacts(sg_2, replay_logger);
    {
        ReadTransaction rt(sg_2);
        ConstTableRef table2 = rt.get_table("table");

        CHECK_EQUAL(table2->get_int(0, 0), 0);
        CHECK_EQUAL(table2->get_string(1, 0), "");
        CHECK(table2->is_null(2, 0));
        CHECK_EQUAL(table2->get_string(3, 0), "Hello, World!");
    }
}


TEST(Replication_AddRowWithKey)
{
    SHARED_GROUP_TEST_PATH(path_1);
    SHARED_GROUP_TEST_PATH(path_2);

    util::Logger& replay_logger = test_context.logger;

    MyTrivialReplication repl(path_1);
    SharedGroup sg_1(repl);
    SharedGroup sg_2(path_2);

    {
        WriteTransaction wt(sg_1);
        TableRef table1 = wt.add_table("table");
        table1->add_column(type_Int, "c1");
        table1->add_search_index(0);
        table1->add_row_with_key(0, 123);
        table1->add_row_with_key(0, 456);
        CHECK_EQUAL(table1->size(), 2);
        wt.commit();
    }
    repl.replay_transacts(sg_2, replay_logger);
    {
        ReadTransaction rt(sg_2);
        ConstTableRef table2 = rt.get_table("table");

        CHECK_EQUAL(table2->find_first_int(0, 123), 0);
        CHECK_EQUAL(table2->find_first_int(0, 456), 1);
    }
}


TEST(Replication_AddRowWithKeyNull)
{
    SHARED_GROUP_TEST_PATH(path_1);
    SHARED_GROUP_TEST_PATH(path_2);

    util::Logger& replay_logger = test_context.logger;

    MyTrivialReplication repl(path_1);
    SharedGroup sg_1(repl);
    SharedGroup sg_2(path_2);

    {
        WriteTransaction wt(sg_1);
        TableRef table1 = wt.add_table("table");
        table1->add_column(type_Int, "c1", true);
        table1->add_search_index(0);
        table1->add_row_with_key(0, 123);
        table1->add_row_with_key(0, util::none);
        CHECK_EQUAL(table1->size(), 2);
        wt.commit();
    }
    repl.replay_transacts(sg_2, replay_logger);
    {
        ReadTransaction rt(sg_2);
        ConstTableRef table2 = rt.get_table("table");

        CHECK_EQUAL(table2->find_first_int(0, 123), 0);
        CHECK_EQUAL(table2->find_first_null(0), 1);
    }
}


TEST(Replication_AddRowWithKeys)
{
    SHARED_GROUP_TEST_PATH(path_1);
    SHARED_GROUP_TEST_PATH(path_2);

    util::Logger& replay_logger = test_context.logger;

    MyTrivialReplication repl(path_1);
    SharedGroup sg_1(repl);
    SharedGroup sg_2(path_2);

    {
        WriteTransaction wt(sg_1);
        TableRef table1 = wt.add_table("table");
        table1->add_column(type_Int, "c1");
        table1->add_column(type_String, "c2");
        table1->add_search_index(0);
        table1->add_search_index(1);
        table1->add_row_with_keys(0, 123, 1, "abc");
        table1->add_row_with_keys(0, 456, 1, "def");
        CHECK_EQUAL(table1->size(), 2);
        wt.commit();
    }
    repl.replay_transacts(sg_2, replay_logger);
    {
        ReadTransaction rt(sg_2);
        ConstTableRef table2 = rt.get_table("table");

        CHECK_EQUAL(table2->find_first_int(0, 123), 0);
        CHECK_EQUAL(table2->find_first_int(0, 456), 1);
        CHECK_EQUAL(table2->find_first_string(1, "abc"), 0);
        CHECK_EQUAL(table2->find_first_string(1, "def"), 1);
    }
}


TEST(Replication_RenameGroupLevelTable_RenameColumn)
{
    SHARED_GROUP_TEST_PATH(path_1);
    SHARED_GROUP_TEST_PATH(path_2);

    util::Logger& replay_logger = test_context.logger;

    MyTrivialReplication repl(path_1);
    SharedGroup sg_1(repl);
    SharedGroup sg_2(path_2);

    {
        WriteTransaction wt(sg_1);
        TableRef table1 = wt.add_table("foo");
        table1->add_column(type_Int, "a");
        table1->add_column(type_Int, "c");
        TableRef table2 = wt.add_table("foo2");
        wt.commit();
    }
    {
        WriteTransaction wt(sg_1);
        wt.get_group().rename_table("foo", "bar");
        auto bar = wt.get_table("bar");
        bar->rename_column(0, "b");
        wt.commit();
    }
    repl.replay_transacts(sg_2, replay_logger);
    {
        ReadTransaction rt(sg_2);
        ConstTableRef foo = rt.get_table("foo");
        CHECK(!foo);
        ConstTableRef bar = rt.get_table("bar");
        CHECK(bar);
        CHECK_EQUAL(0, bar->get_index_in_group());
        CHECK_EQUAL(0, bar->get_column_index("b"));
    }
}


TEST(Replication_MergeRows)
{
    // Test that MergeRows has the same effect whether called directly
    // or applied via TransactLogApplier.

    SHARED_GROUP_TEST_PATH(path_1);
    SHARED_GROUP_TEST_PATH(path_2);

    util::Logger& replay_logger = test_context.logger;

    MyTrivialReplication repl(path_1);
    SharedGroup sg_1(repl);
    SharedGroup sg_2(path_2);

    {
        WriteTransaction wt(sg_1);
        TableRef t0 = wt.add_table("t0");
        TableRef t1 = wt.add_table("t1");
        t0->add_column(type_Int, "i");
        t1->add_column_link(type_Link, "l", *t0);
        t0->add_empty_row(2);
        t1->add_empty_row(2);
        t1->set_link(0, 0, 0);
        t0->merge_rows(0, 1);
        wt.commit();
    }
    repl.replay_transacts(sg_2, replay_logger);
    {
        ReadTransaction rt1(sg_1);
        ReadTransaction rt2(sg_2);

        auto t0_1 = rt1.get_table("t0");
        auto t1_1 = rt1.get_table("t1");
        auto t0_2 = rt2.get_table("t0");
        auto t1_2 = rt2.get_table("t1");

        CHECK_EQUAL(t1_1->get_link(0, 0), 1);
        CHECK_EQUAL(t1_2->get_link(0, 0), 1);
    }
}


TEST(Replication_LinkListNullifyThroughTableView)
{
    SHARED_GROUP_TEST_PATH(path_1);
    SHARED_GROUP_TEST_PATH(path_2);

    util::Logger& replay_logger = test_context.logger;

    MyTrivialReplication repl(path_1);
    SharedGroup sg_1(repl);
    SharedGroup sg_2(path_2);

    {
        WriteTransaction wt(sg_1);
        TableRef t0 = wt.add_table("t0");
        TableRef t1 = wt.add_table("t1");
        t0->add_column_link(type_LinkList, "l", *t1);
        t1->add_column(type_Int, "i");
        t1->add_empty_row();
        t0->add_empty_row();
        t0->get_linklist(0, 0)->add(0);

        // Create a TableView for the table and remove the rows through that.
        auto tv = t1->where().find_all();
        tv.clear(RemoveMode::unordered);

        wt.commit();
    }
    repl.replay_transacts(sg_2, replay_logger);
    {
        ReadTransaction rt1(sg_1);
        ReadTransaction rt2(sg_2);

        CHECK(rt1.get_group() == rt2.get_group());
        CHECK_EQUAL(rt1.get_table(0)->size(), 1);
        CHECK_EQUAL(rt1.get_table(1)->size(), 0);
        CHECK_EQUAL(rt1.get_table(0)->get_linklist(0, 0)->size(), 0);
    }
}


TEST(Replication_Substrings)
{
    SHARED_GROUP_TEST_PATH(path_1);
    SHARED_GROUP_TEST_PATH(path_2);

    util::Logger& replay_logger = test_context.logger;

    MyTrivialReplication repl(path_1);
    SharedGroup sg_1(repl);
    SharedGroup sg_2(path_2);

    {
        WriteTransaction wt(sg_1);
        TableRef table = wt.add_table("table");
        table->add_column(type_String, "string");
        table->add_empty_row();
        table->set_string(0, 0, "Hello, World!");
        wt.commit();
    }
    {
        WriteTransaction wt(sg_1);
        TableRef table = wt.get_table("table");
        table->remove_substring(0, 0, 0, 6);
        table->insert_substring(0, 0, 0, "Goodbye, Cruel");
        wt.commit();
    }
    repl.replay_transacts(sg_2, replay_logger);
    {
        ReadTransaction rt(sg_2);
        auto table = rt.get_table("table");
        CHECK_EQUAL("Goodbye, Cruel World!", table->get_string(0, 0));
    }
}


TEST(Replication_MoveSelectedLinkView)
{
    // 1st: Create table with two rows
    // 2nd: Select link list via 2nd row
    // 3rd: Delete first row by move last over (which moves the row of the selected link list)
    // 4th: Modify the selected link list.
    // 5th: Replay changeset on different Realm

    SHARED_GROUP_TEST_PATH(path_1);
    SHARED_GROUP_TEST_PATH(path_2);

    util::Logger& replay_logger = test_context.logger;

    MyTrivialReplication repl(path_1);
    SharedGroup sg_1(repl);
    SharedGroup sg_2(path_2);

    {
        WriteTransaction wt(sg_1);
        TableRef origin = wt.add_table("origin");
        TableRef target = wt.add_table("target");
        origin->add_column_link(type_LinkList, "", *target);
        target->add_column(type_Int, "");
        origin->add_empty_row(2);
        target->add_empty_row(2);
        wt.commit();
    }
    repl.replay_transacts(sg_2, replay_logger);
    {
        ReadTransaction rt(sg_2);
        rt.get_group().verify();
    }

    {
        WriteTransaction wt(sg_1);
        TableRef origin = wt.get_table("origin");
        LinkViewRef link_list = origin->get_linklist(0, 1);
        link_list->add(0);         // Select the link list of the 2nd row
        origin->move_last_over(0); // Move that link list
        link_list->add(1);         // Now modify it again
        wt.commit();
    }
    repl.replay_transacts(sg_2, replay_logger);
    {
        ReadTransaction rt(sg_2);
        rt.get_group().verify();
        ConstTableRef origin = rt.get_table("origin");
        ConstLinkViewRef link_list = origin->get_linklist(0, 0);
        CHECK_EQUAL(2, link_list->size());
    }

    // FIXME: Redo the test with all other table-level operations that move the
    // link list to a new row or column index.
}

TEST(Replication_SubtableSearchIndex)
{
    // 1st: Create table with two rows
    // 2nd: Select link list via 2nd row
    // 3rd: Delete first row by move last over (which moves the row of the selected link list)
    // 4th: Modify the selected link list.
    // 5th: Replay changeset on different Realm

    SHARED_GROUP_TEST_PATH(path_1);
    SHARED_GROUP_TEST_PATH(path_2);

    util::Logger& replay_logger = test_context.logger;

    MyTrivialReplication repl(path_1);
    SharedGroup sg_1(repl);
    SharedGroup sg_2(path_2);

    {
        WriteTransaction wt(sg_1);
        DescriptorRef subdesc;
        TableRef table = wt.add_table("first");
        table->add_column(type_Table, "sub", &subdesc);
        subdesc->add_column(type_String, "strings");
        wt.commit();
    }

    repl.replay_transacts(sg_2, replay_logger);
    {
        ReadTransaction rt(sg_2);
        ConstTableRef table = rt.get_table("first");
        ConstDescriptorRef sub = table->get_subdescriptor(0);
        CHECK(!sub->has_search_index(0));
    }

    {
        WriteTransaction wt(sg_1);
        TableRef table = wt.get_table("first");
        DescriptorRef sub = table->get_subdescriptor(0);
        sub->add_search_index(0);
        wt.commit();
    }
    repl.replay_transacts(sg_2, replay_logger);
    {
        ReadTransaction rt(sg_2);
        ConstTableRef table = rt.get_table("first");
        ConstDescriptorRef sub = table->get_subdescriptor(0);
        CHECK(sub->has_search_index(0));
    }

    {
        WriteTransaction wt(sg_1);
        TableRef table = wt.get_table("first");
        DescriptorRef sub = table->get_subdescriptor(0);
        sub->remove_search_index(0);
        wt.commit();
    }
    repl.replay_transacts(sg_2, replay_logger);
    {
        ReadTransaction rt(sg_2);
        ConstTableRef table = rt.get_table("first");
        ConstDescriptorRef sub = table->get_subdescriptor(0);
        CHECK(!sub->has_search_index(0));
    }
}
>>>>>>> 66f9f895

TEST(Replication_HistorySchemaVersionNormal)
{
    SHARED_GROUP_TEST_PATH(path);
    ReplSyncClient repl(path, 1);
    DBRef sg_1 = DB::create(repl);
    // it should be possible to have two open shared groups on the same thread
    // without any read/write transactions in between
    DBRef sg_2 = DB::create(repl);
}

TEST(Replication_HistorySchemaVersionDuringWT)
{
    SHARED_GROUP_TEST_PATH(path);

    ReplSyncClient repl(path, 1);
    DBRef sg_1 = DB::create(repl);
    {
        // Do an empty commit to force the file format version to be established.
        WriteTransaction wt(sg_1);
        wt.commit();
    }

    WriteTransaction wt(sg_1);

    // It should be possible to open a second SharedGroup at the same path
    // while a WriteTransaction is active via another SharedGroup.
    DBRef sg_2 = DB::create(repl);
}

TEST(Replication_HistorySchemaVersionUpgrade)
{
    SHARED_GROUP_TEST_PATH(path);

    {
        ReplSyncClient repl(path, 1);
        DBRef sg = DB::create(repl);
        {
            // Do an empty commit to force the file format version to be established.
            WriteTransaction wt(sg);
            wt.commit();
        }
    }

    ReplSyncClient repl(path, 2);
    DBRef sg_1 = DB::create(repl); // This will be the session initiater
    CHECK(repl.is_upgraded());
    WriteTransaction wt(sg_1);
    // When this one is opened, the file should have been upgraded
    // If this was not the case we would have triggered another upgrade
    // and the test would hang
    DBRef sg_2 = DB::create(repl);
}

#endif // TEST_REPLICATION<|MERGE_RESOLUTION|>--- conflicted
+++ resolved
@@ -205,3646 +205,8 @@
     rt_2.get_group().verify();
     CHECK(rt_1.get_group() == rt_2.get_group());
 }
-<<<<<<< HEAD
 #endif
 } // anonymous namespace
-=======
-
-
-TEST(Replication_Timestamp)
-{
-    SHARED_GROUP_TEST_PATH(path_1);
-    SHARED_GROUP_TEST_PATH(path_2);
-
-    MyTrivialReplication repl(path_1);
-    SharedGroup sg_1(repl);
-    {
-        WriteTransaction wt(sg_1);
-        TableRef table = wt.add_table("t");
-
-        // Add nullable Timestamp column
-        table->add_column(type_Timestamp, "ts", true);
-
-        wt.commit();
-    }
-    {
-        WriteTransaction wt(sg_1);
-        TableRef table = wt.get_table("t");
-
-        // First row is to have a row that we can test move_last_over() on later
-        table->add_empty_row();
-        CHECK(table->get_timestamp(0, 0).is_null());
-
-        table->add_empty_row();
-        table->set_timestamp(0, 1, Timestamp(5, 6));
-        table->add_empty_row();
-        table->set_timestamp(0, 2, Timestamp(1, 2));
-        wt.commit();
-    }
-    {
-        WriteTransaction wt(sg_1);
-        TableRef table = wt.get_table("t");
-
-        // Overwrite non-null with null to test that
-        // TransactLogParser::parse_one(InstructionHandler& handler) correctly will see a set_null instruction
-        // and not a set_new_date instruction
-        table->set_timestamp(0, 1, Timestamp{});
-
-        // Overwrite non-null with other non-null
-        table->set_timestamp(0, 2, Timestamp(3, 4));
-        wt.commit();
-    }
-    {
-        // move_last_over
-        WriteTransaction wt(sg_1);
-        TableRef table = wt.get_table("t");
-        table->move_last_over(0);
-        wt.commit();
-    }
-
-    util::Logger& replay_logger = test_context.logger;
-    SharedGroup sg_2(path_2);
-    repl.replay_transacts(sg_2, replay_logger);
-    {
-        ReadTransaction rt_1(sg_1);
-        rt_1.get_group().verify();
-        ConstTableRef table = rt_1.get_table("t");
-        CHECK_EQUAL(2, table->size());
-        CHECK(table->get_timestamp(0, 0) == Timestamp(3, 4));
-        CHECK(table->get_timestamp(0, 1).is_null());
-    }
-}
-
-
-TEST(Replication_Links)
-{
-    // This test checks that all the links-related stuff works through
-    // replication. It does that in a chained manner where the output of one
-    // test acts as the input of the next one. This is to save boilerplate code,
-    // and to make the test scenarios slightly more varied and realistic.
-    //
-    // The following operations are covered (for cyclic stuff, see
-    // Replication_LinkCycles):
-    //
-    // - add_empty_row to origin table
-    // - add_empty_row to target table
-    // - insert link + link list
-    // - change link
-    // - nullify link
-    // - insert link into list
-    // - remove link from list
-    // - move link inside list
-    // - clear link list
-    // - move_last_over on origin table
-    // - move_last_over on target table
-    // - clear origin table
-    // - clear target table
-    // - insert and remove non-link-type columns in origin table
-    // - Insert and remove link-type columns in origin table
-    // - Insert and remove columns in target table
-
-    SHARED_GROUP_TEST_PATH(path_1);
-    SHARED_GROUP_TEST_PATH(path_2);
-
-    util::Logger& replay_logger = test_context.logger;
-
-    MyTrivialReplication repl(path_1);
-    SharedGroup sg_1(repl);
-    SharedGroup sg_2(path_2);
-
-    // First create two origin tables and two target tables, and add some links
-    {
-        WriteTransaction wt(sg_1);
-        TableRef origin_1 = wt.add_table("origin_1");
-        TableRef origin_2 = wt.add_table("origin_2");
-        TableRef target_1 = wt.add_table("target_1");
-        TableRef target_2 = wt.add_table("target_2");
-        target_1->add_column(type_Int, "t_1");
-        target_2->add_column(type_Int, "t_2");
-        target_1->add_empty_row(2);
-        target_2->add_empty_row(2);
-        wt.commit();
-    }
-    repl.replay_transacts(sg_2, replay_logger);
-    {
-        ReadTransaction rt(sg_2);
-        check(test_context, sg_1, rt);
-    }
-    {
-        WriteTransaction wt(sg_1);
-        TableRef origin_1 = wt.get_table("origin_1");
-        TableRef origin_2 = wt.get_table("origin_2");
-        TableRef target_1 = wt.get_table("target_1");
-        origin_1->add_column_link(type_LinkList, "o_1_ll_1", *target_1);
-        origin_2->add_column(type_Int, "o_2_f_1");
-        origin_2->add_empty_row(2);
-        wt.commit();
-    }
-    repl.replay_transacts(sg_2, replay_logger);
-    // O_1: LL_1->T_1
-    // O_2: F_1
-    {
-        ReadTransaction rt(sg_2);
-        check(test_context, sg_1, rt);
-    }
-    {
-        WriteTransaction wt(sg_1);
-        TableRef origin_1 = wt.get_table("origin_1");
-        TableRef origin_2 = wt.get_table("origin_2");
-        TableRef target_1 = wt.get_table("target_1");
-        origin_1->insert_column(0, type_Int, "o_1_f_2");
-        origin_2->insert_column_link(0, type_Link, "o_2_l_2", *target_1);
-        origin_2->set_link(0, 0, 1); // O_2_L_2[0] -> T_1[1]
-        wt.commit();
-    }
-    repl.replay_transacts(sg_2, replay_logger);
-    // O_1: F_2   LL_1->T_1
-    // O_2: L_2->T_1   F_1
-    {
-        ReadTransaction rt(sg_2);
-        check(test_context, sg_1, rt);
-    }
-    {
-        WriteTransaction wt(sg_1);
-        TableRef origin_1 = wt.get_table("origin_1");
-        TableRef origin_2 = wt.get_table("origin_2");
-        TableRef target_1 = wt.get_table("target_1");
-        TableRef target_2 = wt.get_table("target_2");
-        origin_1->insert_column_link(0, type_Link, "o_1_l_3", *target_1);
-        origin_2->add_column_link(type_LinkList, "o_2_ll_3", *target_2);
-        origin_2->get_linklist(2, 0)->add(1); // O_2_LL_3[0] -> T_2[1]
-        origin_2->get_linklist(2, 1)->add(0); // O_2_LL_3[1] -> T_2[0]
-        origin_2->get_linklist(2, 1)->add(1); // O_2_LL_3[1] -> T_2[1]
-        wt.commit();
-    }
-    repl.replay_transacts(sg_2, replay_logger);
-    // O_1: L_3->T_1   F_2   LL_1->T_1
-    // O_2: L_2->T_1   F_1   LL_3->T_2
-    {
-        ReadTransaction rt(sg_2);
-        check(test_context, sg_1, rt);
-    }
-    {
-        WriteTransaction wt(sg_1);
-        TableRef origin_1 = wt.get_table("origin_1");
-        TableRef origin_2 = wt.get_table("origin_2");
-        TableRef target_2 = wt.get_table("target_2");
-        origin_1->insert_column_link(2, type_Link, "o_1_l_4", *target_2);
-        origin_2->add_column_link(type_Link, "o_2_l_4", *target_2);
-        origin_2->set_link(3, 0, 1); // O_2_L_4[0] -> T_2[1]
-        origin_2->set_link(3, 1, 0); // O_2_L_4[1] -> T_2[0]
-        wt.commit();
-    }
-    repl.replay_transacts(sg_2, replay_logger);
-    // O_1: L_3->T_1   F_2   L_4->T_2   LL_1->T_1
-    // O_2: L_2->T_1   F_1   LL_3->T_2   L_4->T_2
-    {
-        ReadTransaction rt(sg_2);
-        check(test_context, sg_1, rt);
-    }
-    {
-        WriteTransaction wt(sg_1);
-        TableRef origin_1 = wt.get_table("origin_1");
-        TableRef origin_2 = wt.get_table("origin_2");
-        TableRef target_1 = wt.get_table("target_1");
-        TableRef target_2 = wt.get_table("target_2");
-        origin_1->insert_column(3, type_Int, "o_1_f_5");
-        origin_2->insert_column(3, type_Int, "o_2_f_5");
-        wt.commit();
-    }
-    repl.replay_transacts(sg_2, replay_logger);
-    // O_1: L_3->T_1   F_2   L_4->T_2   F_5   LL_1->T_1
-    // O_2: L_2->T_1   F_1   LL_3->T_2   F_5   L_4->T_2
-    {
-        ReadTransaction rt(sg_2);
-        check(test_context, sg_1, rt);
-    }
-    {
-        WriteTransaction wt(sg_1);
-        TableRef origin_1 = wt.get_table("origin_1");
-        origin_1->add_empty_row(2);
-        origin_1->set_link(0, 1, 0);          // O_1_L_3[1] -> T_1[0]
-        origin_1->set_link(2, 0, 0);          // O_1_L_4[0] -> T_2[0]
-        origin_1->set_link(2, 1, 1);          // O_1_L_4[1] -> T_2[1]
-        origin_1->get_linklist(4, 1)->add(0); // O_1_LL_1[1] -> T_1[0]
-        wt.commit();
-    }
-    repl.replay_transacts(sg_2, replay_logger);
-    // O_1_L_3    O_1_L_4    O_1_LL_1               O_2_L_2    O_2_LL_3               O_2_L_4
-    // ----------------------------------------------------------------------------------------
-    // null       T_2[0]     []                     T_1[1]     [ T_2[1] ]             T_2[1]
-    // T_1[0]     T_2[1]     [ T_1[0] ]             null       [ T_2[0], T_2[1] ]     T_2[0]
-    {
-        ReadTransaction rt(sg_2);
-        check(test_context, sg_1, rt);
-        CHECK_EQUAL(4, rt.get_group().size());
-        ConstTableRef origin_1 = rt.get_table("origin_1");
-        ConstTableRef origin_2 = rt.get_table("origin_2");
-        ConstTableRef target_1 = rt.get_table("target_1");
-        ConstTableRef target_2 = rt.get_table("target_2");
-        CHECK(origin_1->is_attached());
-        CHECK(origin_2->is_attached());
-        CHECK(target_1->is_attached());
-        CHECK(target_2->is_attached());
-        CHECK_EQUAL(2, origin_1->size());
-        CHECK_EQUAL(2, origin_2->size());
-        CHECK_EQUAL(2, target_1->size());
-        CHECK_EQUAL(2, target_2->size());
-        CHECK_EQUAL(5, origin_1->get_column_count());
-        CHECK_EQUAL(5, origin_2->get_column_count());
-        CHECK_EQUAL(1, target_1->get_column_count());
-        CHECK_EQUAL(1, target_2->get_column_count());
-        CHECK_EQUAL(type_Link, origin_1->get_column_type(0));
-        CHECK_EQUAL(type_Int, origin_1->get_column_type(1));
-        CHECK_EQUAL(type_Link, origin_1->get_column_type(2));
-        CHECK_EQUAL(type_Int, origin_1->get_column_type(3));
-        CHECK_EQUAL(type_LinkList, origin_1->get_column_type(4));
-        CHECK_EQUAL(type_Link, origin_2->get_column_type(0));
-        CHECK_EQUAL(type_Int, origin_2->get_column_type(1));
-        CHECK_EQUAL(type_LinkList, origin_2->get_column_type(2));
-        CHECK_EQUAL(type_Int, origin_2->get_column_type(3));
-        CHECK_EQUAL(type_Link, origin_2->get_column_type(4));
-        CHECK_EQUAL(target_1, origin_1->get_link_target(0));
-        CHECK_EQUAL(target_2, origin_1->get_link_target(2));
-        CHECK_EQUAL(target_1, origin_1->get_link_target(4));
-        CHECK_EQUAL(target_1, origin_2->get_link_target(0));
-        CHECK_EQUAL(target_2, origin_2->get_link_target(2));
-        CHECK_EQUAL(target_2, origin_2->get_link_target(4));
-        CHECK(origin_1->is_null_link(0, 0));
-        CHECK_EQUAL(0, origin_1->get_link(0, 1));
-        CHECK_EQUAL(0, origin_1->get_link(2, 0));
-        CHECK_EQUAL(1, origin_1->get_link(2, 1));
-        CHECK_EQUAL(0, origin_1->get_linklist(4, 0)->size());
-        CHECK_EQUAL(1, origin_1->get_linklist(4, 1)->size());
-        CHECK_EQUAL(0, origin_1->get_linklist(4, 1)->get(0).get_index());
-        CHECK_EQUAL(1, origin_2->get_link(0, 0));
-        CHECK(origin_2->is_null_link(0, 1));
-        CHECK_EQUAL(1, origin_2->get_linklist(2, 0)->size());
-        CHECK_EQUAL(1, origin_2->get_linklist(2, 0)->get(0).get_index());
-        CHECK_EQUAL(2, origin_2->get_linklist(2, 1)->size());
-        CHECK_EQUAL(0, origin_2->get_linklist(2, 1)->get(0).get_index());
-        CHECK_EQUAL(1, origin_2->get_linklist(2, 1)->get(1).get_index());
-        CHECK_EQUAL(1, origin_2->get_link(4, 0));
-        CHECK_EQUAL(0, origin_2->get_link(4, 1));
-        CHECK_EQUAL(1, target_1->get_backlink_count(0, *origin_1, 0));
-        CHECK_EQUAL(1, target_1->get_backlink_count(0, *origin_1, 4));
-        CHECK_EQUAL(0, target_1->get_backlink_count(0, *origin_2, 0));
-        CHECK_EQUAL(0, target_1->get_backlink_count(1, *origin_1, 0));
-        CHECK_EQUAL(0, target_1->get_backlink_count(1, *origin_1, 4));
-        CHECK_EQUAL(1, target_1->get_backlink_count(1, *origin_2, 0));
-        CHECK_EQUAL(1, target_2->get_backlink_count(0, *origin_1, 2));
-        CHECK_EQUAL(1, target_2->get_backlink_count(0, *origin_2, 2));
-        CHECK_EQUAL(1, target_2->get_backlink_count(0, *origin_2, 4));
-        CHECK_EQUAL(1, target_2->get_backlink_count(1, *origin_1, 2));
-        CHECK_EQUAL(2, target_2->get_backlink_count(1, *origin_2, 2));
-        CHECK_EQUAL(1, target_2->get_backlink_count(1, *origin_2, 4));
-    }
-
-    // Check that an empty row can be added to an origin table
-    {
-        WriteTransaction wt(sg_1);
-        TableRef origin_1_w = wt.get_table("origin_1");
-        origin_1_w->add_empty_row();
-        origin_1_w->set_int(1, 2, 13);
-        wt.commit();
-    }
-    repl.replay_transacts(sg_2, replay_logger);
-    // O_1_L_3    O_1_L_4    O_1_LL_1               O_2_L_2    O_2_LL_3               O_2_L_4
-    // ----------------------------------------------------------------------------------------
-    // null       T_2[0]     []                     T_1[1]     [ T_2[1] ]             T_2[1]
-    // T_1[0]     T_2[1]     [ T_1[0] ]             null       [ T_2[0], T_2[1] ]     T_2[0]
-    // null       null       []
-    {
-        ReadTransaction rt(sg_2);
-        check(test_context, sg_1, rt);
-        CHECK_EQUAL(4, rt.get_group().size());
-        ConstTableRef origin_1 = rt.get_table("origin_1");
-        ConstTableRef origin_2 = rt.get_table("origin_2");
-        ConstTableRef target_1 = rt.get_table("target_1");
-        ConstTableRef target_2 = rt.get_table("target_2");
-        CHECK_EQUAL(3, origin_1->size());
-        CHECK_EQUAL(13, origin_1->get_int(1, 2));
-        CHECK(origin_1->is_null_link(0, 0));
-        CHECK_EQUAL(0, origin_1->get_link(0, 1));
-        CHECK(origin_1->is_null_link(0, 2));
-        CHECK_EQUAL(0, origin_1->get_link(2, 0));
-        CHECK_EQUAL(1, origin_1->get_link(2, 1));
-        CHECK(origin_1->is_null_link(2, 2));
-        CHECK_EQUAL(0, origin_1->get_linklist(4, 0)->size());
-        CHECK_EQUAL(1, origin_1->get_linklist(4, 1)->size());
-        CHECK_EQUAL(0, origin_1->get_linklist(4, 1)->get(0).get_index());
-        CHECK_EQUAL(0, origin_1->get_linklist(4, 2)->size());
-        CHECK_EQUAL(1, origin_2->get_link(0, 0));
-        CHECK(origin_2->is_null_link(0, 1));
-        CHECK_EQUAL(1, origin_2->get_linklist(2, 0)->size());
-        CHECK_EQUAL(1, origin_2->get_linklist(2, 0)->get(0).get_index());
-        CHECK_EQUAL(2, origin_2->get_linklist(2, 1)->size());
-        CHECK_EQUAL(0, origin_2->get_linklist(2, 1)->get(0).get_index());
-        CHECK_EQUAL(1, origin_2->get_linklist(2, 1)->get(1).get_index());
-        CHECK_EQUAL(1, origin_2->get_link(4, 0));
-        CHECK_EQUAL(0, origin_2->get_link(4, 1));
-        CHECK_EQUAL(1, target_1->get_backlink_count(0, *origin_1, 0));
-        CHECK_EQUAL(1, target_1->get_backlink_count(0, *origin_1, 4));
-        CHECK_EQUAL(0, target_1->get_backlink_count(0, *origin_2, 0));
-        CHECK_EQUAL(0, target_1->get_backlink_count(1, *origin_1, 0));
-        CHECK_EQUAL(0, target_1->get_backlink_count(1, *origin_1, 4));
-        CHECK_EQUAL(1, target_1->get_backlink_count(1, *origin_2, 0));
-        CHECK_EQUAL(1, target_2->get_backlink_count(0, *origin_1, 2));
-        CHECK_EQUAL(1, target_2->get_backlink_count(0, *origin_2, 2));
-        CHECK_EQUAL(1, target_2->get_backlink_count(0, *origin_2, 4));
-        CHECK_EQUAL(1, target_2->get_backlink_count(1, *origin_1, 2));
-        CHECK_EQUAL(2, target_2->get_backlink_count(1, *origin_2, 2));
-        CHECK_EQUAL(1, target_2->get_backlink_count(1, *origin_2, 4));
-    }
-
-    // Check that an empty row can be added to a target table
-    {
-        WriteTransaction wt(sg_1);
-        TableRef target_1_w = wt.get_table("target_1");
-        target_1_w->add_empty_row();
-        target_1_w->set_int(0, 2, 17);
-        wt.commit();
-    }
-    repl.replay_transacts(sg_2, replay_logger);
-    // O_1_L_3    O_1_L_4    O_1_LL_1               O_2_L_2    O_2_LL_3               O_2_L_4
-    // ----------------------------------------------------------------------------------------
-    // null       T_2[0]     []                     T_1[1]     [ T_2[1] ]             T_2[1]
-    // T_1[0]     T_2[1]     [ T_1[0] ]             null       [ T_2[0], T_2[1] ]     T_2[0]
-    // null       null       []
-    {
-        ReadTransaction rt(sg_2);
-        check(test_context, sg_1, rt);
-        CHECK_EQUAL(4, rt.get_group().size());
-        ConstTableRef origin_1 = rt.get_table("origin_1");
-        ConstTableRef origin_2 = rt.get_table("origin_2");
-        ConstTableRef target_1 = rt.get_table("target_1");
-        ConstTableRef target_2 = rt.get_table("target_2");
-        CHECK_EQUAL(3, target_1->size());
-        CHECK_EQUAL(17, target_1->get_int(0, 2));
-        CHECK(origin_1->is_null_link(0, 0));
-        CHECK_EQUAL(0, origin_1->get_link(0, 1));
-        CHECK(origin_1->is_null_link(0, 2));
-        CHECK_EQUAL(0, origin_1->get_link(2, 0));
-        CHECK_EQUAL(1, origin_1->get_link(2, 1));
-        CHECK(origin_1->is_null_link(2, 2));
-        CHECK_EQUAL(0, origin_1->get_linklist(4, 0)->size());
-        CHECK_EQUAL(1, origin_1->get_linklist(4, 1)->size());
-        CHECK_EQUAL(0, origin_1->get_linklist(4, 1)->get(0).get_index());
-        CHECK_EQUAL(0, origin_1->get_linklist(4, 2)->size());
-        CHECK_EQUAL(1, origin_2->get_link(0, 0));
-        CHECK(origin_2->is_null_link(0, 1));
-        CHECK_EQUAL(1, origin_2->get_linklist(2, 0)->size());
-        CHECK_EQUAL(1, origin_2->get_linklist(2, 0)->get(0).get_index());
-        CHECK_EQUAL(2, origin_2->get_linklist(2, 1)->size());
-        CHECK_EQUAL(0, origin_2->get_linklist(2, 1)->get(0).get_index());
-        CHECK_EQUAL(1, origin_2->get_linklist(2, 1)->get(1).get_index());
-        CHECK_EQUAL(1, origin_2->get_link(4, 0));
-        CHECK_EQUAL(0, origin_2->get_link(4, 1));
-        CHECK_EQUAL(1, target_1->get_backlink_count(0, *origin_1, 0));
-        CHECK_EQUAL(1, target_1->get_backlink_count(0, *origin_1, 4));
-        CHECK_EQUAL(0, target_1->get_backlink_count(0, *origin_2, 0));
-        CHECK_EQUAL(0, target_1->get_backlink_count(1, *origin_1, 0));
-        CHECK_EQUAL(0, target_1->get_backlink_count(1, *origin_1, 4));
-        CHECK_EQUAL(1, target_1->get_backlink_count(1, *origin_2, 0));
-        CHECK_EQUAL(0, target_1->get_backlink_count(2, *origin_1, 0));
-        CHECK_EQUAL(0, target_1->get_backlink_count(2, *origin_1, 4));
-        CHECK_EQUAL(0, target_1->get_backlink_count(2, *origin_2, 0));
-        CHECK_EQUAL(1, target_2->get_backlink_count(0, *origin_1, 2));
-        CHECK_EQUAL(1, target_2->get_backlink_count(0, *origin_2, 2));
-        CHECK_EQUAL(1, target_2->get_backlink_count(0, *origin_2, 4));
-        CHECK_EQUAL(1, target_2->get_backlink_count(1, *origin_1, 2));
-        CHECK_EQUAL(2, target_2->get_backlink_count(1, *origin_2, 2));
-        CHECK_EQUAL(1, target_2->get_backlink_count(1, *origin_2, 4));
-    }
-
-    // Check that a non-empty row can be added to an origin table
-    {
-        WriteTransaction wt(sg_1);
-        TableRef origin_2_w = wt.get_table("origin_2");
-        origin_2_w->insert_empty_row(2);
-        origin_2_w->set_link(0, 2, 1); // O_2_L_2[2] -> T_1[1]
-        origin_2_w->set_int(1, 2, 19);
-        // linklist is empty by default
-        origin_2_w->set_int(3, 2, 0);
-        origin_2_w->set_link(4, 2, 0); // O_2_L_4[2] -> T_2[0]
-        wt.commit();
-    }
-    repl.replay_transacts(sg_2, replay_logger);
-    // O_1_L_3    O_1_L_4    O_1_LL_1               O_2_L_2    O_2_LL_3               O_2_L_4
-    // ----------------------------------------------------------------------------------------
-    // null       T_2[0]     []                     T_1[1]     [ T_2[1] ]             T_2[1]
-    // T_1[0]     T_2[1]     [ T_1[0] ]             null       [ T_2[0], T_2[1] ]     T_2[0]
-    // null       null       []                     T_1[1]     []                     T_2[0]
-    {
-        ReadTransaction rt(sg_2);
-        check(test_context, sg_1, rt);
-        CHECK_EQUAL(4, rt.get_group().size());
-        ConstTableRef origin_1 = rt.get_table("origin_1");
-        ConstTableRef origin_2 = rt.get_table("origin_2");
-        ConstTableRef target_1 = rt.get_table("target_1");
-        ConstTableRef target_2 = rt.get_table("target_2");
-        CHECK_EQUAL(3, origin_2->size());
-        CHECK_EQUAL(19, origin_2->get_int(1, 2));
-        CHECK(origin_1->is_null_link(0, 0));
-        CHECK_EQUAL(0, origin_1->get_link(0, 1));
-        CHECK(origin_1->is_null_link(0, 2));
-        CHECK_EQUAL(0, origin_1->get_link(2, 0));
-        CHECK_EQUAL(1, origin_1->get_link(2, 1));
-        CHECK(origin_1->is_null_link(2, 2));
-        CHECK_EQUAL(0, origin_1->get_linklist(4, 0)->size());
-        CHECK_EQUAL(1, origin_1->get_linklist(4, 1)->size());
-        CHECK_EQUAL(0, origin_1->get_linklist(4, 1)->get(0).get_index());
-        CHECK_EQUAL(0, origin_1->get_linklist(4, 2)->size());
-        CHECK_EQUAL(1, origin_2->get_link(0, 0));
-        CHECK(origin_2->is_null_link(0, 1));
-        CHECK_EQUAL(1, origin_2->get_link(0, 2));
-        CHECK_EQUAL(1, origin_2->get_linklist(2, 0)->size());
-        CHECK_EQUAL(1, origin_2->get_linklist(2, 0)->get(0).get_index());
-        CHECK_EQUAL(2, origin_2->get_linklist(2, 1)->size());
-        CHECK_EQUAL(0, origin_2->get_linklist(2, 1)->get(0).get_index());
-        CHECK_EQUAL(1, origin_2->get_linklist(2, 1)->get(1).get_index());
-        CHECK_EQUAL(0, origin_2->get_linklist(2, 2)->size());
-        CHECK_EQUAL(1, origin_2->get_link(4, 0));
-        CHECK_EQUAL(0, origin_2->get_link(4, 1));
-        CHECK_EQUAL(0, origin_2->get_link(4, 2));
-        CHECK_EQUAL(1, target_1->get_backlink_count(0, *origin_1, 0));
-        CHECK_EQUAL(1, target_1->get_backlink_count(0, *origin_1, 4));
-        CHECK_EQUAL(0, target_1->get_backlink_count(0, *origin_2, 0));
-        CHECK_EQUAL(0, target_1->get_backlink_count(1, *origin_1, 0));
-        CHECK_EQUAL(0, target_1->get_backlink_count(1, *origin_1, 4));
-        CHECK_EQUAL(2, target_1->get_backlink_count(1, *origin_2, 0));
-        CHECK_EQUAL(0, target_1->get_backlink_count(2, *origin_1, 0));
-        CHECK_EQUAL(0, target_1->get_backlink_count(2, *origin_1, 4));
-        CHECK_EQUAL(0, target_1->get_backlink_count(2, *origin_2, 0));
-        CHECK_EQUAL(1, target_2->get_backlink_count(0, *origin_1, 2));
-        CHECK_EQUAL(1, target_2->get_backlink_count(0, *origin_2, 2));
-        CHECK_EQUAL(2, target_2->get_backlink_count(0, *origin_2, 4));
-        CHECK_EQUAL(1, target_2->get_backlink_count(1, *origin_1, 2));
-        CHECK_EQUAL(2, target_2->get_backlink_count(1, *origin_2, 2));
-        CHECK_EQUAL(1, target_2->get_backlink_count(1, *origin_2, 4));
-    }
-
-    // Check that a link can be changed
-    {
-        WriteTransaction wt(sg_1);
-        TableRef origin_1_w = wt.get_table("origin_1");
-        TableRef origin_2_w = wt.get_table("origin_2");
-        origin_1_w->set_link(0, 2, 1);  // null -> non-null
-        origin_2_w->nullify_link(0, 2); // non-null -> null
-        origin_2_w->set_link(4, 2, 1);  // non-null -> non-null
-        // Removes O_2_L_2[2] -> T_1[1]  and  O_2_L_4[2] -> T_2[0]
-        // Adds    O_1_L_3[2] -> T_1[1]  and  O_2_L_4[2] -> T_2[1]
-        wt.commit();
-    }
-    repl.replay_transacts(sg_2, replay_logger);
-    // O_1_L_3    O_1_L_4    O_1_LL_1               O_2_L_2    O_2_LL_3               O_2_L_4
-    // ----------------------------------------------------------------------------------------
-    // null       T_2[0]     []                     T_1[1]     [ T_2[1] ]             T_2[1]
-    // T_1[0]     T_2[1]     [ T_1[0] ]             null       [ T_2[0], T_2[1] ]     T_2[0]
-    // T_1[1]     null       []                     null       []                     T_2[1]
-    {
-        ReadTransaction rt(sg_2);
-        check(test_context, sg_1, rt);
-        CHECK_EQUAL(4, rt.get_group().size());
-        ConstTableRef origin_1 = rt.get_table("origin_1");
-        ConstTableRef origin_2 = rt.get_table("origin_2");
-        ConstTableRef target_1 = rt.get_table("target_1");
-        ConstTableRef target_2 = rt.get_table("target_2");
-        CHECK(origin_1->is_null_link(0, 0));
-        CHECK_EQUAL(0, origin_1->get_link(0, 1));
-        CHECK_EQUAL(1, origin_1->get_link(0, 2));
-        CHECK_EQUAL(0, origin_1->get_link(2, 0));
-        CHECK_EQUAL(1, origin_1->get_link(2, 1));
-        CHECK(origin_1->is_null_link(2, 2));
-        CHECK_EQUAL(0, origin_1->get_linklist(4, 0)->size());
-        CHECK_EQUAL(1, origin_1->get_linklist(4, 1)->size());
-        CHECK_EQUAL(0, origin_1->get_linklist(4, 1)->get(0).get_index());
-        CHECK_EQUAL(0, origin_1->get_linklist(4, 2)->size());
-        CHECK_EQUAL(1, origin_2->get_link(0, 0));
-        CHECK(origin_2->is_null_link(0, 1));
-        CHECK(origin_2->is_null_link(0, 2));
-        CHECK_EQUAL(1, origin_2->get_linklist(2, 0)->size());
-        CHECK_EQUAL(1, origin_2->get_linklist(2, 0)->get(0).get_index());
-        CHECK_EQUAL(2, origin_2->get_linklist(2, 1)->size());
-        CHECK_EQUAL(0, origin_2->get_linklist(2, 1)->get(0).get_index());
-        CHECK_EQUAL(1, origin_2->get_linklist(2, 1)->get(1).get_index());
-        CHECK_EQUAL(0, origin_2->get_linklist(2, 2)->size());
-        CHECK_EQUAL(1, origin_2->get_link(4, 0));
-        CHECK_EQUAL(0, origin_2->get_link(4, 1));
-        CHECK_EQUAL(1, origin_2->get_link(4, 2));
-        CHECK_EQUAL(1, target_1->get_backlink_count(0, *origin_1, 0));
-        CHECK_EQUAL(1, target_1->get_backlink_count(0, *origin_1, 4));
-        CHECK_EQUAL(0, target_1->get_backlink_count(0, *origin_2, 0));
-        CHECK_EQUAL(1, target_1->get_backlink_count(1, *origin_1, 0));
-        CHECK_EQUAL(0, target_1->get_backlink_count(1, *origin_1, 4));
-        CHECK_EQUAL(1, target_1->get_backlink_count(1, *origin_2, 0));
-        CHECK_EQUAL(0, target_1->get_backlink_count(2, *origin_1, 0));
-        CHECK_EQUAL(0, target_1->get_backlink_count(2, *origin_1, 4));
-        CHECK_EQUAL(0, target_1->get_backlink_count(2, *origin_2, 0));
-        CHECK_EQUAL(1, target_2->get_backlink_count(0, *origin_1, 2));
-        CHECK_EQUAL(1, target_2->get_backlink_count(0, *origin_2, 2));
-        CHECK_EQUAL(1, target_2->get_backlink_count(0, *origin_2, 4));
-        CHECK_EQUAL(1, target_2->get_backlink_count(1, *origin_1, 2));
-        CHECK_EQUAL(2, target_2->get_backlink_count(1, *origin_2, 2));
-        CHECK_EQUAL(2, target_2->get_backlink_count(1, *origin_2, 4));
-    }
-
-    // Check that a link can be added to an empty link list
-    {
-        WriteTransaction wt(sg_1);
-        TableRef origin_1_w = wt.get_table("origin_1");
-        TableRef origin_2_w = wt.get_table("origin_2");
-        LinkViewRef link_list_1_2_w = origin_1_w->get_linklist(4, 2);
-        LinkViewRef link_list_2_2_w = origin_2_w->get_linklist(2, 2);
-        link_list_1_2_w->add(0); // O_1_LL_1[2] -> T_1[0]
-        link_list_1_2_w->add(1); // O_1_LL_1[2] -> T_1[1]
-        link_list_2_2_w->add(0); // O_2_LL_3[2] -> T_2[0]
-        wt.commit();
-    }
-    repl.replay_transacts(sg_2, replay_logger);
-    // O_1_L_3    O_1_L_4    O_1_LL_1               O_2_L_2    O_2_LL_3               O_2_L_4
-    // ----------------------------------------------------------------------------------------
-    // null       T_2[0]     []                     T_1[1]     [ T_2[1] ]             T_2[1]
-    // T_1[0]     T_2[1]     [ T_1[0] ]             null       [ T_2[0], T_2[1] ]     T_2[0]
-    // T_1[1]     null       [ T_1[0], T_1[1] ]     null       [ T_2[0] ]             T_2[1]
-    {
-        ReadTransaction rt(sg_2);
-        check(test_context, sg_1, rt);
-        CHECK_EQUAL(4, rt.get_group().size());
-        ConstTableRef origin_1 = rt.get_table("origin_1");
-        ConstTableRef origin_2 = rt.get_table("origin_2");
-        ConstTableRef target_1 = rt.get_table("target_1");
-        ConstTableRef target_2 = rt.get_table("target_2");
-        ConstLinkViewRef link_list_1_2 = origin_1->get_linklist(4, 2);
-        ConstLinkViewRef link_list_2_2 = origin_2->get_linklist(2, 2);
-        CHECK(origin_1->is_null_link(0, 0));
-        CHECK_EQUAL(0, origin_1->get_link(0, 1));
-        CHECK_EQUAL(1, origin_1->get_link(0, 2));
-        CHECK_EQUAL(0, origin_1->get_link(2, 0));
-        CHECK_EQUAL(1, origin_1->get_link(2, 1));
-        CHECK(origin_1->is_null_link(2, 2));
-        CHECK_EQUAL(0, origin_1->get_linklist(4, 0)->size());
-        CHECK_EQUAL(1, origin_1->get_linklist(4, 1)->size());
-        CHECK_EQUAL(0, origin_1->get_linklist(4, 1)->get(0).get_index());
-        CHECK(link_list_1_2->is_attached());
-        CHECK_EQUAL(link_list_1_2, origin_1->get_linklist(4, 2));
-        CHECK_EQUAL(2, link_list_1_2->size());
-        CHECK_EQUAL(0, link_list_1_2->get(0).get_index());
-        CHECK_EQUAL(1, link_list_1_2->get(1).get_index());
-        CHECK_EQUAL(1, origin_2->get_link(0, 0));
-        CHECK(origin_2->is_null_link(0, 1));
-        CHECK(origin_2->is_null_link(0, 2));
-        CHECK_EQUAL(1, origin_2->get_linklist(2, 0)->size());
-        CHECK_EQUAL(1, origin_2->get_linklist(2, 0)->get(0).get_index());
-        CHECK_EQUAL(2, origin_2->get_linklist(2, 1)->size());
-        CHECK_EQUAL(0, origin_2->get_linklist(2, 1)->get(0).get_index());
-        CHECK_EQUAL(1, origin_2->get_linklist(2, 1)->get(1).get_index());
-        CHECK(link_list_2_2->is_attached());
-        CHECK_EQUAL(link_list_2_2, origin_2->get_linklist(2, 2));
-        CHECK_EQUAL(1, link_list_2_2->size());
-        CHECK_EQUAL(0, link_list_2_2->get(0).get_index());
-        CHECK_EQUAL(1, origin_2->get_link(4, 0));
-        CHECK_EQUAL(0, origin_2->get_link(4, 1));
-        CHECK_EQUAL(1, origin_2->get_link(4, 2));
-        CHECK_EQUAL(1, target_1->get_backlink_count(0, *origin_1, 0));
-        CHECK_EQUAL(2, target_1->get_backlink_count(0, *origin_1, 4));
-        CHECK_EQUAL(0, target_1->get_backlink_count(0, *origin_2, 0));
-        CHECK_EQUAL(1, target_1->get_backlink_count(1, *origin_1, 0));
-        CHECK_EQUAL(1, target_1->get_backlink_count(1, *origin_1, 4));
-        CHECK_EQUAL(1, target_1->get_backlink_count(1, *origin_2, 0));
-        CHECK_EQUAL(0, target_1->get_backlink_count(2, *origin_1, 0));
-        CHECK_EQUAL(0, target_1->get_backlink_count(2, *origin_1, 4));
-        CHECK_EQUAL(0, target_1->get_backlink_count(2, *origin_2, 0));
-        CHECK_EQUAL(1, target_2->get_backlink_count(0, *origin_1, 2));
-        CHECK_EQUAL(2, target_2->get_backlink_count(0, *origin_2, 2));
-        CHECK_EQUAL(1, target_2->get_backlink_count(0, *origin_2, 4));
-        CHECK_EQUAL(1, target_2->get_backlink_count(1, *origin_1, 2));
-        CHECK_EQUAL(2, target_2->get_backlink_count(1, *origin_2, 2));
-        CHECK_EQUAL(2, target_2->get_backlink_count(1, *origin_2, 4));
-    }
-
-    // Check that a link can be removed from a link list, and that a link can be
-    // added to a non-empty link list
-    {
-        WriteTransaction wt(sg_1);
-        TableRef origin_1_w = wt.get_table("origin_1");
-        TableRef origin_2_w = wt.get_table("origin_2");
-        LinkViewRef link_list_1_2_w = origin_1_w->get_linklist(4, 2);
-        LinkViewRef link_list_2_2_w = origin_2_w->get_linklist(2, 2);
-        link_list_1_2_w->remove(0); // Remove  O_1_LL_1[2] -> T_1[0]
-        link_list_2_2_w->add(1);    // Add     O_2_LL_3[2] -> T_2[1]
-        wt.commit();
-    }
-    repl.replay_transacts(sg_2, replay_logger);
-    // O_1_L_3    O_1_L_4    O_1_LL_1               O_2_L_2    O_2_LL_3               O_2_L_4
-    // ----------------------------------------------------------------------------------------
-    // null       T_2[0]     []                     T_1[1]     [ T_2[1] ]             T_2[1]
-    // T_1[0]     T_2[1]     [ T_1[0] ]             null       [ T_2[0], T_2[1] ]     T_2[0]
-    // T_1[1]     null       [ T_1[1] ]             null       [ T_2[0], T_2[1] ]     T_2[1]
-    {
-        ReadTransaction rt(sg_2);
-        check(test_context, sg_1, rt);
-        CHECK_EQUAL(4, rt.get_group().size());
-        ConstTableRef origin_1 = rt.get_table("origin_1");
-        ConstTableRef origin_2 = rt.get_table("origin_2");
-        ConstTableRef target_1 = rt.get_table("target_1");
-        ConstTableRef target_2 = rt.get_table("target_2");
-        ConstLinkViewRef link_list_1_2 = origin_1->get_linklist(4, 2);
-        ConstLinkViewRef link_list_2_2 = origin_2->get_linklist(2, 2);
-        CHECK(origin_1->is_null_link(0, 0));
-        CHECK_EQUAL(0, origin_1->get_link(0, 1));
-        CHECK_EQUAL(1, origin_1->get_link(0, 2));
-        CHECK_EQUAL(0, origin_1->get_link(2, 0));
-        CHECK_EQUAL(1, origin_1->get_link(2, 1));
-        CHECK(origin_1->is_null_link(2, 2));
-        CHECK_EQUAL(0, origin_1->get_linklist(4, 0)->size());
-        CHECK_EQUAL(1, origin_1->get_linklist(4, 1)->size());
-        CHECK_EQUAL(0, origin_1->get_linklist(4, 1)->get(0).get_index());
-        CHECK(link_list_1_2->is_attached());
-        CHECK_EQUAL(link_list_1_2, origin_1->get_linklist(4, 2));
-        CHECK_EQUAL(1, link_list_1_2->size());
-        CHECK_EQUAL(1, link_list_1_2->get(0).get_index());
-        CHECK_EQUAL(1, origin_2->get_link(0, 0));
-        CHECK(origin_2->is_null_link(0, 1));
-        CHECK(origin_2->is_null_link(0, 2));
-        CHECK_EQUAL(1, origin_2->get_linklist(2, 0)->size());
-        CHECK_EQUAL(1, origin_2->get_linklist(2, 0)->get(0).get_index());
-        CHECK_EQUAL(2, origin_2->get_linklist(2, 1)->size());
-        CHECK_EQUAL(0, origin_2->get_linklist(2, 1)->get(0).get_index());
-        CHECK_EQUAL(1, origin_2->get_linklist(2, 1)->get(1).get_index());
-        CHECK(link_list_2_2->is_attached());
-        CHECK_EQUAL(link_list_2_2, origin_2->get_linklist(2, 2));
-        CHECK_EQUAL(2, link_list_2_2->size());
-        CHECK_EQUAL(0, link_list_2_2->get(0).get_index());
-        CHECK_EQUAL(1, link_list_2_2->get(1).get_index());
-        CHECK_EQUAL(1, origin_2->get_link(4, 0));
-        CHECK_EQUAL(0, origin_2->get_link(4, 1));
-        CHECK_EQUAL(1, origin_2->get_link(4, 2));
-        CHECK_EQUAL(1, target_1->get_backlink_count(0, *origin_1, 0));
-        CHECK_EQUAL(1, target_1->get_backlink_count(0, *origin_1, 4));
-        CHECK_EQUAL(0, target_1->get_backlink_count(0, *origin_2, 0));
-        CHECK_EQUAL(1, target_1->get_backlink_count(1, *origin_1, 0));
-        CHECK_EQUAL(1, target_1->get_backlink_count(1, *origin_1, 4));
-        CHECK_EQUAL(1, target_1->get_backlink_count(1, *origin_2, 0));
-        CHECK_EQUAL(0, target_1->get_backlink_count(2, *origin_1, 0));
-        CHECK_EQUAL(0, target_1->get_backlink_count(2, *origin_1, 4));
-        CHECK_EQUAL(0, target_1->get_backlink_count(2, *origin_2, 0));
-        CHECK_EQUAL(1, target_2->get_backlink_count(0, *origin_1, 2));
-        CHECK_EQUAL(2, target_2->get_backlink_count(0, *origin_2, 2));
-        CHECK_EQUAL(1, target_2->get_backlink_count(0, *origin_2, 4));
-        CHECK_EQUAL(1, target_2->get_backlink_count(1, *origin_1, 2));
-        CHECK_EQUAL(3, target_2->get_backlink_count(1, *origin_2, 2));
-        CHECK_EQUAL(2, target_2->get_backlink_count(1, *origin_2, 4));
-    }
-
-    // Check that a link list can be cleared, and that a link can be moved
-    // inside a link list
-    {
-        WriteTransaction wt(sg_1);
-        TableRef origin_1_w = wt.get_table("origin_1");
-        TableRef origin_2_w = wt.get_table("origin_2");
-        LinkViewRef link_list_1_2_w = origin_1_w->get_linklist(4, 2);
-        LinkViewRef link_list_2_2_w = origin_2_w->get_linklist(2, 2);
-        link_list_1_2_w->clear();    // Remove  O_1_LL_1[2] -> T_1[1]
-        link_list_2_2_w->move(0, 1); // [ 0, 1 ] -> [ 1, 0 ]
-        wt.commit();
-    }
-    repl.replay_transacts(sg_2, replay_logger);
-    // O_1_L_3    O_1_L_4    O_1_LL_1               O_2_L_2    O_2_LL_3               O_2_L_4
-    // ----------------------------------------------------------------------------------------
-    // null       T_2[0]     []                     T_1[1]     [ T_2[1] ]             T_2[1]
-    // T_1[0]     T_2[1]     [ T_1[0] ]             null       [ T_2[0], T_2[1] ]     T_2[0]
-    // T_1[1]     null       []                     null       [ T_2[1], T_2[0] ]     T_2[1]
-    {
-        ReadTransaction rt(sg_2);
-        check(test_context, sg_1, rt);
-        CHECK_EQUAL(4, rt.get_group().size());
-        ConstTableRef origin_1 = rt.get_table("origin_1");
-        ConstTableRef origin_2 = rt.get_table("origin_2");
-        ConstTableRef target_1 = rt.get_table("target_1");
-        ConstTableRef target_2 = rt.get_table("target_2");
-        ConstLinkViewRef link_list_1_2 = origin_1->get_linklist(4, 2);
-        ConstLinkViewRef link_list_2_2 = origin_2->get_linklist(2, 2);
-        CHECK(origin_1->is_null_link(0, 0));
-        CHECK_EQUAL(0, origin_1->get_link(0, 1));
-        CHECK_EQUAL(1, origin_1->get_link(0, 2));
-        CHECK_EQUAL(0, origin_1->get_link(2, 0));
-        CHECK_EQUAL(1, origin_1->get_link(2, 1));
-        CHECK(origin_1->is_null_link(2, 2));
-        CHECK_EQUAL(0, origin_1->get_linklist(4, 0)->size());
-        CHECK_EQUAL(1, origin_1->get_linklist(4, 1)->size());
-        CHECK_EQUAL(0, origin_1->get_linklist(4, 1)->get(0).get_index());
-        CHECK(link_list_1_2->is_attached());
-        CHECK_EQUAL(link_list_1_2, origin_1->get_linklist(4, 2));
-        CHECK_EQUAL(0, link_list_1_2->size());
-        CHECK_EQUAL(1, origin_2->get_link(0, 0));
-        CHECK(origin_2->is_null_link(0, 1));
-        CHECK(origin_2->is_null_link(0, 2));
-        CHECK_EQUAL(1, origin_2->get_linklist(2, 0)->size());
-        CHECK_EQUAL(1, origin_2->get_linklist(2, 0)->get(0).get_index());
-        CHECK_EQUAL(2, origin_2->get_linklist(2, 1)->size());
-        CHECK_EQUAL(0, origin_2->get_linklist(2, 1)->get(0).get_index());
-        CHECK_EQUAL(1, origin_2->get_linklist(2, 1)->get(1).get_index());
-        CHECK(link_list_2_2->is_attached());
-        CHECK_EQUAL(link_list_2_2, origin_2->get_linklist(2, 2));
-        CHECK_EQUAL(2, link_list_2_2->size());
-        CHECK_EQUAL(1, link_list_2_2->get(0).get_index());
-        CHECK_EQUAL(0, link_list_2_2->get(1).get_index());
-        CHECK_EQUAL(1, origin_2->get_link(4, 0));
-        CHECK_EQUAL(0, origin_2->get_link(4, 1));
-        CHECK_EQUAL(1, origin_2->get_link(4, 2));
-        CHECK_EQUAL(1, target_1->get_backlink_count(0, *origin_1, 0));
-        CHECK_EQUAL(1, target_1->get_backlink_count(0, *origin_1, 4));
-        CHECK_EQUAL(0, target_1->get_backlink_count(0, *origin_2, 0));
-        CHECK_EQUAL(1, target_1->get_backlink_count(1, *origin_1, 0));
-        CHECK_EQUAL(0, target_1->get_backlink_count(1, *origin_1, 4));
-        CHECK_EQUAL(1, target_1->get_backlink_count(1, *origin_2, 0));
-        CHECK_EQUAL(0, target_1->get_backlink_count(2, *origin_1, 0));
-        CHECK_EQUAL(0, target_1->get_backlink_count(2, *origin_1, 4));
-        CHECK_EQUAL(0, target_1->get_backlink_count(2, *origin_2, 0));
-        CHECK_EQUAL(1, target_2->get_backlink_count(0, *origin_1, 2));
-        CHECK_EQUAL(2, target_2->get_backlink_count(0, *origin_2, 2));
-        CHECK_EQUAL(1, target_2->get_backlink_count(0, *origin_2, 4));
-        CHECK_EQUAL(1, target_2->get_backlink_count(1, *origin_1, 2));
-        CHECK_EQUAL(3, target_2->get_backlink_count(1, *origin_2, 2));
-        CHECK_EQUAL(2, target_2->get_backlink_count(1, *origin_2, 4));
-    }
-
-    // Check that a link list can have members swapped
-    {
-        WriteTransaction wt(sg_1);
-        TableRef origin_2_w = wt.get_table("origin_2");
-        LinkViewRef link_list_2_2_w = origin_2_w->get_linklist(2, 2);
-        link_list_2_2_w->swap(0, 1); // [ 1, 0 ] -> [ 0, 1 ]
-        wt.commit();
-    }
-    repl.replay_transacts(sg_2, replay_logger);
-    // O_1_L_3    O_1_L_4    O_1_LL_1               O_2_L_2    O_2_LL_3               O_2_L_4
-    // ----------------------------------------------------------------------------------------
-    // null       T_2[0]     []                     T_1[1]     [ T_2[1] ]             T_2[1]
-    // T_1[0]     T_2[1]     [ T_1[0] ]             null       [ T_2[0], T_2[1] ]     T_2[0]
-    // T_1[1]     null       []                     null       [ T_2[0], T_2[1] ]     T_2[1]
-    {
-        ReadTransaction rt(sg_2);
-        check(test_context, sg_1, rt);
-        CHECK_EQUAL(4, rt.get_group().size());
-        ConstTableRef origin_1 = rt.get_table("origin_1");
-        ConstTableRef origin_2 = rt.get_table("origin_2");
-        ConstTableRef target_1 = rt.get_table("target_1");
-        ConstTableRef target_2 = rt.get_table("target_2");
-        ConstLinkViewRef link_list_1_2 = origin_1->get_linklist(4, 2);
-        ConstLinkViewRef link_list_2_2 = origin_2->get_linklist(2, 2);
-        CHECK(origin_1->is_null_link(0, 0));
-        CHECK_EQUAL(0, origin_1->get_link(0, 1));
-        CHECK_EQUAL(1, origin_1->get_link(0, 2));
-        CHECK_EQUAL(0, origin_1->get_link(2, 0));
-        CHECK_EQUAL(1, origin_1->get_link(2, 1));
-        CHECK(origin_1->is_null_link(2, 2));
-        CHECK_EQUAL(0, origin_1->get_linklist(4, 0)->size());
-        CHECK_EQUAL(1, origin_1->get_linklist(4, 1)->size());
-        CHECK_EQUAL(0, origin_1->get_linklist(4, 1)->get(0).get_index());
-        CHECK(link_list_1_2->is_attached());
-        CHECK_EQUAL(link_list_1_2, origin_1->get_linklist(4, 2));
-        CHECK_EQUAL(0, link_list_1_2->size());
-        CHECK_EQUAL(1, origin_2->get_link(0, 0));
-        CHECK(origin_2->is_null_link(0, 1));
-        CHECK(origin_2->is_null_link(0, 2));
-        CHECK_EQUAL(1, origin_2->get_linklist(2, 0)->size());
-        CHECK_EQUAL(1, origin_2->get_linklist(2, 0)->get(0).get_index());
-        CHECK_EQUAL(2, origin_2->get_linklist(2, 1)->size());
-        CHECK_EQUAL(0, origin_2->get_linklist(2, 1)->get(0).get_index());
-        CHECK_EQUAL(1, origin_2->get_linklist(2, 1)->get(1).get_index());
-        CHECK(link_list_2_2->is_attached());
-        CHECK_EQUAL(link_list_2_2, origin_2->get_linklist(2, 2));
-        CHECK_EQUAL(2, link_list_2_2->size());
-        CHECK_EQUAL(0, link_list_2_2->get(0).get_index());
-        CHECK_EQUAL(1, link_list_2_2->get(1).get_index());
-        CHECK_EQUAL(1, origin_2->get_link(4, 0));
-        CHECK_EQUAL(0, origin_2->get_link(4, 1));
-        CHECK_EQUAL(1, origin_2->get_link(4, 2));
-        CHECK_EQUAL(1, target_1->get_backlink_count(0, *origin_1, 0));
-        CHECK_EQUAL(1, target_1->get_backlink_count(0, *origin_1, 4));
-        CHECK_EQUAL(0, target_1->get_backlink_count(0, *origin_2, 0));
-        CHECK_EQUAL(1, target_1->get_backlink_count(1, *origin_1, 0));
-        CHECK_EQUAL(0, target_1->get_backlink_count(1, *origin_1, 4));
-        CHECK_EQUAL(1, target_1->get_backlink_count(1, *origin_2, 0));
-        CHECK_EQUAL(0, target_1->get_backlink_count(2, *origin_1, 0));
-        CHECK_EQUAL(0, target_1->get_backlink_count(2, *origin_1, 4));
-        CHECK_EQUAL(0, target_1->get_backlink_count(2, *origin_2, 0));
-        CHECK_EQUAL(1, target_2->get_backlink_count(0, *origin_1, 2));
-        CHECK_EQUAL(2, target_2->get_backlink_count(0, *origin_2, 2));
-        CHECK_EQUAL(1, target_2->get_backlink_count(0, *origin_2, 4));
-        CHECK_EQUAL(1, target_2->get_backlink_count(1, *origin_1, 2));
-        CHECK_EQUAL(3, target_2->get_backlink_count(1, *origin_2, 2));
-        CHECK_EQUAL(2, target_2->get_backlink_count(1, *origin_2, 4));
-    }
-
-    // Check that a link list can "swap" a member with itself
-    {
-        WriteTransaction wt(sg_1);
-        TableRef origin_2_w = wt.get_table("origin_2");
-        LinkViewRef link_list_2_2_w = origin_2_w->get_linklist(2, 2);
-        link_list_2_2_w->swap(1, 1); // [ 0, 1 ] -> [ 0, 1 ]
-        wt.commit();
-    }
-    repl.replay_transacts(sg_2, replay_logger);
-    // O_1_L_3    O_1_L_4    O_1_LL_1               O_2_L_2    O_2_LL_3               O_2_L_4
-    // ----------------------------------------------------------------------------------------
-    // null       T_2[0]     []                     T_1[1]     [ T_2[1] ]             T_2[1]
-    // T_1[0]     T_2[1]     [ T_1[0] ]             null       [ T_2[0], T_2[1] ]     T_2[0]
-    // T_1[1]     null       []                     null       [ T_2[0], T_2[1] ]     T_2[1]
-    {
-        ReadTransaction rt(sg_2);
-        check(test_context, sg_1, rt);
-        CHECK_EQUAL(4, rt.get_group().size());
-        ConstTableRef origin_1 = rt.get_table("origin_1");
-        ConstTableRef origin_2 = rt.get_table("origin_2");
-        ConstTableRef target_1 = rt.get_table("target_1");
-        ConstTableRef target_2 = rt.get_table("target_2");
-        ConstLinkViewRef link_list_1_2 = origin_1->get_linklist(4, 2);
-        ConstLinkViewRef link_list_2_2 = origin_2->get_linklist(2, 2);
-        CHECK(origin_1->is_null_link(0, 0));
-        CHECK_EQUAL(0, origin_1->get_link(0, 1));
-        CHECK_EQUAL(1, origin_1->get_link(0, 2));
-        CHECK_EQUAL(0, origin_1->get_link(2, 0));
-        CHECK_EQUAL(1, origin_1->get_link(2, 1));
-        CHECK(origin_1->is_null_link(2, 2));
-        CHECK_EQUAL(0, origin_1->get_linklist(4, 0)->size());
-        CHECK_EQUAL(1, origin_1->get_linklist(4, 1)->size());
-        CHECK_EQUAL(0, origin_1->get_linklist(4, 1)->get(0).get_index());
-        CHECK(link_list_1_2->is_attached());
-        CHECK_EQUAL(link_list_1_2, origin_1->get_linklist(4, 2));
-        CHECK_EQUAL(0, link_list_1_2->size());
-        CHECK_EQUAL(1, origin_2->get_link(0, 0));
-        CHECK(origin_2->is_null_link(0, 1));
-        CHECK(origin_2->is_null_link(0, 2));
-        CHECK_EQUAL(1, origin_2->get_linklist(2, 0)->size());
-        CHECK_EQUAL(1, origin_2->get_linklist(2, 0)->get(0).get_index());
-        CHECK_EQUAL(2, origin_2->get_linklist(2, 1)->size());
-        CHECK_EQUAL(0, origin_2->get_linklist(2, 1)->get(0).get_index());
-        CHECK_EQUAL(1, origin_2->get_linklist(2, 1)->get(1).get_index());
-        CHECK(link_list_2_2->is_attached());
-        CHECK_EQUAL(link_list_2_2, origin_2->get_linklist(2, 2));
-        CHECK_EQUAL(2, link_list_2_2->size());
-        CHECK_EQUAL(0, link_list_2_2->get(0).get_index());
-        CHECK_EQUAL(1, link_list_2_2->get(1).get_index());
-        CHECK_EQUAL(1, origin_2->get_link(4, 0));
-        CHECK_EQUAL(0, origin_2->get_link(4, 1));
-        CHECK_EQUAL(1, origin_2->get_link(4, 2));
-        CHECK_EQUAL(1, target_1->get_backlink_count(0, *origin_1, 0));
-        CHECK_EQUAL(1, target_1->get_backlink_count(0, *origin_1, 4));
-        CHECK_EQUAL(0, target_1->get_backlink_count(0, *origin_2, 0));
-        CHECK_EQUAL(1, target_1->get_backlink_count(1, *origin_1, 0));
-        CHECK_EQUAL(0, target_1->get_backlink_count(1, *origin_1, 4));
-        CHECK_EQUAL(1, target_1->get_backlink_count(1, *origin_2, 0));
-        CHECK_EQUAL(0, target_1->get_backlink_count(2, *origin_1, 0));
-        CHECK_EQUAL(0, target_1->get_backlink_count(2, *origin_1, 4));
-        CHECK_EQUAL(0, target_1->get_backlink_count(2, *origin_2, 0));
-        CHECK_EQUAL(1, target_2->get_backlink_count(0, *origin_1, 2));
-        CHECK_EQUAL(2, target_2->get_backlink_count(0, *origin_2, 2));
-        CHECK_EQUAL(1, target_2->get_backlink_count(0, *origin_2, 4));
-        CHECK_EQUAL(1, target_2->get_backlink_count(1, *origin_1, 2));
-        CHECK_EQUAL(3, target_2->get_backlink_count(1, *origin_2, 2));
-        CHECK_EQUAL(2, target_2->get_backlink_count(1, *origin_2, 4));
-    }
-
-    // Reset to the state before testing swap
-    {
-        WriteTransaction wt(sg_1);
-        TableRef origin_2_w = wt.get_table("origin_2");
-        LinkViewRef link_list_2_2_w = origin_2_w->get_linklist(2, 2);
-        link_list_2_2_w->swap(0, 1); // [ 0, 1 ] -> [ 1, 0 ]
-        wt.commit();
-    }
-    // O_1_L_3    O_1_L_4    O_1_LL_1               O_2_L_2    O_2_LL_3               O_2_L_4
-    // ----------------------------------------------------------------------------------------
-    // null       T_2[0]     []                     T_1[1]     [ T_2[1] ]             T_2[1]
-    // T_1[0]     T_2[1]     [ T_1[0] ]             null       [ T_2[0], T_2[1] ]     T_2[0]
-    // T_1[1]     null       []                     null       [ T_2[1], T_2[0] ]     T_2[1]
-
-    // Check that an origin-side row can be deleted by a "move last over"
-    // operation
-    {
-        WriteTransaction wt(sg_1);
-        TableRef origin_1_w = wt.get_table("origin_1");
-        TableRef origin_2_w = wt.get_table("origin_2");
-        origin_1_w->move_last_over(0); // [ 0, 1, 2 ] -> [ 2, 1 ]
-        origin_2_w->move_last_over(2); // [ 0, 1, 2 ] -> [ 0, 1 ]
-        // Removes  O_1_L_4[0]  -> T_2[0]  and  O_1_L_3[2]  -> T_1[1]  and
-        //          O_2_LL_3[2] -> T_2[0]  and  O_2_LL_3[2] -> T_2[1]  and  O_2_L_4[2] -> T_2[1]
-        // Adds     O_1_L_3[0]  -> T_1[1]
-        wt.commit();
-    }
-    repl.replay_transacts(sg_2, replay_logger);
-    // O_1_L_3    O_1_L_4    O_1_LL_1               O_2_L_2    O_2_LL_3               O_2_L_4
-    // ----------------------------------------------------------------------------------------
-    // T_1[1]     null       []                     T_1[1]     [ T_2[1] ]             T_2[1]
-    // T_1[0]     T_2[1]     [ T_1[0] ]             null       [ T_2[0], T_2[1] ]     T_2[0]
-    {
-        ReadTransaction rt(sg_2);
-        check(test_context, sg_1, rt);
-        CHECK_EQUAL(4, rt.get_group().size());
-        ConstTableRef origin_1 = rt.get_table("origin_1");
-        ConstTableRef origin_2 = rt.get_table("origin_2");
-        ConstTableRef target_1 = rt.get_table("target_1");
-        ConstTableRef target_2 = rt.get_table("target_2");
-        CHECK_EQUAL(2, origin_1->size());
-        CHECK_EQUAL(2, origin_2->size());
-        ConstLinkViewRef link_list_1_0 = origin_1->get_linklist(4, 0);
-        ConstLinkViewRef link_list_1_1 = origin_1->get_linklist(4, 1);
-        ConstLinkViewRef link_list_2_0 = origin_2->get_linklist(2, 0);
-        ConstLinkViewRef link_list_2_1 = origin_2->get_linklist(2, 1);
-        CHECK_EQUAL(0, link_list_1_0->get_origin_row_index());
-        CHECK_EQUAL(1, link_list_1_1->get_origin_row_index());
-        CHECK_EQUAL(0, link_list_2_0->get_origin_row_index());
-        CHECK_EQUAL(1, link_list_2_1->get_origin_row_index());
-        CHECK_EQUAL(1, origin_1->get_link(0, 0));
-        CHECK_EQUAL(0, origin_1->get_link(0, 1));
-        CHECK(origin_1->is_null_link(2, 0));
-        CHECK_EQUAL(1, origin_1->get_link(2, 1));
-        CHECK_EQUAL(0, link_list_1_0->size());
-        CHECK_EQUAL(1, link_list_1_1->size());
-        CHECK_EQUAL(0, link_list_1_1->get(0).get_index());
-        CHECK_EQUAL(1, origin_2->get_link(0, 0));
-        CHECK(origin_2->is_null_link(0, 1));
-        CHECK_EQUAL(1, link_list_2_0->size());
-        CHECK_EQUAL(1, link_list_2_0->get(0).get_index());
-        CHECK_EQUAL(2, link_list_2_1->size());
-        CHECK_EQUAL(0, link_list_2_1->get(0).get_index());
-        CHECK_EQUAL(1, link_list_2_1->get(1).get_index());
-        CHECK_EQUAL(1, origin_2->get_link(4, 0));
-        CHECK_EQUAL(0, origin_2->get_link(4, 1));
-        CHECK_EQUAL(1, target_1->get_backlink_count(0, *origin_1, 0));
-        CHECK_EQUAL(1, target_1->get_backlink_count(0, *origin_1, 4));
-        CHECK_EQUAL(0, target_1->get_backlink_count(0, *origin_2, 0));
-        CHECK_EQUAL(1, target_1->get_backlink_count(1, *origin_1, 0));
-        CHECK_EQUAL(0, target_1->get_backlink_count(1, *origin_1, 4));
-        CHECK_EQUAL(1, target_1->get_backlink_count(1, *origin_2, 0));
-        CHECK_EQUAL(0, target_1->get_backlink_count(2, *origin_1, 0));
-        CHECK_EQUAL(0, target_1->get_backlink_count(2, *origin_1, 4));
-        CHECK_EQUAL(0, target_1->get_backlink_count(2, *origin_2, 0));
-        CHECK_EQUAL(0, target_2->get_backlink_count(0, *origin_1, 2));
-        CHECK_EQUAL(1, target_2->get_backlink_count(0, *origin_2, 2));
-        CHECK_EQUAL(1, target_2->get_backlink_count(0, *origin_2, 4));
-        CHECK_EQUAL(1, target_2->get_backlink_count(1, *origin_1, 2));
-        CHECK_EQUAL(2, target_2->get_backlink_count(1, *origin_2, 2));
-        CHECK_EQUAL(1, target_2->get_backlink_count(1, *origin_2, 4));
-    }
-    {
-        WriteTransaction wt(sg_1);
-        TableRef origin_1_w = wt.get_table("origin_1");
-        TableRef origin_2_w = wt.get_table("origin_2");
-        origin_1_w->add_empty_row(); // [ 2, 1 ] -> [ 2, 1, 3 ]
-        origin_1_w->set_link(2, 2, 0);
-        origin_2_w->move_last_over(0); // [ 0, 1 ] -> [ 1 ]
-        // Removes  O_2_L_2[0]  -> T_1[1]  and  O_2_LL_3[1] -> T_2[0]  and
-        //          O_2_LL_3[1] -> T_2[1]  and  O_2_L_4[0]  -> T_2[1]  and  O_2_L_4[1] -> T_2[0]
-        // Adds     O_1_L_4[2]  -> T_2[0]  and  O_2_LL_3[0] -> T_2[0]  and  O_2_L_4[0] -> T_2[0]
-        wt.commit();
-    }
-    repl.replay_transacts(sg_2, replay_logger);
-    // O_1_L_3    O_1_L_4    O_1_LL_1               O_2_L_2    O_2_LL_3               O_2_L_4
-    // ----------------------------------------------------------------------------------------
-    // T_1[1]     null       []                     null       [ T_2[0], T_2[1] ]     T_2[0]
-    // T_1[0]     T_2[1]     [ T_1[0] ]
-    // null       T_2[0]     []
-    {
-        ReadTransaction rt(sg_2);
-        check(test_context, sg_1, rt);
-        CHECK_EQUAL(4, rt.get_group().size());
-        ConstTableRef origin_1 = rt.get_table("origin_1");
-        ConstTableRef origin_2 = rt.get_table("origin_2");
-        ConstTableRef target_1 = rt.get_table("target_1");
-        ConstTableRef target_2 = rt.get_table("target_2");
-        CHECK_EQUAL(3, origin_1->size());
-        CHECK_EQUAL(1, origin_2->size());
-        ConstLinkViewRef link_list_1_0 = origin_1->get_linklist(4, 0);
-        ConstLinkViewRef link_list_1_1 = origin_1->get_linklist(4, 1);
-        ConstLinkViewRef link_list_1_2 = origin_1->get_linklist(4, 2);
-        ConstLinkViewRef link_list_2_0 = origin_2->get_linklist(2, 0);
-        CHECK_EQUAL(0, link_list_1_0->get_origin_row_index());
-        CHECK_EQUAL(1, link_list_1_1->get_origin_row_index());
-        CHECK_EQUAL(2, link_list_1_2->get_origin_row_index());
-        CHECK_EQUAL(0, link_list_2_0->get_origin_row_index());
-        CHECK_EQUAL(1, origin_1->get_link(0, 0));
-        CHECK_EQUAL(0, origin_1->get_link(0, 1));
-        CHECK(origin_1->is_null_link(0, 2));
-        CHECK(origin_1->is_null_link(2, 0));
-        CHECK_EQUAL(1, origin_1->get_link(2, 1));
-        CHECK_EQUAL(0, origin_1->get_link(2, 2));
-        CHECK_EQUAL(0, link_list_1_0->size());
-        CHECK_EQUAL(1, link_list_1_1->size());
-        CHECK_EQUAL(0, link_list_1_1->get(0).get_index());
-        CHECK_EQUAL(0, link_list_1_2->size());
-        CHECK(origin_2->is_null_link(0, 0));
-        CHECK_EQUAL(2, link_list_2_0->size());
-        CHECK_EQUAL(0, link_list_2_0->get(0).get_index());
-        CHECK_EQUAL(1, link_list_2_0->get(1).get_index());
-        CHECK_EQUAL(0, origin_2->get_link(4, 0));
-        CHECK_EQUAL(1, target_1->get_backlink_count(0, *origin_1, 0));
-        CHECK_EQUAL(1, target_1->get_backlink_count(0, *origin_1, 4));
-        CHECK_EQUAL(0, target_1->get_backlink_count(0, *origin_2, 0));
-        CHECK_EQUAL(1, target_1->get_backlink_count(1, *origin_1, 0));
-        CHECK_EQUAL(0, target_1->get_backlink_count(1, *origin_1, 4));
-        CHECK_EQUAL(0, target_1->get_backlink_count(1, *origin_2, 0));
-        CHECK_EQUAL(0, target_1->get_backlink_count(2, *origin_1, 0));
-        CHECK_EQUAL(0, target_1->get_backlink_count(2, *origin_1, 4));
-        CHECK_EQUAL(0, target_1->get_backlink_count(2, *origin_2, 0));
-        CHECK_EQUAL(1, target_2->get_backlink_count(0, *origin_1, 2));
-        CHECK_EQUAL(1, target_2->get_backlink_count(0, *origin_2, 2));
-        CHECK_EQUAL(1, target_2->get_backlink_count(0, *origin_2, 4));
-        CHECK_EQUAL(1, target_2->get_backlink_count(1, *origin_1, 2));
-        CHECK_EQUAL(1, target_2->get_backlink_count(1, *origin_2, 2));
-        CHECK_EQUAL(0, target_2->get_backlink_count(1, *origin_2, 4));
-    }
-    {
-        WriteTransaction wt(sg_1);
-        TableRef origin_1_w = wt.get_table("origin_1");
-        TableRef origin_2_w = wt.get_table("origin_2");
-        origin_1_w->move_last_over(1); // [ 2, 1, 3 ] -> [ 2, 3 ]
-        origin_2_w->move_last_over(0); // [ 1 ] -> []
-        // Removes  O_1_L_3[1]  -> T_1[0]  and  O_1_L_4[1]  -> T_2[1]  and
-        //          O_1_LL_1[1] -> T_1[0]  and  O_1_L_4[2]  -> T_2[0]  and
-        //          O_2_LL_3[0] -> T_2[0]  and  O_2_LL_3[0] -> T_2[1]  and  O_2_L_4[0]  -> T_2[0]
-        // Adds     O_1_L_4[1]  -> T_2[0]
-        wt.commit();
-    }
-    repl.replay_transacts(sg_2, replay_logger);
-    // O_1_L_3    O_1_L_4    O_1_LL_1               O_2_L_2    O_2_LL_3               O_2_L_4
-    // ----------------------------------------------------------------------------------------
-    // T_1[1]     null       []
-    // null       T_2[0]     []
-    {
-        ReadTransaction rt(sg_2);
-        check(test_context, sg_1, rt);
-        CHECK_EQUAL(4, rt.get_group().size());
-        ConstTableRef origin_1 = rt.get_table("origin_1");
-        ConstTableRef origin_2 = rt.get_table("origin_2");
-        ConstTableRef target_1 = rt.get_table("target_1");
-        ConstTableRef target_2 = rt.get_table("target_2");
-        CHECK_EQUAL(2, origin_1->size());
-        CHECK_EQUAL(0, origin_2->size());
-        ConstLinkViewRef link_list_1_0 = origin_1->get_linklist(4, 0);
-        ConstLinkViewRef link_list_1_1 = origin_1->get_linklist(4, 1);
-        CHECK_EQUAL(0, link_list_1_0->get_origin_row_index());
-        CHECK_EQUAL(1, link_list_1_1->get_origin_row_index());
-        CHECK_EQUAL(1, origin_1->get_link(0, 0));
-        CHECK(origin_1->is_null_link(0, 1));
-        CHECK(origin_1->is_null_link(2, 0));
-        CHECK_EQUAL(0, origin_1->get_link(2, 1));
-        CHECK_EQUAL(0, link_list_1_0->size());
-        CHECK_EQUAL(0, link_list_1_1->size());
-        CHECK_EQUAL(0, target_1->get_backlink_count(0, *origin_1, 0));
-        CHECK_EQUAL(0, target_1->get_backlink_count(0, *origin_1, 4));
-        CHECK_EQUAL(0, target_1->get_backlink_count(0, *origin_2, 0));
-        CHECK_EQUAL(1, target_1->get_backlink_count(1, *origin_1, 0));
-        CHECK_EQUAL(0, target_1->get_backlink_count(1, *origin_1, 4));
-        CHECK_EQUAL(0, target_1->get_backlink_count(1, *origin_2, 0));
-        CHECK_EQUAL(0, target_1->get_backlink_count(2, *origin_1, 0));
-        CHECK_EQUAL(0, target_1->get_backlink_count(2, *origin_1, 4));
-        CHECK_EQUAL(0, target_1->get_backlink_count(2, *origin_2, 0));
-        CHECK_EQUAL(1, target_2->get_backlink_count(0, *origin_1, 2));
-        CHECK_EQUAL(0, target_2->get_backlink_count(0, *origin_2, 2));
-        CHECK_EQUAL(0, target_2->get_backlink_count(0, *origin_2, 4));
-        CHECK_EQUAL(0, target_2->get_backlink_count(1, *origin_1, 2));
-        CHECK_EQUAL(0, target_2->get_backlink_count(1, *origin_2, 2));
-        CHECK_EQUAL(0, target_2->get_backlink_count(1, *origin_2, 4));
-    }
-    {
-        WriteTransaction wt(sg_1);
-        TableRef origin_1_w = wt.get_table("origin_1");
-        TableRef origin_2_w = wt.get_table("origin_2");
-        origin_1_w->move_last_over(1); // [ 2, 3 ] -> [ 2 ]
-        // Removes  O_1_L_4[1] -> T_2[0]
-        origin_2_w->add_empty_row(3);           // [] -> [ 3, 4, 5 ]
-        origin_2_w->set_link(0, 0, 0);          // O_2_L_2[0]  -> T_1[0]
-        origin_2_w->set_link(0, 2, 1);          // O_2_L_2[2]  -> T_1[1]
-        origin_2_w->get_linklist(2, 0)->add(1); // O_2_LL_3[0] -> T_2[1]
-        origin_2_w->get_linklist(2, 1)->add(0); // O_2_LL_3[1] -> T_2[0]
-        origin_2_w->get_linklist(2, 1)->add(1); // O_2_LL_3[1] -> T_2[1]
-        origin_2_w->get_linklist(2, 2)->add(1); // O_2_LL_3[2] -> T_2[1]
-        origin_2_w->get_linklist(2, 2)->add(0); // O_2_LL_3[2] -> T_2[0]
-        origin_2_w->set_link(4, 0, 1);          // O_2_L_4[0]  -> T_2[1]
-        origin_2_w->set_link(4, 2, 0);          // O_2_L_4[2]  -> T_2[0]
-        wt.commit();
-    }
-    repl.replay_transacts(sg_2, replay_logger);
-    // O_1_L_3    O_1_L_4    O_1_LL_1               O_2_L_2    O_2_LL_3               O_2_L_4
-    // ----------------------------------------------------------------------------------------
-    // T_1[1]     null       []                     T_1[0]     [ T_2[1] ]             T_2[1]
-    //                                              null       [ T_2[0], T_2[1] ]     null
-    //                                              T_1[1]     [ T_2[1], T_2[0] ]     T_2[0]
-    {
-        ReadTransaction rt(sg_2);
-        check(test_context, sg_1, rt);
-        CHECK_EQUAL(4, rt.get_group().size());
-        ConstTableRef origin_1 = rt.get_table("origin_1");
-        ConstTableRef origin_2 = rt.get_table("origin_2");
-        ConstTableRef target_1 = rt.get_table("target_1");
-        ConstTableRef target_2 = rt.get_table("target_2");
-        CHECK_EQUAL(1, origin_1->size());
-        CHECK_EQUAL(3, origin_2->size());
-        ConstLinkViewRef link_list_1_0 = origin_1->get_linklist(4, 0);
-        ConstLinkViewRef link_list_2_0 = origin_2->get_linklist(2, 0);
-        ConstLinkViewRef link_list_2_1 = origin_2->get_linklist(2, 1);
-        ConstLinkViewRef link_list_2_2 = origin_2->get_linklist(2, 2);
-        CHECK_EQUAL(0, link_list_1_0->get_origin_row_index());
-        CHECK_EQUAL(0, link_list_2_0->get_origin_row_index());
-        CHECK_EQUAL(1, link_list_2_1->get_origin_row_index());
-        CHECK_EQUAL(2, link_list_2_2->get_origin_row_index());
-        CHECK_EQUAL(1, origin_1->get_link(0, 0));
-        CHECK(origin_1->is_null_link(2, 0));
-        CHECK_EQUAL(0, link_list_1_0->size());
-        CHECK_EQUAL(0, origin_2->get_link(0, 0));
-        CHECK(origin_2->is_null_link(0, 1));
-        CHECK_EQUAL(1, origin_2->get_link(0, 2));
-        CHECK_EQUAL(1, link_list_2_0->size());
-        CHECK_EQUAL(1, link_list_2_0->get(0).get_index());
-        CHECK_EQUAL(2, link_list_2_1->size());
-        CHECK_EQUAL(0, link_list_2_1->get(0).get_index());
-        CHECK_EQUAL(1, link_list_2_1->get(1).get_index());
-        CHECK_EQUAL(2, link_list_2_2->size());
-        CHECK_EQUAL(1, link_list_2_2->get(0).get_index());
-        CHECK_EQUAL(0, link_list_2_2->get(1).get_index());
-        CHECK_EQUAL(1, origin_2->get_link(4, 0));
-        CHECK(origin_2->is_null_link(4, 1));
-        CHECK_EQUAL(0, origin_2->get_link(4, 2));
-        CHECK_EQUAL(0, target_1->get_backlink_count(0, *origin_1, 0));
-        CHECK_EQUAL(0, target_1->get_backlink_count(0, *origin_1, 4));
-        CHECK_EQUAL(1, target_1->get_backlink_count(0, *origin_2, 0));
-        CHECK_EQUAL(1, target_1->get_backlink_count(1, *origin_1, 0));
-        CHECK_EQUAL(0, target_1->get_backlink_count(1, *origin_1, 4));
-        CHECK_EQUAL(1, target_1->get_backlink_count(1, *origin_2, 0));
-        CHECK_EQUAL(0, target_1->get_backlink_count(2, *origin_1, 0));
-        CHECK_EQUAL(0, target_1->get_backlink_count(2, *origin_1, 4));
-        CHECK_EQUAL(0, target_1->get_backlink_count(2, *origin_2, 0));
-        CHECK_EQUAL(0, target_2->get_backlink_count(0, *origin_1, 2));
-        CHECK_EQUAL(2, target_2->get_backlink_count(0, *origin_2, 2));
-        CHECK_EQUAL(1, target_2->get_backlink_count(0, *origin_2, 4));
-        CHECK_EQUAL(0, target_2->get_backlink_count(1, *origin_1, 2));
-        CHECK_EQUAL(3, target_2->get_backlink_count(1, *origin_2, 2));
-        CHECK_EQUAL(1, target_2->get_backlink_count(1, *origin_2, 4));
-    }
-    {
-        WriteTransaction wt(sg_1);
-        TableRef origin_1_w = wt.get_table("origin_1");
-        origin_1_w->add_empty_row(2);           // [ 2 ] -> [ 2, 4, 5 ]
-        origin_1_w->set_link(0, 2, 0);          // O_1_L_3[2] -> T_1[0]
-        origin_1_w->set_link(2, 0, 1);          // O_1_L_4[0] -> T_2[1]
-        origin_1_w->set_link(2, 2, 0);          // O_1_L_4[2] -> T_2[0]
-        origin_1_w->get_linklist(4, 1)->add(0); // O_1_LL_1[1] -> T_1[0]
-        origin_1_w->get_linklist(4, 1)->add(0); // O_1_LL_1[1] -> T_1[0] (double)
-        origin_1_w->get_linklist(4, 2)->add(1); // O_1_LL_1[2] -> T_1[1]
-        wt.commit();
-    }
-    repl.replay_transacts(sg_2, replay_logger);
-    // O_1_L_3    O_1_L_4    O_1_LL_1               O_2_L_2    O_2_LL_3               O_2_L_4
-    // ----------------------------------------------------------------------------------------
-    // T_1[1]     T_2[1]     []                     T_1[0]     [ T_2[1] ]             T_2[1]
-    // null       null       [ T_1[0], T_1[0] ]     null       [ T_2[0], T_2[1] ]     null
-    // T_1[0]     T_2[0]     [ T_1[1] ]             T_1[1]     [ T_2[1], T_2[0] ]     T_2[0]
-    {
-        ReadTransaction rt(sg_2);
-        check(test_context, sg_1, rt);
-        CHECK_EQUAL(4, rt.get_group().size());
-        ConstTableRef origin_1 = rt.get_table("origin_1");
-        ConstTableRef origin_2 = rt.get_table("origin_2");
-        ConstTableRef target_1 = rt.get_table("target_1");
-        ConstTableRef target_2 = rt.get_table("target_2");
-        CHECK_EQUAL(3, origin_1->size());
-        CHECK_EQUAL(3, origin_2->size());
-        ConstLinkViewRef link_list_1_0 = origin_1->get_linklist(4, 0);
-        ConstLinkViewRef link_list_1_1 = origin_1->get_linklist(4, 1);
-        ConstLinkViewRef link_list_1_2 = origin_1->get_linklist(4, 2);
-        ConstLinkViewRef link_list_2_0 = origin_2->get_linklist(2, 0);
-        ConstLinkViewRef link_list_2_1 = origin_2->get_linklist(2, 1);
-        ConstLinkViewRef link_list_2_2 = origin_2->get_linklist(2, 2);
-        CHECK_EQUAL(0, link_list_1_0->get_origin_row_index());
-        CHECK_EQUAL(1, link_list_1_1->get_origin_row_index());
-        CHECK_EQUAL(2, link_list_1_2->get_origin_row_index());
-        CHECK_EQUAL(0, link_list_2_0->get_origin_row_index());
-        CHECK_EQUAL(1, link_list_2_1->get_origin_row_index());
-        CHECK_EQUAL(2, link_list_2_2->get_origin_row_index());
-        CHECK_EQUAL(1, origin_1->get_link(0, 0));
-        CHECK(origin_1->is_null_link(0, 1));
-        CHECK_EQUAL(0, origin_1->get_link(0, 2));
-        CHECK_EQUAL(1, origin_1->get_link(2, 0));
-        CHECK(origin_1->is_null_link(2, 1));
-        CHECK_EQUAL(0, origin_1->get_link(2, 2));
-        CHECK_EQUAL(0, link_list_1_0->size());
-        CHECK_EQUAL(2, link_list_1_1->size());
-        CHECK_EQUAL(0, link_list_1_1->get(0).get_index());
-        CHECK_EQUAL(0, link_list_1_1->get(1).get_index());
-        CHECK_EQUAL(1, link_list_1_2->size());
-        CHECK_EQUAL(1, link_list_1_2->get(0).get_index());
-        CHECK_EQUAL(0, origin_2->get_link(0, 0));
-        CHECK(origin_2->is_null_link(0, 1));
-        CHECK_EQUAL(1, origin_2->get_link(0, 2));
-        CHECK_EQUAL(1, link_list_2_0->size());
-        CHECK_EQUAL(1, link_list_2_0->get(0).get_index());
-        CHECK_EQUAL(2, link_list_2_1->size());
-        CHECK_EQUAL(0, link_list_2_1->get(0).get_index());
-        CHECK_EQUAL(1, link_list_2_1->get(1).get_index());
-        CHECK_EQUAL(2, link_list_2_2->size());
-        CHECK_EQUAL(1, link_list_2_2->get(0).get_index());
-        CHECK_EQUAL(0, link_list_2_2->get(1).get_index());
-        CHECK_EQUAL(1, origin_2->get_link(4, 0));
-        CHECK(origin_2->is_null_link(4, 1));
-        CHECK_EQUAL(0, origin_2->get_link(4, 2));
-        CHECK_EQUAL(1, target_1->get_backlink_count(0, *origin_1, 0));
-        CHECK_EQUAL(2, target_1->get_backlink_count(0, *origin_1, 4));
-        CHECK_EQUAL(1, target_1->get_backlink_count(0, *origin_2, 0));
-        CHECK_EQUAL(1, target_1->get_backlink_count(1, *origin_1, 0));
-        CHECK_EQUAL(1, target_1->get_backlink_count(1, *origin_1, 4));
-        CHECK_EQUAL(1, target_1->get_backlink_count(1, *origin_2, 0));
-        CHECK_EQUAL(0, target_1->get_backlink_count(2, *origin_1, 0));
-        CHECK_EQUAL(0, target_1->get_backlink_count(2, *origin_1, 4));
-        CHECK_EQUAL(0, target_1->get_backlink_count(2, *origin_2, 0));
-        CHECK_EQUAL(1, target_2->get_backlink_count(0, *origin_1, 2));
-        CHECK_EQUAL(2, target_2->get_backlink_count(0, *origin_2, 2));
-        CHECK_EQUAL(1, target_2->get_backlink_count(0, *origin_2, 4));
-        CHECK_EQUAL(1, target_2->get_backlink_count(1, *origin_1, 2));
-        CHECK_EQUAL(3, target_2->get_backlink_count(1, *origin_2, 2));
-        CHECK_EQUAL(1, target_2->get_backlink_count(1, *origin_2, 4));
-    }
-
-    // Check that an target-side row can be deleted by a "move last over"
-    // operation
-    {
-        WriteTransaction wt(sg_1);
-        TableRef origin_1_w = wt.get_table("origin_1");
-        TableRef origin_2_w = wt.get_table("origin_2");
-        TableRef target_2_w = wt.get_table("target_2");
-        target_2_w->add_empty_row();
-        origin_1_w->get_linklist(4, 1)->set(0, 2);
-        origin_2_w->get_linklist(2, 2)->set(1, 2);
-        origin_2_w->set_link(4, 0, 2);
-        // Removes  O_1_LL_1[1] -> T_1[0]  and  O_2_LL_3[2] -> T_2[0]  and  O_2_L_4[0] -> T_2[1]
-        // Adds     O_1_LL_1[1] -> T_1[2]  and  O_2_LL_3[2] -> T_2[2]  and  O_2_L_4[0] -> T_2[2]
-        wt.commit();
-    }
-    repl.replay_transacts(sg_2, replay_logger);
-    // O_1_L_3    O_1_L_4    O_1_LL_1               O_2_L_2    O_2_LL_3               O_2_L_4
-    // ----------------------------------------------------------------------------------------
-    // T_1[1]     T_2[1]     []                     T_1[0]     [ T_2[1] ]             T_2[2]
-    // null       null       [ T_1[2], T_1[0] ]     null       [ T_2[0], T_2[1] ]     null
-    // T_1[0]     T_2[0]     [ T_1[1] ]             T_1[1]     [ T_2[1], T_2[2] ]     T_2[0]
-    {
-        ReadTransaction rt(sg_2);
-        check(test_context, sg_1, rt);
-        CHECK_EQUAL(4, rt.get_group().size());
-        ConstTableRef origin_1 = rt.get_table("origin_1");
-        ConstTableRef origin_2 = rt.get_table("origin_2");
-        ConstTableRef target_1 = rt.get_table("target_1");
-        ConstTableRef target_2 = rt.get_table("target_2");
-        CHECK_EQUAL(3, origin_1->size());
-        CHECK_EQUAL(3, origin_2->size());
-        ConstLinkViewRef link_list_1_0 = origin_1->get_linklist(4, 0);
-        ConstLinkViewRef link_list_1_1 = origin_1->get_linklist(4, 1);
-        ConstLinkViewRef link_list_1_2 = origin_1->get_linklist(4, 2);
-        ConstLinkViewRef link_list_2_0 = origin_2->get_linklist(2, 0);
-        ConstLinkViewRef link_list_2_1 = origin_2->get_linklist(2, 1);
-        ConstLinkViewRef link_list_2_2 = origin_2->get_linklist(2, 2);
-        CHECK_EQUAL(0, link_list_1_0->get_origin_row_index());
-        CHECK_EQUAL(1, link_list_1_1->get_origin_row_index());
-        CHECK_EQUAL(2, link_list_1_2->get_origin_row_index());
-        CHECK_EQUAL(0, link_list_2_0->get_origin_row_index());
-        CHECK_EQUAL(1, link_list_2_1->get_origin_row_index());
-        CHECK_EQUAL(2, link_list_2_2->get_origin_row_index());
-        CHECK_EQUAL(1, origin_1->get_link(0, 0));
-        CHECK(origin_1->is_null_link(0, 1));
-        CHECK_EQUAL(0, origin_1->get_link(0, 2));
-        CHECK_EQUAL(1, origin_1->get_link(2, 0));
-        CHECK(origin_1->is_null_link(2, 1));
-        CHECK_EQUAL(0, origin_1->get_link(2, 2));
-        CHECK_EQUAL(0, link_list_1_0->size());
-        CHECK_EQUAL(2, link_list_1_1->size());
-        CHECK_EQUAL(2, link_list_1_1->get(0).get_index());
-        CHECK_EQUAL(0, link_list_1_1->get(1).get_index());
-        CHECK_EQUAL(1, link_list_1_2->size());
-        CHECK_EQUAL(1, link_list_1_2->get(0).get_index());
-        CHECK_EQUAL(0, origin_2->get_link(0, 0));
-        CHECK(origin_2->is_null_link(0, 1));
-        CHECK_EQUAL(1, origin_2->get_link(0, 2));
-        CHECK_EQUAL(1, link_list_2_0->size());
-        CHECK_EQUAL(1, link_list_2_0->get(0).get_index());
-        CHECK_EQUAL(2, link_list_2_1->size());
-        CHECK_EQUAL(0, link_list_2_1->get(0).get_index());
-        CHECK_EQUAL(1, link_list_2_1->get(1).get_index());
-        CHECK_EQUAL(2, link_list_2_2->size());
-        CHECK_EQUAL(1, link_list_2_2->get(0).get_index());
-        CHECK_EQUAL(2, link_list_2_2->get(1).get_index());
-        CHECK_EQUAL(2, origin_2->get_link(4, 0));
-        CHECK(origin_2->is_null_link(4, 1));
-        CHECK_EQUAL(0, origin_2->get_link(4, 2));
-        CHECK_EQUAL(1, target_1->get_backlink_count(0, *origin_1, 0));
-        CHECK_EQUAL(1, target_1->get_backlink_count(0, *origin_1, 4));
-        CHECK_EQUAL(1, target_1->get_backlink_count(0, *origin_2, 0));
-        CHECK_EQUAL(1, target_1->get_backlink_count(1, *origin_1, 0));
-        CHECK_EQUAL(1, target_1->get_backlink_count(1, *origin_1, 4));
-        CHECK_EQUAL(1, target_1->get_backlink_count(1, *origin_2, 0));
-        CHECK_EQUAL(0, target_1->get_backlink_count(2, *origin_1, 0));
-        CHECK_EQUAL(1, target_1->get_backlink_count(2, *origin_1, 4));
-        CHECK_EQUAL(0, target_1->get_backlink_count(2, *origin_2, 0));
-        CHECK_EQUAL(1, target_2->get_backlink_count(0, *origin_1, 2));
-        CHECK_EQUAL(1, target_2->get_backlink_count(0, *origin_2, 2));
-        CHECK_EQUAL(1, target_2->get_backlink_count(0, *origin_2, 4));
-        CHECK_EQUAL(1, target_2->get_backlink_count(1, *origin_1, 2));
-        CHECK_EQUAL(3, target_2->get_backlink_count(1, *origin_2, 2));
-        CHECK_EQUAL(0, target_2->get_backlink_count(1, *origin_2, 4));
-        CHECK_EQUAL(0, target_2->get_backlink_count(2, *origin_1, 2));
-        CHECK_EQUAL(1, target_2->get_backlink_count(2, *origin_2, 2));
-        CHECK_EQUAL(1, target_2->get_backlink_count(2, *origin_2, 4));
-    }
-    {
-        WriteTransaction wt(sg_1);
-        TableRef target_1_w = wt.get_table("target_1");
-        TableRef target_2_w = wt.get_table("target_2");
-        target_1_w->move_last_over(0); // [ 0, 1, 2 ] -> [ 2, 1 ]
-        target_2_w->move_last_over(2); // [ 0, 1, 2 ] -> [ 0, 1 ]
-        // Removes  O_1_L_3[2] -> T_1[0]  and  O_1_LL_1[1] -> T_1[2]  and
-        //          O_2_L_2[0] -> T_1[0]  and  O_2_LL_3[2] -> T_2[2]  and  O_2_L_4[0] -> T_2[2]
-        wt.commit();
-    }
-    repl.replay_transacts(sg_2, replay_logger);
-    // O_1_L_3    O_1_L_4    O_1_LL_1               O_2_L_2    O_2_LL_3               O_2_L_4
-    // ----------------------------------------------------------------------------------------
-    // T_1[1]     T_2[1]     []                     null       [ T_2[1] ]             null
-    // null       null       [ T_1[0] ]             null       [ T_2[0], T_2[1] ]     null
-    // null       T_2[0]     [ T_1[1] ]             T_1[1]     [ T_2[1] ]             T_2[0]
-    {
-        ReadTransaction rt(sg_2);
-        check(test_context, sg_1, rt);
-        CHECK_EQUAL(4, rt.get_group().size());
-        ConstTableRef origin_1 = rt.get_table("origin_1");
-        ConstTableRef origin_2 = rt.get_table("origin_2");
-        ConstTableRef target_1 = rt.get_table("target_1");
-        ConstTableRef target_2 = rt.get_table("target_2");
-        CHECK_EQUAL(3, origin_1->size());
-        CHECK_EQUAL(3, origin_2->size());
-        ConstLinkViewRef link_list_1_0 = origin_1->get_linklist(4, 0);
-        ConstLinkViewRef link_list_1_1 = origin_1->get_linklist(4, 1);
-        ConstLinkViewRef link_list_1_2 = origin_1->get_linklist(4, 2);
-        ConstLinkViewRef link_list_2_0 = origin_2->get_linklist(2, 0);
-        ConstLinkViewRef link_list_2_1 = origin_2->get_linklist(2, 1);
-        ConstLinkViewRef link_list_2_2 = origin_2->get_linklist(2, 2);
-        CHECK_EQUAL(2, target_1->size());
-        CHECK_EQUAL(2, target_2->size());
-        CHECK(link_list_1_0->is_attached());
-        CHECK(link_list_1_1->is_attached());
-        CHECK(link_list_1_2->is_attached());
-        CHECK(link_list_2_0->is_attached());
-        CHECK(link_list_2_1->is_attached());
-        CHECK(link_list_2_2->is_attached());
-        CHECK_EQUAL(link_list_1_0, origin_1->get_linklist(4, 0));
-        CHECK_EQUAL(link_list_1_1, origin_1->get_linklist(4, 1));
-        CHECK_EQUAL(link_list_1_2, origin_1->get_linklist(4, 2));
-        CHECK_EQUAL(link_list_2_0, origin_2->get_linklist(2, 0));
-        CHECK_EQUAL(link_list_2_1, origin_2->get_linklist(2, 1));
-        CHECK_EQUAL(link_list_2_2, origin_2->get_linklist(2, 2));
-        CHECK_EQUAL(0, link_list_1_0->get_origin_row_index());
-        CHECK_EQUAL(1, link_list_1_1->get_origin_row_index());
-        CHECK_EQUAL(2, link_list_1_2->get_origin_row_index());
-        CHECK_EQUAL(0, link_list_2_0->get_origin_row_index());
-        CHECK_EQUAL(1, link_list_2_1->get_origin_row_index());
-        CHECK_EQUAL(2, link_list_2_2->get_origin_row_index());
-        CHECK_EQUAL(1, origin_1->get_link(0, 0));
-        CHECK(origin_1->is_null_link(0, 1));
-        CHECK(origin_1->is_null_link(0, 2));
-        CHECK_EQUAL(1, origin_1->get_link(2, 0));
-        CHECK(origin_1->is_null_link(2, 1));
-        CHECK_EQUAL(0, origin_1->get_link(2, 2));
-        CHECK_EQUAL(0, link_list_1_0->size());
-        CHECK_EQUAL(1, link_list_1_1->size());
-        CHECK_EQUAL(0, link_list_1_1->get(0).get_index());
-        CHECK_EQUAL(1, link_list_1_2->size());
-        CHECK_EQUAL(1, link_list_1_2->get(0).get_index());
-        CHECK(origin_2->is_null_link(0, 0));
-        CHECK(origin_2->is_null_link(0, 1));
-        CHECK_EQUAL(1, origin_2->get_link(0, 2));
-        CHECK_EQUAL(1, link_list_2_0->size());
-        CHECK_EQUAL(1, link_list_2_0->get(0).get_index());
-        CHECK_EQUAL(2, link_list_2_1->size());
-        CHECK_EQUAL(0, link_list_2_1->get(0).get_index());
-        CHECK_EQUAL(1, link_list_2_1->get(1).get_index());
-        CHECK_EQUAL(1, link_list_2_2->size());
-        CHECK_EQUAL(1, link_list_2_2->get(0).get_index());
-        CHECK(origin_2->is_null_link(4, 0));
-        CHECK(origin_2->is_null_link(4, 1));
-        CHECK_EQUAL(0, origin_2->get_link(4, 2));
-        CHECK_EQUAL(0, target_1->get_backlink_count(0, *origin_1, 0));
-        CHECK_EQUAL(1, target_1->get_backlink_count(0, *origin_1, 4));
-        CHECK_EQUAL(0, target_1->get_backlink_count(0, *origin_2, 0));
-        CHECK_EQUAL(1, target_1->get_backlink_count(1, *origin_1, 0));
-        CHECK_EQUAL(1, target_1->get_backlink_count(1, *origin_1, 4));
-        CHECK_EQUAL(1, target_1->get_backlink_count(1, *origin_2, 0));
-        CHECK_EQUAL(1, target_2->get_backlink_count(0, *origin_1, 2));
-        CHECK_EQUAL(1, target_2->get_backlink_count(0, *origin_2, 2));
-        CHECK_EQUAL(1, target_2->get_backlink_count(0, *origin_2, 4));
-        CHECK_EQUAL(1, target_2->get_backlink_count(1, *origin_1, 2));
-        CHECK_EQUAL(3, target_2->get_backlink_count(1, *origin_2, 2));
-        CHECK_EQUAL(0, target_2->get_backlink_count(1, *origin_2, 4));
-    }
-    {
-        WriteTransaction wt(sg_1);
-        TableRef origin_1_w = wt.get_table("origin_1");
-        TableRef origin_2_w = wt.get_table("origin_2");
-        TableRef target_1_w = wt.get_table("target_1");
-        TableRef target_2_w = wt.get_table("target_2");
-        target_1_w->add_empty_row();            // [ 2, 1 ] -> [ 2, 1, 3 ]
-        origin_1_w->set_link(0, 2, 2);          // O_1_L_3[2]  -> T_1[2]
-        origin_1_w->get_linklist(4, 1)->add(2); // O_1_LL_1[1] -> T_1[2]
-        origin_2_w->set_link(0, 0, 2);          // O_2_L_2[0]  -> T_1[2]
-        target_2_w->move_last_over(0);          // [ 0, 1 ] -> [ 1 ]
-        // Removes  O_1_L_4[0]  -> T_2[1]  and  O_1_L_4[2]  -> T_2[0]  and
-        //          O_2_LL_3[0] -> T_2[1]  and  O_2_LL_3[1] -> T_2[1]  and
-        //          O_2_LL_3[2] -> T_2[1]  and  O_2_L_4[2]  -> T_2[0]
-        // Adds     O_1_L_4[0]  -> T_2[0]  and  O_2_LL_3[0] -> T_2[0]  and
-        //          O_2_LL_3[2] -> T_2[0]
-        wt.commit();
-    }
-    repl.replay_transacts(sg_2, replay_logger);
-    // O_1_L_3    O_1_L_4    O_1_LL_1               O_2_L_2    O_2_LL_3               O_2_L_4
-    // ----------------------------------------------------------------------------------------
-    // T_1[1]     T_2[0]     []                     T_1[2]     [ T_2[0] ]             null
-    // null       null       [ T_1[0], T_1[2] ]     null       [ T_2[0] ]             null
-    // T_1[2]     null       [ T_1[1] ]             T_1[1]     [ T_2[0] ]             null
-    {
-        ReadTransaction rt(sg_2);
-        check(test_context, sg_1, rt);
-        CHECK_EQUAL(4, rt.get_group().size());
-        ConstTableRef origin_1 = rt.get_table("origin_1");
-        ConstTableRef origin_2 = rt.get_table("origin_2");
-        ConstTableRef target_1 = rt.get_table("target_1");
-        ConstTableRef target_2 = rt.get_table("target_2");
-        CHECK_EQUAL(3, origin_1->size());
-        CHECK_EQUAL(3, origin_2->size());
-        ConstLinkViewRef link_list_1_0 = origin_1->get_linklist(4, 0);
-        ConstLinkViewRef link_list_1_1 = origin_1->get_linklist(4, 1);
-        ConstLinkViewRef link_list_1_2 = origin_1->get_linklist(4, 2);
-        ConstLinkViewRef link_list_2_0 = origin_2->get_linklist(2, 0);
-        ConstLinkViewRef link_list_2_1 = origin_2->get_linklist(2, 1);
-        ConstLinkViewRef link_list_2_2 = origin_2->get_linklist(2, 2);
-        CHECK_EQUAL(3, target_1->size());
-        CHECK_EQUAL(1, target_2->size());
-        CHECK(link_list_1_0->is_attached());
-        CHECK(link_list_1_1->is_attached());
-        CHECK(link_list_1_2->is_attached());
-        CHECK(link_list_2_0->is_attached());
-        CHECK(link_list_2_1->is_attached());
-        CHECK(link_list_2_2->is_attached());
-        CHECK_EQUAL(link_list_1_0, origin_1->get_linklist(4, 0));
-        CHECK_EQUAL(link_list_1_1, origin_1->get_linklist(4, 1));
-        CHECK_EQUAL(link_list_1_2, origin_1->get_linklist(4, 2));
-        CHECK_EQUAL(link_list_2_0, origin_2->get_linklist(2, 0));
-        CHECK_EQUAL(link_list_2_1, origin_2->get_linklist(2, 1));
-        CHECK_EQUAL(link_list_2_2, origin_2->get_linklist(2, 2));
-        CHECK_EQUAL(0, link_list_1_0->get_origin_row_index());
-        CHECK_EQUAL(1, link_list_1_1->get_origin_row_index());
-        CHECK_EQUAL(2, link_list_1_2->get_origin_row_index());
-        CHECK_EQUAL(0, link_list_2_0->get_origin_row_index());
-        CHECK_EQUAL(1, link_list_2_1->get_origin_row_index());
-        CHECK_EQUAL(2, link_list_2_2->get_origin_row_index());
-        CHECK_EQUAL(1, origin_1->get_link(0, 0));
-        CHECK(origin_1->is_null_link(0, 1));
-        CHECK_EQUAL(2, origin_1->get_link(0, 2));
-        CHECK_EQUAL(0, origin_1->get_link(2, 0));
-        CHECK(origin_1->is_null_link(2, 1));
-        CHECK(origin_1->is_null_link(2, 2));
-        CHECK_EQUAL(0, link_list_1_0->size());
-        CHECK_EQUAL(2, link_list_1_1->size());
-        CHECK_EQUAL(0, link_list_1_1->get(0).get_index());
-        CHECK_EQUAL(2, link_list_1_1->get(1).get_index());
-        CHECK_EQUAL(1, link_list_1_2->size());
-        CHECK_EQUAL(1, link_list_1_2->get(0).get_index());
-        CHECK_EQUAL(2, origin_2->get_link(0, 0));
-        CHECK(origin_2->is_null_link(0, 1));
-        CHECK_EQUAL(1, origin_2->get_link(0, 2));
-        CHECK_EQUAL(1, link_list_2_0->size());
-        CHECK_EQUAL(0, link_list_2_0->get(0).get_index());
-        CHECK_EQUAL(1, link_list_2_1->size());
-        CHECK_EQUAL(0, link_list_2_1->get(0).get_index());
-        CHECK_EQUAL(1, link_list_2_2->size());
-        CHECK_EQUAL(0, link_list_2_2->get(0).get_index());
-        CHECK(origin_2->is_null_link(4, 0));
-        CHECK(origin_2->is_null_link(4, 1));
-        CHECK(origin_2->is_null_link(4, 2));
-        CHECK_EQUAL(0, target_1->get_backlink_count(0, *origin_1, 0));
-        CHECK_EQUAL(1, target_1->get_backlink_count(0, *origin_1, 4));
-        CHECK_EQUAL(0, target_1->get_backlink_count(0, *origin_2, 0));
-        CHECK_EQUAL(1, target_1->get_backlink_count(1, *origin_1, 0));
-        CHECK_EQUAL(1, target_1->get_backlink_count(1, *origin_1, 4));
-        CHECK_EQUAL(1, target_1->get_backlink_count(1, *origin_2, 0));
-        CHECK_EQUAL(1, target_1->get_backlink_count(2, *origin_1, 0));
-        CHECK_EQUAL(1, target_1->get_backlink_count(2, *origin_1, 4));
-        CHECK_EQUAL(1, target_1->get_backlink_count(2, *origin_2, 0));
-        CHECK_EQUAL(1, target_2->get_backlink_count(0, *origin_1, 2));
-        CHECK_EQUAL(3, target_2->get_backlink_count(0, *origin_2, 2));
-        CHECK_EQUAL(0, target_2->get_backlink_count(0, *origin_2, 4));
-    }
-    {
-        WriteTransaction wt(sg_1);
-        TableRef target_1_w = wt.get_table("target_1");
-        TableRef target_2_w = wt.get_table("target_2");
-        target_1_w->move_last_over(1); // [ 2, 1, 3 ] -> [ 2, 3 ]
-        target_2_w->move_last_over(0); // [ 1 ] -> []
-        // Removes  O_1_L_3[0]  -> T_1[1]  and  O_1_L_3[2]  -> T_1[2]  and
-        //          O_1_L_4[0]  -> T_2[0]  and  O_1_LL_1[1] -> T_1[2]  and
-        //          O_1_LL_1[2] -> T_1[1]  and  O_2_L_2[0]  -> T_1[2]  and
-        //          O_2_L_2[2]  -> T_1[1]  and  O_2_LL_3[0] -> T_2[0]  and
-        //          O_2_LL_3[1] -> T_2[0]  and  O_2_LL_3[2] -> T_2[0]
-        // Adds     O_1_L_3[2]  -> T_1[1]  and  O_1_LL_1[1] -> T_1[1]  and
-        //          O_2_L_2[0]  -> T_1[1]
-        wt.commit();
-    }
-    repl.replay_transacts(sg_2, replay_logger);
-    // O_1_L_3    O_1_L_4    O_1_LL_1               O_2_L_2    O_2_LL_3               O_2_L_4
-    // ----------------------------------------------------------------------------------------
-    // null       null       []                     T_1[1]     []                     null
-    // null       null       [ T_1[0], T_1[1] ]     null       []                     null
-    // T_1[1]     null       []                     null       []                     null
-    {
-        ReadTransaction rt(sg_2);
-        check(test_context, sg_1, rt);
-        CHECK_EQUAL(4, rt.get_group().size());
-        ConstTableRef origin_1 = rt.get_table("origin_1");
-        ConstTableRef origin_2 = rt.get_table("origin_2");
-        ConstTableRef target_1 = rt.get_table("target_1");
-        ConstTableRef target_2 = rt.get_table("target_2");
-        CHECK_EQUAL(3, origin_1->size());
-        CHECK_EQUAL(3, origin_2->size());
-        ConstLinkViewRef link_list_1_0 = origin_1->get_linklist(4, 0);
-        ConstLinkViewRef link_list_1_1 = origin_1->get_linklist(4, 1);
-        ConstLinkViewRef link_list_1_2 = origin_1->get_linklist(4, 2);
-        ConstLinkViewRef link_list_2_0 = origin_2->get_linklist(2, 0);
-        ConstLinkViewRef link_list_2_1 = origin_2->get_linklist(2, 1);
-        ConstLinkViewRef link_list_2_2 = origin_2->get_linklist(2, 2);
-        CHECK_EQUAL(2, target_1->size());
-        CHECK_EQUAL(0, target_2->size());
-        CHECK(link_list_1_0->is_attached());
-        CHECK(link_list_1_1->is_attached());
-        CHECK(link_list_1_2->is_attached());
-        CHECK(link_list_2_0->is_attached());
-        CHECK(link_list_2_1->is_attached());
-        CHECK(link_list_2_2->is_attached());
-        CHECK_EQUAL(link_list_1_0, origin_1->get_linklist(4, 0));
-        CHECK_EQUAL(link_list_1_1, origin_1->get_linklist(4, 1));
-        CHECK_EQUAL(link_list_1_2, origin_1->get_linklist(4, 2));
-        CHECK_EQUAL(link_list_2_0, origin_2->get_linklist(2, 0));
-        CHECK_EQUAL(link_list_2_1, origin_2->get_linklist(2, 1));
-        CHECK_EQUAL(link_list_2_2, origin_2->get_linklist(2, 2));
-        CHECK_EQUAL(0, link_list_1_0->get_origin_row_index());
-        CHECK_EQUAL(1, link_list_1_1->get_origin_row_index());
-        CHECK_EQUAL(2, link_list_1_2->get_origin_row_index());
-        CHECK_EQUAL(0, link_list_2_0->get_origin_row_index());
-        CHECK_EQUAL(1, link_list_2_1->get_origin_row_index());
-        CHECK_EQUAL(2, link_list_2_2->get_origin_row_index());
-        CHECK(origin_1->is_null_link(0, 0));
-        CHECK(origin_1->is_null_link(0, 1));
-        CHECK_EQUAL(1, origin_1->get_link(0, 2));
-        CHECK(origin_1->is_null_link(2, 0));
-        CHECK(origin_1->is_null_link(2, 1));
-        CHECK(origin_1->is_null_link(2, 2));
-        CHECK_EQUAL(0, link_list_1_0->size());
-        CHECK_EQUAL(2, link_list_1_1->size());
-        CHECK_EQUAL(0, link_list_1_1->get(0).get_index());
-        CHECK_EQUAL(1, link_list_1_1->get(1).get_index());
-        CHECK_EQUAL(0, link_list_1_2->size());
-        CHECK_EQUAL(1, origin_2->get_link(0, 0));
-        CHECK(origin_2->is_null_link(0, 1));
-        CHECK(origin_2->is_null_link(0, 2));
-        CHECK_EQUAL(0, link_list_2_0->size());
-        CHECK_EQUAL(0, link_list_2_1->size());
-        CHECK_EQUAL(0, link_list_2_2->size());
-        CHECK(origin_2->is_null_link(4, 0));
-        CHECK(origin_2->is_null_link(4, 1));
-        CHECK(origin_2->is_null_link(4, 2));
-        CHECK_EQUAL(0, target_1->get_backlink_count(0, *origin_1, 0));
-        CHECK_EQUAL(1, target_1->get_backlink_count(0, *origin_1, 4));
-        CHECK_EQUAL(0, target_1->get_backlink_count(0, *origin_2, 0));
-        CHECK_EQUAL(1, target_1->get_backlink_count(1, *origin_1, 0));
-        CHECK_EQUAL(1, target_1->get_backlink_count(1, *origin_1, 4));
-        CHECK_EQUAL(1, target_1->get_backlink_count(1, *origin_2, 0));
-    }
-    {
-        WriteTransaction wt(sg_1);
-        TableRef origin_1_w = wt.get_table("origin_1");
-        TableRef origin_2_w = wt.get_table("origin_2");
-        TableRef target_1_w = wt.get_table("target_1");
-        TableRef target_2_w = wt.get_table("target_2");
-        target_1_w->move_last_over(1); // [ 2, 3 ] -> [ 2 ]
-        // Removes  O_1_L_3[2] -> T_1[1]  and  O_1_LL_1[1] -> T_1[1]  and  O_2_L_2[0] -> T_1[1]
-        target_2_w->add_empty_row(3);           // [] -> [ 3, 4, 5 ]
-        origin_1_w->set_link(2, 0, 1);          // O_1_L_4[0]  -> T_2[1]
-        origin_1_w->set_link(2, 2, 0);          // O_1_L_4[2]  -> T_2[0]
-        origin_2_w->get_linklist(2, 0)->add(1); // O_2_LL_3[0] -> T_2[1]
-        origin_2_w->get_linklist(2, 0)->add(1); // O_2_LL_3[0] -> T_2[1]
-        origin_2_w->get_linklist(2, 2)->add(0); // O_2_LL_3[2] -> T_2[0]
-        origin_2_w->set_link(4, 0, 0);          // O_2_L_4[0]  -> T_2[0]
-        origin_2_w->set_link(4, 1, 1);          // O_2_L_4[1]  -> T_2[1]
-        wt.commit();
-    }
-    repl.replay_transacts(sg_2, replay_logger);
-    // O_1_L_3    O_1_L_4    O_1_LL_1               O_2_L_2    O_2_LL_3               O_2_L_4
-    // ----------------------------------------------------------------------------------------
-    // null       T_2[1]     []                     null       [ T_2[1], T_2[1] ]     T_2[0]
-    // null       null       [ T_1[0] ]             null       []                     T_2[1]
-    // null       T_2[0]     []                     null       [ T_2[0] ]             null
-    {
-        ReadTransaction rt(sg_2);
-        check(test_context, sg_1, rt);
-        CHECK_EQUAL(4, rt.get_group().size());
-        ConstTableRef origin_1 = rt.get_table("origin_1");
-        ConstTableRef origin_2 = rt.get_table("origin_2");
-        ConstTableRef target_1 = rt.get_table("target_1");
-        ConstTableRef target_2 = rt.get_table("target_2");
-        CHECK_EQUAL(3, origin_1->size());
-        CHECK_EQUAL(3, origin_2->size());
-        ConstLinkViewRef link_list_1_0 = origin_1->get_linklist(4, 0);
-        ConstLinkViewRef link_list_1_1 = origin_1->get_linklist(4, 1);
-        ConstLinkViewRef link_list_1_2 = origin_1->get_linklist(4, 2);
-        ConstLinkViewRef link_list_2_0 = origin_2->get_linklist(2, 0);
-        ConstLinkViewRef link_list_2_1 = origin_2->get_linklist(2, 1);
-        ConstLinkViewRef link_list_2_2 = origin_2->get_linklist(2, 2);
-        CHECK_EQUAL(1, target_1->size());
-        CHECK_EQUAL(3, target_2->size());
-        CHECK(link_list_1_0->is_attached());
-        CHECK(link_list_1_1->is_attached());
-        CHECK(link_list_1_2->is_attached());
-        CHECK(link_list_2_0->is_attached());
-        CHECK(link_list_2_1->is_attached());
-        CHECK(link_list_2_2->is_attached());
-        CHECK_EQUAL(link_list_1_0, origin_1->get_linklist(4, 0));
-        CHECK_EQUAL(link_list_1_1, origin_1->get_linklist(4, 1));
-        CHECK_EQUAL(link_list_1_2, origin_1->get_linklist(4, 2));
-        CHECK_EQUAL(link_list_2_0, origin_2->get_linklist(2, 0));
-        CHECK_EQUAL(link_list_2_1, origin_2->get_linklist(2, 1));
-        CHECK_EQUAL(link_list_2_2, origin_2->get_linklist(2, 2));
-        CHECK_EQUAL(0, link_list_1_0->get_origin_row_index());
-        CHECK_EQUAL(1, link_list_1_1->get_origin_row_index());
-        CHECK_EQUAL(2, link_list_1_2->get_origin_row_index());
-        CHECK_EQUAL(0, link_list_2_0->get_origin_row_index());
-        CHECK_EQUAL(1, link_list_2_1->get_origin_row_index());
-        CHECK_EQUAL(2, link_list_2_2->get_origin_row_index());
-        CHECK(origin_1->is_null_link(0, 0));
-        CHECK(origin_1->is_null_link(0, 1));
-        CHECK(origin_1->is_null_link(0, 2));
-        CHECK_EQUAL(1, origin_1->get_link(2, 0));
-        CHECK(origin_1->is_null_link(2, 1));
-        CHECK_EQUAL(0, origin_1->get_link(2, 2));
-        CHECK_EQUAL(0, link_list_1_0->size());
-        CHECK_EQUAL(1, link_list_1_1->size());
-        CHECK_EQUAL(0, link_list_1_1->get(0).get_index());
-        CHECK_EQUAL(0, link_list_1_2->size());
-        CHECK(origin_2->is_null_link(0, 0));
-        CHECK(origin_2->is_null_link(0, 1));
-        CHECK(origin_2->is_null_link(0, 2));
-        CHECK_EQUAL(2, link_list_2_0->size());
-        CHECK_EQUAL(1, link_list_2_0->get(0).get_index());
-        CHECK_EQUAL(1, link_list_2_0->get(1).get_index());
-        CHECK_EQUAL(0, link_list_2_1->size());
-        CHECK_EQUAL(1, link_list_2_2->size());
-        CHECK_EQUAL(0, link_list_2_2->get(0).get_index());
-        CHECK_EQUAL(0, origin_2->get_link(4, 0));
-        CHECK_EQUAL(1, origin_2->get_link(4, 1));
-        CHECK(origin_2->is_null_link(4, 2));
-        CHECK_EQUAL(0, target_1->get_backlink_count(0, *origin_1, 0));
-        CHECK_EQUAL(1, target_1->get_backlink_count(0, *origin_1, 4));
-        CHECK_EQUAL(0, target_1->get_backlink_count(0, *origin_2, 0));
-        CHECK_EQUAL(1, target_2->get_backlink_count(0, *origin_1, 2));
-        CHECK_EQUAL(1, target_2->get_backlink_count(0, *origin_2, 2));
-        CHECK_EQUAL(1, target_2->get_backlink_count(0, *origin_2, 4));
-        CHECK_EQUAL(1, target_2->get_backlink_count(1, *origin_1, 2));
-        CHECK_EQUAL(2, target_2->get_backlink_count(1, *origin_2, 2));
-        CHECK_EQUAL(1, target_2->get_backlink_count(1, *origin_2, 4));
-        CHECK_EQUAL(0, target_2->get_backlink_count(2, *origin_1, 2));
-        CHECK_EQUAL(0, target_2->get_backlink_count(2, *origin_2, 2));
-        CHECK_EQUAL(0, target_2->get_backlink_count(2, *origin_2, 4));
-    }
-    {
-        WriteTransaction wt(sg_1);
-        TableRef target_1_w = wt.get_table("target_1");
-        TableRef origin_1_w = wt.get_table("origin_1");
-        TableRef origin_2_w = wt.get_table("origin_2");
-        target_1_w->add_empty_row(2);           // [ 2 ] -> [ 2, 4, 5 ]
-        origin_1_w->set_link(0, 0, 1);          // O_1_L_3[0] -> T_1[1]
-        origin_1_w->set_link(0, 2, 0);          // O_1_L_3[2] -> T_1[0]
-        origin_1_w->get_linklist(4, 0)->add(1); // O_1_LL_1[0] -> T_1[1]
-        origin_1_w->get_linklist(4, 0)->add(0); // O_1_LL_1[0] -> T_1[0]
-        origin_2_w->set_link(0, 0, 0);          // O_2_L_2[0] -> T_1[0]
-        origin_2_w->set_link(0, 2, 1);          // O_2_L_2[2] -> T_1[1]
-        wt.commit();
-    }
-    repl.replay_transacts(sg_2, replay_logger);
-    // O_1_L_3    O_1_L_4    O_1_LL_1               O_2_L_2    O_2_LL_3               O_2_L_4
-    // ----------------------------------------------------------------------------------------
-    // T_1[1]     T_2[1]     [ T_1[1], T_1[0] ]     T_1[0]     [ T_2[1], T_2[1] ]     T_2[0]
-    // null       null       [ T_1[0] ]             null       []                     T_2[1]
-    // T_1[0]     T_2[0]     []                     T_1[1]     [ T_2[0] ]             null
-    {
-        ReadTransaction rt(sg_2);
-        check(test_context, sg_1, rt);
-        CHECK_EQUAL(4, rt.get_group().size());
-        ConstTableRef origin_1 = rt.get_table("origin_1");
-        ConstTableRef origin_2 = rt.get_table("origin_2");
-        ConstTableRef target_1 = rt.get_table("target_1");
-        ConstTableRef target_2 = rt.get_table("target_2");
-        CHECK_EQUAL(3, origin_1->size());
-        CHECK_EQUAL(3, origin_2->size());
-        ConstLinkViewRef link_list_1_0 = origin_1->get_linklist(4, 0);
-        ConstLinkViewRef link_list_1_1 = origin_1->get_linklist(4, 1);
-        ConstLinkViewRef link_list_1_2 = origin_1->get_linklist(4, 2);
-        ConstLinkViewRef link_list_2_0 = origin_2->get_linklist(2, 0);
-        ConstLinkViewRef link_list_2_1 = origin_2->get_linklist(2, 1);
-        ConstLinkViewRef link_list_2_2 = origin_2->get_linklist(2, 2);
-        CHECK_EQUAL(3, target_1->size());
-        CHECK_EQUAL(3, target_2->size());
-        CHECK(link_list_1_0->is_attached());
-        CHECK(link_list_1_1->is_attached());
-        CHECK(link_list_1_2->is_attached());
-        CHECK(link_list_2_0->is_attached());
-        CHECK(link_list_2_1->is_attached());
-        CHECK(link_list_2_2->is_attached());
-        CHECK_EQUAL(link_list_1_0, origin_1->get_linklist(4, 0));
-        CHECK_EQUAL(link_list_1_1, origin_1->get_linklist(4, 1));
-        CHECK_EQUAL(link_list_1_2, origin_1->get_linklist(4, 2));
-        CHECK_EQUAL(link_list_2_0, origin_2->get_linklist(2, 0));
-        CHECK_EQUAL(link_list_2_1, origin_2->get_linklist(2, 1));
-        CHECK_EQUAL(link_list_2_2, origin_2->get_linklist(2, 2));
-        CHECK_EQUAL(0, link_list_1_0->get_origin_row_index());
-        CHECK_EQUAL(1, link_list_1_1->get_origin_row_index());
-        CHECK_EQUAL(2, link_list_1_2->get_origin_row_index());
-        CHECK_EQUAL(0, link_list_2_0->get_origin_row_index());
-        CHECK_EQUAL(1, link_list_2_1->get_origin_row_index());
-        CHECK_EQUAL(2, link_list_2_2->get_origin_row_index());
-        CHECK_EQUAL(1, origin_1->get_link(0, 0));
-        CHECK(origin_1->is_null_link(0, 1));
-        CHECK_EQUAL(0, origin_1->get_link(0, 2));
-        CHECK_EQUAL(1, origin_1->get_link(2, 0));
-        CHECK(origin_1->is_null_link(2, 1));
-        CHECK_EQUAL(0, origin_1->get_link(2, 2));
-        CHECK_EQUAL(2, link_list_1_0->size());
-        CHECK_EQUAL(1, link_list_1_0->get(0).get_index());
-        CHECK_EQUAL(0, link_list_1_0->get(1).get_index());
-        CHECK_EQUAL(1, link_list_1_1->size());
-        CHECK_EQUAL(0, link_list_1_1->get(0).get_index());
-        CHECK_EQUAL(0, link_list_1_2->size());
-        CHECK_EQUAL(0, origin_2->get_link(0, 0));
-        CHECK(origin_2->is_null_link(0, 1));
-        CHECK_EQUAL(1, origin_2->get_link(0, 2));
-        CHECK_EQUAL(2, link_list_2_0->size());
-        CHECK_EQUAL(1, link_list_2_0->get(0).get_index());
-        CHECK_EQUAL(1, link_list_2_0->get(1).get_index());
-        CHECK_EQUAL(0, link_list_2_1->size());
-        CHECK_EQUAL(1, link_list_2_2->size());
-        CHECK_EQUAL(0, link_list_2_2->get(0).get_index());
-        CHECK_EQUAL(0, origin_2->get_link(4, 0));
-        CHECK_EQUAL(1, origin_2->get_link(4, 1));
-        CHECK(origin_2->is_null_link(4, 2));
-        CHECK_EQUAL(1, target_1->get_backlink_count(0, *origin_1, 0));
-        CHECK_EQUAL(2, target_1->get_backlink_count(0, *origin_1, 4));
-        CHECK_EQUAL(1, target_1->get_backlink_count(0, *origin_2, 0));
-        CHECK_EQUAL(1, target_1->get_backlink_count(1, *origin_1, 0));
-        CHECK_EQUAL(1, target_1->get_backlink_count(1, *origin_1, 4));
-        CHECK_EQUAL(1, target_1->get_backlink_count(1, *origin_2, 0));
-        CHECK_EQUAL(0, target_1->get_backlink_count(2, *origin_1, 0));
-        CHECK_EQUAL(0, target_1->get_backlink_count(2, *origin_1, 4));
-        CHECK_EQUAL(0, target_1->get_backlink_count(2, *origin_2, 0));
-        CHECK_EQUAL(1, target_2->get_backlink_count(0, *origin_1, 2));
-        CHECK_EQUAL(1, target_2->get_backlink_count(0, *origin_2, 2));
-        CHECK_EQUAL(1, target_2->get_backlink_count(0, *origin_2, 4));
-        CHECK_EQUAL(1, target_2->get_backlink_count(1, *origin_1, 2));
-        CHECK_EQUAL(2, target_2->get_backlink_count(1, *origin_2, 2));
-        CHECK_EQUAL(1, target_2->get_backlink_count(1, *origin_2, 4));
-        CHECK_EQUAL(0, target_2->get_backlink_count(2, *origin_1, 2));
-        CHECK_EQUAL(0, target_2->get_backlink_count(2, *origin_2, 2));
-        CHECK_EQUAL(0, target_2->get_backlink_count(2, *origin_2, 4));
-    }
-
-    // Check that an origin-side table can be cleared
-    {
-        WriteTransaction wt(sg_1);
-        TableRef origin_2_w = wt.get_table("origin_2");
-        origin_2_w->clear();
-        wt.commit();
-    }
-    repl.replay_transacts(sg_2, replay_logger);
-    // O_1_L_3    O_1_L_4    O_1_LL_1               O_2_L_2    O_2_LL_3               O_2_L_4
-    // ----------------------------------------------------------------------------------------
-    // T_1[1]     T_2[1]     [ T_1[1], T_1[0] ]
-    // null       null       [ T_1[0] ]
-    // T_1[0]     T_2[0]     []
-    {
-        ReadTransaction rt(sg_2);
-        check(test_context, sg_1, rt);
-        CHECK_EQUAL(4, rt.get_group().size());
-        ConstTableRef origin_1 = rt.get_table("origin_1");
-        ConstTableRef origin_2 = rt.get_table("origin_2");
-        ConstTableRef target_1 = rt.get_table("target_1");
-        ConstTableRef target_2 = rt.get_table("target_2");
-        CHECK_EQUAL(3, origin_1->size());
-        CHECK_EQUAL(0, origin_2->size());
-        ConstLinkViewRef link_list_1_0 = origin_1->get_linklist(4, 0);
-        ConstLinkViewRef link_list_1_1 = origin_1->get_linklist(4, 1);
-        ConstLinkViewRef link_list_1_2 = origin_1->get_linklist(4, 2);
-        CHECK_EQUAL(0, link_list_1_0->get_origin_row_index());
-        CHECK_EQUAL(1, link_list_1_1->get_origin_row_index());
-        CHECK_EQUAL(2, link_list_1_2->get_origin_row_index());
-        CHECK_EQUAL(1, origin_1->get_link(0, 0));
-        CHECK(origin_1->is_null_link(0, 1));
-        CHECK_EQUAL(0, origin_1->get_link(0, 2));
-        CHECK_EQUAL(1, origin_1->get_link(2, 0));
-        CHECK(origin_1->is_null_link(2, 1));
-        CHECK_EQUAL(0, origin_1->get_link(2, 2));
-        CHECK_EQUAL(2, link_list_1_0->size());
-        CHECK_EQUAL(1, link_list_1_0->get(0).get_index());
-        CHECK_EQUAL(0, link_list_1_0->get(1).get_index());
-        CHECK_EQUAL(1, link_list_1_1->size());
-        CHECK_EQUAL(0, link_list_1_1->get(0).get_index());
-        CHECK_EQUAL(0, link_list_1_2->size());
-        CHECK_EQUAL(1, target_1->get_backlink_count(0, *origin_1, 0));
-        CHECK_EQUAL(2, target_1->get_backlink_count(0, *origin_1, 4));
-        CHECK_EQUAL(0, target_1->get_backlink_count(0, *origin_2, 0));
-        CHECK_EQUAL(1, target_1->get_backlink_count(1, *origin_1, 0));
-        CHECK_EQUAL(1, target_1->get_backlink_count(1, *origin_1, 4));
-        CHECK_EQUAL(0, target_1->get_backlink_count(1, *origin_2, 0));
-        CHECK_EQUAL(0, target_1->get_backlink_count(2, *origin_1, 0));
-        CHECK_EQUAL(0, target_1->get_backlink_count(2, *origin_1, 4));
-        CHECK_EQUAL(0, target_1->get_backlink_count(2, *origin_2, 0));
-        CHECK_EQUAL(1, target_2->get_backlink_count(0, *origin_1, 2));
-        CHECK_EQUAL(0, target_2->get_backlink_count(0, *origin_2, 2));
-        CHECK_EQUAL(0, target_2->get_backlink_count(0, *origin_2, 4));
-        CHECK_EQUAL(1, target_2->get_backlink_count(1, *origin_1, 2));
-        CHECK_EQUAL(0, target_2->get_backlink_count(1, *origin_2, 2));
-        CHECK_EQUAL(0, target_2->get_backlink_count(1, *origin_2, 4));
-        CHECK_EQUAL(0, target_2->get_backlink_count(2, *origin_1, 2));
-        CHECK_EQUAL(0, target_2->get_backlink_count(2, *origin_2, 2));
-        CHECK_EQUAL(0, target_2->get_backlink_count(2, *origin_2, 4));
-    }
-    {
-        WriteTransaction wt(sg_1);
-        TableRef origin_2_w = wt.get_table("origin_2");
-        origin_2_w->add_empty_row(3);
-        origin_2_w->set_link(0, 0, 0);
-        origin_2_w->set_link(0, 2, 1);
-        origin_2_w->get_linklist(2, 0)->add(1);
-        origin_2_w->get_linklist(2, 0)->add(1);
-        origin_2_w->get_linklist(2, 2)->add(0);
-        origin_2_w->set_link(4, 0, 0);
-        origin_2_w->set_link(4, 1, 1);
-        wt.commit();
-    }
-    repl.replay_transacts(sg_2, replay_logger);
-    // O_1_L_3    O_1_L_4    O_1_LL_1               O_2_L_2    O_2_LL_3               O_2_L_4
-    // ----------------------------------------------------------------------------------------
-    // T_1[1]     T_2[1]     [ T_1[1], T_1[0] ]     T_1[0]     [ T_2[1], T_2[1] ]     T_2[0]
-    // null       null       [ T_1[0] ]             null       []                     T_2[1]
-    // T_1[0]     T_2[0]     []                     T_1[1]     [ T_2[0] ]             null
-    {
-        ReadTransaction rt(sg_2);
-        check(test_context, sg_1, rt);
-        CHECK_EQUAL(4, rt.get_group().size());
-        ConstTableRef origin_1 = rt.get_table("origin_1");
-        ConstTableRef origin_2 = rt.get_table("origin_2");
-        ConstTableRef target_1 = rt.get_table("target_1");
-        ConstTableRef target_2 = rt.get_table("target_2");
-        CHECK_EQUAL(3, origin_1->size());
-        CHECK_EQUAL(3, origin_2->size());
-        ConstLinkViewRef link_list_1_0 = origin_1->get_linklist(4, 0);
-        ConstLinkViewRef link_list_1_1 = origin_1->get_linklist(4, 1);
-        ConstLinkViewRef link_list_1_2 = origin_1->get_linklist(4, 2);
-        ConstLinkViewRef link_list_2_0 = origin_2->get_linklist(2, 0);
-        ConstLinkViewRef link_list_2_1 = origin_2->get_linklist(2, 1);
-        ConstLinkViewRef link_list_2_2 = origin_2->get_linklist(2, 2);
-        CHECK_EQUAL(0, link_list_1_0->get_origin_row_index());
-        CHECK_EQUAL(1, link_list_1_1->get_origin_row_index());
-        CHECK_EQUAL(2, link_list_1_2->get_origin_row_index());
-        CHECK_EQUAL(0, link_list_2_0->get_origin_row_index());
-        CHECK_EQUAL(1, link_list_2_1->get_origin_row_index());
-        CHECK_EQUAL(2, link_list_2_2->get_origin_row_index());
-        CHECK_EQUAL(1, origin_1->get_link(0, 0));
-        CHECK(origin_1->is_null_link(0, 1));
-        CHECK_EQUAL(0, origin_1->get_link(0, 2));
-        CHECK_EQUAL(1, origin_1->get_link(2, 0));
-        CHECK(origin_1->is_null_link(2, 1));
-        CHECK_EQUAL(0, origin_1->get_link(2, 2));
-        CHECK_EQUAL(2, link_list_1_0->size());
-        CHECK_EQUAL(1, link_list_1_0->get(0).get_index());
-        CHECK_EQUAL(0, link_list_1_0->get(1).get_index());
-        CHECK_EQUAL(1, link_list_1_1->size());
-        CHECK_EQUAL(0, link_list_1_1->get(0).get_index());
-        CHECK_EQUAL(0, link_list_1_2->size());
-        CHECK_EQUAL(0, origin_2->get_link(0, 0));
-        CHECK(origin_2->is_null_link(0, 1));
-        CHECK_EQUAL(1, origin_2->get_link(0, 2));
-        CHECK_EQUAL(2, link_list_2_0->size());
-        CHECK_EQUAL(1, link_list_2_0->get(0).get_index());
-        CHECK_EQUAL(1, link_list_2_0->get(1).get_index());
-        CHECK_EQUAL(0, link_list_2_1->size());
-        CHECK_EQUAL(1, link_list_2_2->size());
-        CHECK_EQUAL(0, link_list_2_2->get(0).get_index());
-        CHECK_EQUAL(0, origin_2->get_link(4, 0));
-        CHECK_EQUAL(1, origin_2->get_link(4, 1));
-        CHECK(origin_2->is_null_link(4, 2));
-        CHECK_EQUAL(1, target_1->get_backlink_count(0, *origin_1, 0));
-        CHECK_EQUAL(2, target_1->get_backlink_count(0, *origin_1, 4));
-        CHECK_EQUAL(1, target_1->get_backlink_count(0, *origin_2, 0));
-        CHECK_EQUAL(1, target_1->get_backlink_count(1, *origin_1, 0));
-        CHECK_EQUAL(1, target_1->get_backlink_count(1, *origin_1, 4));
-        CHECK_EQUAL(1, target_1->get_backlink_count(1, *origin_2, 0));
-        CHECK_EQUAL(0, target_1->get_backlink_count(2, *origin_1, 0));
-        CHECK_EQUAL(0, target_1->get_backlink_count(2, *origin_1, 4));
-        CHECK_EQUAL(0, target_1->get_backlink_count(2, *origin_2, 0));
-        CHECK_EQUAL(1, target_2->get_backlink_count(0, *origin_1, 2));
-        CHECK_EQUAL(1, target_2->get_backlink_count(0, *origin_2, 2));
-        CHECK_EQUAL(1, target_2->get_backlink_count(0, *origin_2, 4));
-        CHECK_EQUAL(1, target_2->get_backlink_count(1, *origin_1, 2));
-        CHECK_EQUAL(2, target_2->get_backlink_count(1, *origin_2, 2));
-        CHECK_EQUAL(1, target_2->get_backlink_count(1, *origin_2, 4));
-        CHECK_EQUAL(0, target_2->get_backlink_count(2, *origin_1, 2));
-        CHECK_EQUAL(0, target_2->get_backlink_count(2, *origin_2, 2));
-        CHECK_EQUAL(0, target_2->get_backlink_count(2, *origin_2, 4));
-    }
-
-    // Check that a target-side table can be cleared
-    {
-        WriteTransaction wt(sg_1);
-        TableRef target_2_w = wt.get_table("target_2");
-        target_2_w->clear();
-        wt.commit();
-    }
-    repl.replay_transacts(sg_2, replay_logger);
-    // O_1_L_3    O_1_L_4    O_1_LL_1               O_2_L_2    O_2_LL_3               O_2_L_4
-    // ----------------------------------------------------------------------------------------
-    // T_1[1]     null       [ T_1[1], T_1[0] ]     T_1[0]     []                     null
-    // null       null       [ T_1[0] ]             null       []                     null
-    // T_1[0]     null       []                     T_1[1]     []                     null
-    {
-        ReadTransaction rt(sg_2);
-        check(test_context, sg_1, rt);
-        CHECK_EQUAL(4, rt.get_group().size());
-        ConstTableRef origin_1 = rt.get_table("origin_1");
-        ConstTableRef origin_2 = rt.get_table("origin_2");
-        ConstTableRef target_1 = rt.get_table("target_1");
-        ConstTableRef target_2 = rt.get_table("target_2");
-        CHECK_EQUAL(3, origin_1->size());
-        CHECK_EQUAL(3, origin_2->size());
-        ConstLinkViewRef link_list_1_0 = origin_1->get_linklist(4, 0);
-        ConstLinkViewRef link_list_1_1 = origin_1->get_linklist(4, 1);
-        ConstLinkViewRef link_list_1_2 = origin_1->get_linklist(4, 2);
-        ConstLinkViewRef link_list_2_0 = origin_2->get_linklist(2, 0);
-        ConstLinkViewRef link_list_2_1 = origin_2->get_linklist(2, 1);
-        ConstLinkViewRef link_list_2_2 = origin_2->get_linklist(2, 2);
-        CHECK_EQUAL(3, target_1->size());
-        CHECK_EQUAL(0, target_2->size());
-        CHECK_EQUAL(0, link_list_1_0->get_origin_row_index());
-        CHECK_EQUAL(1, link_list_1_1->get_origin_row_index());
-        CHECK_EQUAL(2, link_list_1_2->get_origin_row_index());
-        CHECK_EQUAL(0, link_list_2_0->get_origin_row_index());
-        CHECK_EQUAL(1, link_list_2_1->get_origin_row_index());
-        CHECK_EQUAL(2, link_list_2_2->get_origin_row_index());
-        CHECK_EQUAL(1, origin_1->get_link(0, 0));
-        CHECK(origin_1->is_null_link(0, 1));
-        CHECK_EQUAL(0, origin_1->get_link(0, 2));
-        CHECK(origin_1->is_null_link(2, 0));
-        CHECK(origin_1->is_null_link(2, 1));
-        CHECK(origin_1->is_null_link(2, 2));
-        CHECK_EQUAL(2, link_list_1_0->size());
-        CHECK_EQUAL(1, link_list_1_0->get(0).get_index());
-        CHECK_EQUAL(0, link_list_1_0->get(1).get_index());
-        CHECK_EQUAL(1, link_list_1_1->size());
-        CHECK_EQUAL(0, link_list_1_1->get(0).get_index());
-        CHECK_EQUAL(0, link_list_1_2->size());
-        CHECK_EQUAL(0, origin_2->get_link(0, 0));
-        CHECK(origin_2->is_null_link(0, 1));
-        CHECK_EQUAL(1, origin_2->get_link(0, 2));
-        CHECK_EQUAL(0, link_list_2_0->size());
-        CHECK_EQUAL(0, link_list_2_1->size());
-        CHECK_EQUAL(0, link_list_2_2->size());
-        CHECK(origin_2->is_null_link(4, 0));
-        CHECK(origin_2->is_null_link(4, 1));
-        CHECK(origin_2->is_null_link(4, 2));
-        CHECK_EQUAL(1, target_1->get_backlink_count(0, *origin_1, 0));
-        CHECK_EQUAL(2, target_1->get_backlink_count(0, *origin_1, 4));
-        CHECK_EQUAL(1, target_1->get_backlink_count(0, *origin_2, 0));
-        CHECK_EQUAL(1, target_1->get_backlink_count(1, *origin_1, 0));
-        CHECK_EQUAL(1, target_1->get_backlink_count(1, *origin_1, 4));
-        CHECK_EQUAL(1, target_1->get_backlink_count(1, *origin_2, 0));
-        CHECK_EQUAL(0, target_1->get_backlink_count(2, *origin_1, 0));
-        CHECK_EQUAL(0, target_1->get_backlink_count(2, *origin_1, 4));
-        CHECK_EQUAL(0, target_1->get_backlink_count(2, *origin_2, 0));
-    }
-    {
-        WriteTransaction wt(sg_1);
-        TableRef origin_1_w = wt.get_table("origin_1");
-        TableRef origin_2_w = wt.get_table("origin_2");
-        TableRef target_2_w = wt.get_table("target_2");
-        target_2_w->add_empty_row(3);
-        origin_1_w->set_link(2, 0, 1);
-        origin_1_w->set_link(2, 2, 0);
-        origin_2_w->get_linklist(2, 0)->add(1);
-        origin_2_w->get_linklist(2, 0)->add(1);
-        origin_2_w->get_linklist(2, 2)->add(0);
-        origin_2_w->set_link(4, 0, 0);
-        origin_2_w->set_link(4, 1, 1);
-        wt.commit();
-    }
-    repl.replay_transacts(sg_2, replay_logger);
-    // O_1_L_3    O_1_L_4    O_1_LL_1               O_2_L_2    O_2_LL_3               O_2_L_4
-    // ----------------------------------------------------------------------------------------
-    // T_1[1]     T_2[1]     [ T_1[1], T_1[0] ]     T_1[0]     [ T_2[1], T_2[1] ]     T_2[0]
-    // null       null       [ T_1[0] ]             null       []                     T_2[1]
-    // T_1[0]     T_2[0]     []                     T_1[1]     [ T_2[0] ]             null
-    {
-        ReadTransaction rt(sg_2);
-        check(test_context, sg_1, rt);
-        CHECK_EQUAL(4, rt.get_group().size());
-        ConstTableRef origin_1 = rt.get_table("origin_1");
-        ConstTableRef origin_2 = rt.get_table("origin_2");
-        ConstTableRef target_1 = rt.get_table("target_1");
-        ConstTableRef target_2 = rt.get_table("target_2");
-        CHECK_EQUAL(3, origin_1->size());
-        CHECK_EQUAL(3, origin_2->size());
-        ConstLinkViewRef link_list_1_0 = origin_1->get_linklist(4, 0);
-        ConstLinkViewRef link_list_1_1 = origin_1->get_linklist(4, 1);
-        ConstLinkViewRef link_list_1_2 = origin_1->get_linklist(4, 2);
-        ConstLinkViewRef link_list_2_0 = origin_2->get_linklist(2, 0);
-        ConstLinkViewRef link_list_2_1 = origin_2->get_linklist(2, 1);
-        ConstLinkViewRef link_list_2_2 = origin_2->get_linklist(2, 2);
-        CHECK_EQUAL(3, target_1->size());
-        CHECK_EQUAL(3, target_2->size());
-        CHECK_EQUAL(0, link_list_1_0->get_origin_row_index());
-        CHECK_EQUAL(1, link_list_1_1->get_origin_row_index());
-        CHECK_EQUAL(2, link_list_1_2->get_origin_row_index());
-        CHECK_EQUAL(0, link_list_2_0->get_origin_row_index());
-        CHECK_EQUAL(1, link_list_2_1->get_origin_row_index());
-        CHECK_EQUAL(2, link_list_2_2->get_origin_row_index());
-        CHECK_EQUAL(1, origin_1->get_link(0, 0));
-        CHECK(origin_1->is_null_link(0, 1));
-        CHECK_EQUAL(0, origin_1->get_link(0, 2));
-        CHECK_EQUAL(1, origin_1->get_link(2, 0));
-        CHECK(origin_1->is_null_link(2, 1));
-        CHECK_EQUAL(0, origin_1->get_link(2, 2));
-        CHECK_EQUAL(2, link_list_1_0->size());
-        CHECK_EQUAL(1, link_list_1_0->get(0).get_index());
-        CHECK_EQUAL(0, link_list_1_0->get(1).get_index());
-        CHECK_EQUAL(1, link_list_1_1->size());
-        CHECK_EQUAL(0, link_list_1_1->get(0).get_index());
-        CHECK_EQUAL(0, link_list_1_2->size());
-        CHECK_EQUAL(0, origin_2->get_link(0, 0));
-        CHECK(origin_2->is_null_link(0, 1));
-        CHECK_EQUAL(1, origin_2->get_link(0, 2));
-        CHECK_EQUAL(2, link_list_2_0->size());
-        CHECK_EQUAL(1, link_list_2_0->get(0).get_index());
-        CHECK_EQUAL(1, link_list_2_0->get(1).get_index());
-        CHECK_EQUAL(0, link_list_2_1->size());
-        CHECK_EQUAL(1, link_list_2_2->size());
-        CHECK_EQUAL(0, link_list_2_2->get(0).get_index());
-        CHECK_EQUAL(0, origin_2->get_link(4, 0));
-        CHECK_EQUAL(1, origin_2->get_link(4, 1));
-        CHECK(origin_2->is_null_link(4, 2));
-        CHECK_EQUAL(1, target_1->get_backlink_count(0, *origin_1, 0));
-        CHECK_EQUAL(2, target_1->get_backlink_count(0, *origin_1, 4));
-        CHECK_EQUAL(1, target_1->get_backlink_count(0, *origin_2, 0));
-        CHECK_EQUAL(1, target_1->get_backlink_count(1, *origin_1, 0));
-        CHECK_EQUAL(1, target_1->get_backlink_count(1, *origin_1, 4));
-        CHECK_EQUAL(1, target_1->get_backlink_count(1, *origin_2, 0));
-        CHECK_EQUAL(0, target_1->get_backlink_count(2, *origin_1, 0));
-        CHECK_EQUAL(0, target_1->get_backlink_count(2, *origin_1, 4));
-        CHECK_EQUAL(0, target_1->get_backlink_count(2, *origin_2, 0));
-        CHECK_EQUAL(1, target_2->get_backlink_count(0, *origin_1, 2));
-        CHECK_EQUAL(1, target_2->get_backlink_count(0, *origin_2, 2));
-        CHECK_EQUAL(1, target_2->get_backlink_count(0, *origin_2, 4));
-        CHECK_EQUAL(1, target_2->get_backlink_count(1, *origin_1, 2));
-        CHECK_EQUAL(2, target_2->get_backlink_count(1, *origin_2, 2));
-        CHECK_EQUAL(1, target_2->get_backlink_count(1, *origin_2, 4));
-        CHECK_EQUAL(0, target_2->get_backlink_count(2, *origin_1, 2));
-        CHECK_EQUAL(0, target_2->get_backlink_count(2, *origin_2, 2));
-        CHECK_EQUAL(0, target_2->get_backlink_count(2, *origin_2, 4));
-    }
-
-    // Check that non-link columns can be inserted into origin table and removed
-    // from it
-    {
-        ReadTransaction rt(sg_2);
-        check(test_context, sg_1, rt);
-        ConstTableRef origin_1 = rt.get_table("origin_1");
-        ConstTableRef origin_2 = rt.get_table("origin_2");
-        CHECK_EQUAL(5, origin_1->get_column_count());
-        CHECK_EQUAL(5, origin_2->get_column_count());
-        CHECK_EQUAL(type_Link, origin_1->get_column_type(0));
-        CHECK_EQUAL(type_Int, origin_1->get_column_type(1));
-        CHECK_EQUAL(type_Link, origin_1->get_column_type(2));
-        CHECK_EQUAL(type_Int, origin_1->get_column_type(3));
-        CHECK_EQUAL(type_LinkList, origin_1->get_column_type(4));
-        CHECK_EQUAL(type_Link, origin_2->get_column_type(0));
-        CHECK_EQUAL(type_Int, origin_2->get_column_type(1));
-        CHECK_EQUAL(type_LinkList, origin_2->get_column_type(2));
-        CHECK_EQUAL(type_Int, origin_2->get_column_type(3));
-        CHECK_EQUAL(type_Link, origin_2->get_column_type(4));
-    }
-    {
-        WriteTransaction wt(sg_1);
-        TableRef origin_1_w = wt.get_table("origin_1");
-        TableRef origin_2_w = wt.get_table("origin_2");
-        origin_1_w->insert_column(2, type_Table, "foo_1");
-        origin_2_w->insert_column(0, type_Table, "foo_2");
-        origin_2_w->insert_column(6, type_String, "foo_3");
-        wt.commit();
-    }
-    repl.replay_transacts(sg_2, replay_logger);
-    {
-        ReadTransaction rt(sg_2);
-        check(test_context, sg_1, rt);
-        CHECK_EQUAL(4, rt.get_group().size());
-        ConstTableRef origin_1 = rt.get_table("origin_1");
-        ConstTableRef origin_2 = rt.get_table("origin_2");
-        ConstTableRef target_1 = rt.get_table("target_1");
-        ConstTableRef target_2 = rt.get_table("target_2");
-        CHECK_EQUAL(6, origin_1->get_column_count());
-        CHECK_EQUAL(7, origin_2->get_column_count());
-        CHECK_EQUAL(type_Link, origin_1->get_column_type(0));
-        CHECK_EQUAL(type_Int, origin_1->get_column_type(1));
-        CHECK_EQUAL(type_Table, origin_1->get_column_type(2));
-        CHECK_EQUAL(type_Link, origin_1->get_column_type(3));
-        CHECK_EQUAL(type_Int, origin_1->get_column_type(4));
-        CHECK_EQUAL(type_LinkList, origin_1->get_column_type(5));
-        CHECK_EQUAL(type_Table, origin_2->get_column_type(0));
-        CHECK_EQUAL(type_Link, origin_2->get_column_type(1));
-        CHECK_EQUAL(type_Int, origin_2->get_column_type(2));
-        CHECK_EQUAL(type_LinkList, origin_2->get_column_type(3));
-        CHECK_EQUAL(type_Int, origin_2->get_column_type(4));
-        CHECK_EQUAL(type_Link, origin_2->get_column_type(5));
-        CHECK_EQUAL(type_String, origin_2->get_column_type(6));
-        CHECK_EQUAL(3, origin_1->size());
-        CHECK_EQUAL(3, origin_2->size());
-        ConstLinkViewRef link_list_1_0 = origin_1->get_linklist(5, 0);
-        ConstLinkViewRef link_list_1_1 = origin_1->get_linklist(5, 1);
-        ConstLinkViewRef link_list_1_2 = origin_1->get_linklist(5, 2);
-        ConstLinkViewRef link_list_2_0 = origin_2->get_linklist(3, 0);
-        ConstLinkViewRef link_list_2_1 = origin_2->get_linklist(3, 1);
-        ConstLinkViewRef link_list_2_2 = origin_2->get_linklist(3, 2);
-        CHECK_EQUAL(0, link_list_1_0->get_origin_row_index());
-        CHECK_EQUAL(1, link_list_1_1->get_origin_row_index());
-        CHECK_EQUAL(2, link_list_1_2->get_origin_row_index());
-        CHECK_EQUAL(0, link_list_2_0->get_origin_row_index());
-        CHECK_EQUAL(1, link_list_2_1->get_origin_row_index());
-        CHECK_EQUAL(2, link_list_2_2->get_origin_row_index());
-        CHECK_EQUAL(1, origin_1->get_link(0, 0));
-        CHECK(origin_1->is_null_link(0, 1));
-        CHECK_EQUAL(0, origin_1->get_link(0, 2));
-        CHECK_EQUAL(1, origin_1->get_link(3, 0));
-        CHECK(origin_1->is_null_link(3, 1));
-        CHECK_EQUAL(0, origin_1->get_link(3, 2));
-        CHECK_EQUAL(2, link_list_1_0->size());
-        CHECK_EQUAL(1, link_list_1_0->get(0).get_index());
-        CHECK_EQUAL(0, link_list_1_0->get(1).get_index());
-        CHECK_EQUAL(1, link_list_1_1->size());
-        CHECK_EQUAL(0, link_list_1_1->get(0).get_index());
-        CHECK_EQUAL(0, link_list_1_2->size());
-        CHECK_EQUAL(0, origin_2->get_link(1, 0));
-        CHECK(origin_2->is_null_link(1, 1));
-        CHECK_EQUAL(1, origin_2->get_link(1, 2));
-        CHECK_EQUAL(2, link_list_2_0->size());
-        CHECK_EQUAL(1, link_list_2_0->get(0).get_index());
-        CHECK_EQUAL(1, link_list_2_0->get(1).get_index());
-        CHECK_EQUAL(0, link_list_2_1->size());
-        CHECK_EQUAL(1, link_list_2_2->size());
-        CHECK_EQUAL(0, link_list_2_2->get(0).get_index());
-        CHECK_EQUAL(0, origin_2->get_link(5, 0));
-        CHECK_EQUAL(1, origin_2->get_link(5, 1));
-        CHECK(origin_2->is_null_link(5, 2));
-        CHECK_EQUAL(1, target_1->get_backlink_count(0, *origin_1, 0));
-        CHECK_EQUAL(2, target_1->get_backlink_count(0, *origin_1, 5));
-        CHECK_EQUAL(1, target_1->get_backlink_count(0, *origin_2, 1));
-        CHECK_EQUAL(1, target_1->get_backlink_count(1, *origin_1, 0));
-        CHECK_EQUAL(1, target_1->get_backlink_count(1, *origin_1, 5));
-        CHECK_EQUAL(1, target_1->get_backlink_count(1, *origin_2, 1));
-        CHECK_EQUAL(0, target_1->get_backlink_count(2, *origin_1, 0));
-        CHECK_EQUAL(0, target_1->get_backlink_count(2, *origin_1, 5));
-        CHECK_EQUAL(0, target_1->get_backlink_count(2, *origin_2, 1));
-        CHECK_EQUAL(1, target_2->get_backlink_count(0, *origin_1, 3));
-        CHECK_EQUAL(1, target_2->get_backlink_count(0, *origin_2, 3));
-        CHECK_EQUAL(1, target_2->get_backlink_count(0, *origin_2, 5));
-        CHECK_EQUAL(1, target_2->get_backlink_count(1, *origin_1, 3));
-        CHECK_EQUAL(2, target_2->get_backlink_count(1, *origin_2, 3));
-        CHECK_EQUAL(1, target_2->get_backlink_count(1, *origin_2, 5));
-        CHECK_EQUAL(0, target_2->get_backlink_count(2, *origin_1, 3));
-        CHECK_EQUAL(0, target_2->get_backlink_count(2, *origin_2, 3));
-        CHECK_EQUAL(0, target_2->get_backlink_count(2, *origin_2, 5));
-    }
-    {
-        WriteTransaction wt(sg_1);
-        TableRef origin_1_w = wt.get_table("origin_1");
-        TableRef origin_2_w = wt.get_table("origin_2");
-        origin_1_w->insert_column(4, type_Mixed, "foo_4");
-        origin_2_w->remove_column(0);
-        wt.commit();
-    }
-    repl.replay_transacts(sg_2, replay_logger);
-    {
-        ReadTransaction rt(sg_2);
-        check(test_context, sg_1, rt);
-        CHECK_EQUAL(4, rt.get_group().size());
-        ConstTableRef origin_1 = rt.get_table("origin_1");
-        ConstTableRef origin_2 = rt.get_table("origin_2");
-        ConstTableRef target_1 = rt.get_table("target_1");
-        ConstTableRef target_2 = rt.get_table("target_2");
-        CHECK_EQUAL(7, origin_1->get_column_count());
-        CHECK_EQUAL(6, origin_2->get_column_count());
-        CHECK_EQUAL(type_Link, origin_1->get_column_type(0));
-        CHECK_EQUAL(type_Int, origin_1->get_column_type(1));
-        CHECK_EQUAL(type_Table, origin_1->get_column_type(2));
-        CHECK_EQUAL(type_Link, origin_1->get_column_type(3));
-        CHECK_EQUAL(type_Mixed, origin_1->get_column_type(4));
-        CHECK_EQUAL(type_Int, origin_1->get_column_type(5));
-        CHECK_EQUAL(type_LinkList, origin_1->get_column_type(6));
-        CHECK_EQUAL(type_Link, origin_2->get_column_type(0));
-        CHECK_EQUAL(type_Int, origin_2->get_column_type(1));
-        CHECK_EQUAL(type_LinkList, origin_2->get_column_type(2));
-        CHECK_EQUAL(type_Int, origin_2->get_column_type(3));
-        CHECK_EQUAL(type_Link, origin_2->get_column_type(4));
-        CHECK_EQUAL(type_String, origin_2->get_column_type(5));
-        ConstLinkViewRef link_list_1_0 = origin_1->get_linklist(6, 0);
-        ConstLinkViewRef link_list_1_1 = origin_1->get_linklist(6, 1);
-        ConstLinkViewRef link_list_1_2 = origin_1->get_linklist(6, 2);
-        ConstLinkViewRef link_list_2_0 = origin_2->get_linklist(2, 0);
-        ConstLinkViewRef link_list_2_1 = origin_2->get_linklist(2, 1);
-        ConstLinkViewRef link_list_2_2 = origin_2->get_linklist(2, 2);
-        CHECK_EQUAL(0, link_list_1_0->get_origin_row_index());
-        CHECK_EQUAL(1, link_list_1_1->get_origin_row_index());
-        CHECK_EQUAL(2, link_list_1_2->get_origin_row_index());
-        CHECK_EQUAL(0, link_list_2_0->get_origin_row_index());
-        CHECK_EQUAL(1, link_list_2_1->get_origin_row_index());
-        CHECK_EQUAL(2, link_list_2_2->get_origin_row_index());
-        CHECK_EQUAL(1, origin_1->get_link(0, 0));
-        CHECK(origin_1->is_null_link(0, 1));
-        CHECK_EQUAL(0, origin_1->get_link(0, 2));
-        CHECK_EQUAL(1, origin_1->get_link(3, 0));
-        CHECK(origin_1->is_null_link(3, 1));
-        CHECK_EQUAL(0, origin_1->get_link(3, 2));
-        CHECK_EQUAL(2, link_list_1_0->size());
-        CHECK_EQUAL(1, link_list_1_0->get(0).get_index());
-        CHECK_EQUAL(0, link_list_1_0->get(1).get_index());
-        CHECK_EQUAL(1, link_list_1_1->size());
-        CHECK_EQUAL(0, link_list_1_1->get(0).get_index());
-        CHECK_EQUAL(0, link_list_1_2->size());
-        CHECK_EQUAL(0, origin_2->get_link(0, 0));
-        CHECK(origin_2->is_null_link(0, 1));
-        CHECK_EQUAL(1, origin_2->get_link(0, 2));
-        CHECK_EQUAL(2, link_list_2_0->size());
-        CHECK_EQUAL(1, link_list_2_0->get(0).get_index());
-        CHECK_EQUAL(1, link_list_2_0->get(1).get_index());
-        CHECK_EQUAL(0, link_list_2_1->size());
-        CHECK_EQUAL(1, link_list_2_2->size());
-        CHECK_EQUAL(0, link_list_2_2->get(0).get_index());
-        CHECK_EQUAL(0, origin_2->get_link(4, 0));
-        CHECK_EQUAL(1, origin_2->get_link(4, 1));
-        CHECK(origin_2->is_null_link(4, 2));
-        CHECK_EQUAL(1, target_1->get_backlink_count(0, *origin_1, 0));
-        CHECK_EQUAL(2, target_1->get_backlink_count(0, *origin_1, 6));
-        CHECK_EQUAL(1, target_1->get_backlink_count(0, *origin_2, 0));
-        CHECK_EQUAL(1, target_1->get_backlink_count(1, *origin_1, 0));
-        CHECK_EQUAL(1, target_1->get_backlink_count(1, *origin_1, 6));
-        CHECK_EQUAL(1, target_1->get_backlink_count(1, *origin_2, 0));
-        CHECK_EQUAL(0, target_1->get_backlink_count(2, *origin_1, 0));
-        CHECK_EQUAL(0, target_1->get_backlink_count(2, *origin_1, 6));
-        CHECK_EQUAL(0, target_1->get_backlink_count(2, *origin_2, 0));
-        CHECK_EQUAL(1, target_2->get_backlink_count(0, *origin_1, 3));
-        CHECK_EQUAL(1, target_2->get_backlink_count(0, *origin_2, 2));
-        CHECK_EQUAL(1, target_2->get_backlink_count(0, *origin_2, 4));
-        CHECK_EQUAL(1, target_2->get_backlink_count(1, *origin_1, 3));
-        CHECK_EQUAL(2, target_2->get_backlink_count(1, *origin_2, 2));
-        CHECK_EQUAL(1, target_2->get_backlink_count(1, *origin_2, 4));
-        CHECK_EQUAL(0, target_2->get_backlink_count(2, *origin_1, 3));
-        CHECK_EQUAL(0, target_2->get_backlink_count(2, *origin_2, 2));
-        CHECK_EQUAL(0, target_2->get_backlink_count(2, *origin_2, 4));
-    }
-    {
-        WriteTransaction wt(sg_1);
-        TableRef origin_1_w = wt.get_table("origin_1");
-        TableRef origin_2_w = wt.get_table("origin_2");
-        origin_1_w->remove_column(2);
-        origin_1_w->remove_column(3);
-        origin_2_w->remove_column(5);
-        wt.commit();
-    }
-    repl.replay_transacts(sg_2, replay_logger);
-    {
-        ReadTransaction rt(sg_2);
-        check(test_context, sg_1, rt);
-        CHECK_EQUAL(4, rt.get_group().size());
-        ConstTableRef origin_1 = rt.get_table("origin_1");
-        ConstTableRef origin_2 = rt.get_table("origin_2");
-        ConstTableRef target_1 = rt.get_table("target_1");
-        ConstTableRef target_2 = rt.get_table("target_2");
-        CHECK_EQUAL(5, origin_1->get_column_count());
-        CHECK_EQUAL(5, origin_2->get_column_count());
-        CHECK_EQUAL(type_Link, origin_1->get_column_type(0));
-        CHECK_EQUAL(type_Int, origin_1->get_column_type(1));
-        CHECK_EQUAL(type_Link, origin_1->get_column_type(2));
-        CHECK_EQUAL(type_Int, origin_1->get_column_type(3));
-        CHECK_EQUAL(type_LinkList, origin_1->get_column_type(4));
-        CHECK_EQUAL(type_Link, origin_2->get_column_type(0));
-        CHECK_EQUAL(type_Int, origin_2->get_column_type(1));
-        CHECK_EQUAL(type_LinkList, origin_2->get_column_type(2));
-        CHECK_EQUAL(type_Int, origin_2->get_column_type(3));
-        CHECK_EQUAL(type_Link, origin_2->get_column_type(4));
-        ConstLinkViewRef link_list_1_0 = origin_1->get_linklist(4, 0);
-        ConstLinkViewRef link_list_1_1 = origin_1->get_linklist(4, 1);
-        ConstLinkViewRef link_list_1_2 = origin_1->get_linklist(4, 2);
-        ConstLinkViewRef link_list_2_0 = origin_2->get_linklist(2, 0);
-        ConstLinkViewRef link_list_2_1 = origin_2->get_linklist(2, 1);
-        ConstLinkViewRef link_list_2_2 = origin_2->get_linklist(2, 2);
-        CHECK_EQUAL(0, link_list_1_0->get_origin_row_index());
-        CHECK_EQUAL(1, link_list_1_1->get_origin_row_index());
-        CHECK_EQUAL(2, link_list_1_2->get_origin_row_index());
-        CHECK_EQUAL(0, link_list_2_0->get_origin_row_index());
-        CHECK_EQUAL(1, link_list_2_1->get_origin_row_index());
-        CHECK_EQUAL(2, link_list_2_2->get_origin_row_index());
-        CHECK_EQUAL(1, origin_1->get_link(0, 0));
-        CHECK(origin_1->is_null_link(0, 1));
-        CHECK_EQUAL(0, origin_1->get_link(0, 2));
-        CHECK_EQUAL(1, origin_1->get_link(2, 0));
-        CHECK(origin_1->is_null_link(2, 1));
-        CHECK_EQUAL(0, origin_1->get_link(2, 2));
-        CHECK_EQUAL(2, link_list_1_0->size());
-        CHECK_EQUAL(1, link_list_1_0->get(0).get_index());
-        CHECK_EQUAL(0, link_list_1_0->get(1).get_index());
-        CHECK_EQUAL(1, link_list_1_1->size());
-        CHECK_EQUAL(0, link_list_1_1->get(0).get_index());
-        CHECK_EQUAL(0, link_list_1_2->size());
-        CHECK_EQUAL(0, origin_2->get_link(0, 0));
-        CHECK(origin_2->is_null_link(0, 1));
-        CHECK_EQUAL(1, origin_2->get_link(0, 2));
-        CHECK_EQUAL(2, link_list_2_0->size());
-        CHECK_EQUAL(1, link_list_2_0->get(0).get_index());
-        CHECK_EQUAL(1, link_list_2_0->get(1).get_index());
-        CHECK_EQUAL(0, link_list_2_1->size());
-        CHECK_EQUAL(1, link_list_2_2->size());
-        CHECK_EQUAL(0, link_list_2_2->get(0).get_index());
-        CHECK_EQUAL(0, origin_2->get_link(4, 0));
-        CHECK_EQUAL(1, origin_2->get_link(4, 1));
-        CHECK(origin_2->is_null_link(4, 2));
-        CHECK_EQUAL(1, target_1->get_backlink_count(0, *origin_1, 0));
-        CHECK_EQUAL(2, target_1->get_backlink_count(0, *origin_1, 4));
-        CHECK_EQUAL(1, target_1->get_backlink_count(0, *origin_2, 0));
-        CHECK_EQUAL(1, target_1->get_backlink_count(1, *origin_1, 0));
-        CHECK_EQUAL(1, target_1->get_backlink_count(1, *origin_1, 4));
-        CHECK_EQUAL(1, target_1->get_backlink_count(1, *origin_2, 0));
-        CHECK_EQUAL(0, target_1->get_backlink_count(2, *origin_1, 0));
-        CHECK_EQUAL(0, target_1->get_backlink_count(2, *origin_1, 4));
-        CHECK_EQUAL(0, target_1->get_backlink_count(2, *origin_2, 0));
-        CHECK_EQUAL(1, target_2->get_backlink_count(0, *origin_1, 2));
-        CHECK_EQUAL(1, target_2->get_backlink_count(0, *origin_2, 2));
-        CHECK_EQUAL(1, target_2->get_backlink_count(0, *origin_2, 4));
-        CHECK_EQUAL(1, target_2->get_backlink_count(1, *origin_1, 2));
-        CHECK_EQUAL(2, target_2->get_backlink_count(1, *origin_2, 2));
-        CHECK_EQUAL(1, target_2->get_backlink_count(1, *origin_2, 4));
-        CHECK_EQUAL(0, target_2->get_backlink_count(2, *origin_1, 2));
-        CHECK_EQUAL(0, target_2->get_backlink_count(2, *origin_2, 2));
-        CHECK_EQUAL(0, target_2->get_backlink_count(2, *origin_2, 4));
-    }
-
-    // Check that link columns can be inserted into origin table and removed
-    // from it
-    {
-        WriteTransaction wt(sg_1);
-        TableRef origin_1_w = wt.get_table("origin_1");
-        TableRef origin_2_w = wt.get_table("origin_2");
-        TableRef target_1_w = wt.get_table("target_1");
-        TableRef target_2_w = wt.get_table("target_2");
-        origin_1_w->insert_column_link(2, type_LinkList, "bar_1", *target_2_w);
-        origin_2_w->insert_column_link(0, type_Link, "bar_2", *target_1_w);
-        origin_2_w->insert_column_link(6, type_LinkList, "bar_3", *target_2_w);
-        origin_2_w->set_link(0, 0, 2);
-        origin_2_w->set_link(0, 1, 0);
-        wt.commit();
-    }
-    repl.replay_transacts(sg_2, replay_logger);
-    {
-        ReadTransaction rt(sg_2);
-        check(test_context, sg_1, rt);
-        CHECK_EQUAL(4, rt.get_group().size());
-        ConstTableRef origin_1 = rt.get_table("origin_1");
-        ConstTableRef origin_2 = rt.get_table("origin_2");
-        ConstTableRef target_1 = rt.get_table("target_1");
-        ConstTableRef target_2 = rt.get_table("target_2");
-        CHECK_EQUAL(6, origin_1->get_column_count());
-        CHECK_EQUAL(7, origin_2->get_column_count());
-        CHECK_EQUAL(type_Link, origin_1->get_column_type(0));
-        CHECK_EQUAL(type_Int, origin_1->get_column_type(1));
-        CHECK_EQUAL(type_LinkList, origin_1->get_column_type(2));
-        CHECK_EQUAL(type_Link, origin_1->get_column_type(3));
-        CHECK_EQUAL(type_Int, origin_1->get_column_type(4));
-        CHECK_EQUAL(type_LinkList, origin_1->get_column_type(5));
-        CHECK_EQUAL(type_Link, origin_2->get_column_type(0));
-        CHECK_EQUAL(type_Link, origin_2->get_column_type(1));
-        CHECK_EQUAL(type_Int, origin_2->get_column_type(2));
-        CHECK_EQUAL(type_LinkList, origin_2->get_column_type(3));
-        CHECK_EQUAL(type_Int, origin_2->get_column_type(4));
-        CHECK_EQUAL(type_Link, origin_2->get_column_type(5));
-        CHECK_EQUAL(type_LinkList, origin_2->get_column_type(6));
-        CHECK_EQUAL(1, origin_1->get_link(0, 0));
-        CHECK(origin_1->is_null_link(0, 1));
-        CHECK_EQUAL(0, origin_1->get_link(0, 2));
-        CHECK_EQUAL(1, origin_1->get_link(3, 0));
-        CHECK(origin_1->is_null_link(3, 1));
-        CHECK_EQUAL(0, origin_1->get_link(3, 2));
-        CHECK_EQUAL(2, origin_2->get_link(0, 0));
-        CHECK_EQUAL(0, origin_2->get_link(0, 1));
-        CHECK(origin_2->is_null_link(0, 2));
-        CHECK_EQUAL(0, origin_2->get_link(1, 0));
-        CHECK(origin_2->is_null_link(1, 1));
-        CHECK_EQUAL(1, origin_2->get_link(1, 2));
-        CHECK_EQUAL(0, origin_2->get_link(5, 0));
-        CHECK_EQUAL(1, origin_2->get_link(5, 1));
-        CHECK(origin_2->is_null_link(5, 2));
-        ConstLinkViewRef link_list_1_0 = origin_1->get_linklist(5, 0);
-        ConstLinkViewRef link_list_1_1 = origin_1->get_linklist(5, 1);
-        ConstLinkViewRef link_list_1_2 = origin_1->get_linklist(5, 2);
-        ConstLinkViewRef link_list_2_0 = origin_2->get_linklist(3, 0);
-        ConstLinkViewRef link_list_2_1 = origin_2->get_linklist(3, 1);
-        ConstLinkViewRef link_list_2_2 = origin_2->get_linklist(3, 2);
-        CHECK_EQUAL(0, link_list_1_0->get_origin_row_index());
-        CHECK_EQUAL(1, link_list_1_1->get_origin_row_index());
-        CHECK_EQUAL(2, link_list_1_2->get_origin_row_index());
-        CHECK_EQUAL(0, link_list_2_0->get_origin_row_index());
-        CHECK_EQUAL(1, link_list_2_1->get_origin_row_index());
-        CHECK_EQUAL(2, link_list_2_2->get_origin_row_index());
-        CHECK_EQUAL(2, link_list_1_0->size());
-        CHECK_EQUAL(1, link_list_1_0->get(0).get_index());
-        CHECK_EQUAL(0, link_list_1_0->get(1).get_index());
-        CHECK_EQUAL(1, link_list_1_1->size());
-        CHECK_EQUAL(0, link_list_1_1->get(0).get_index());
-        CHECK_EQUAL(0, link_list_1_2->size());
-        CHECK_EQUAL(2, link_list_2_0->size());
-        CHECK_EQUAL(1, link_list_2_0->get(0).get_index());
-        CHECK_EQUAL(1, link_list_2_0->get(1).get_index());
-        CHECK_EQUAL(0, link_list_2_1->size());
-        CHECK_EQUAL(1, link_list_2_2->size());
-        CHECK_EQUAL(0, link_list_2_2->get(0).get_index());
-        ConstLinkViewRef link_list_1_0_x = origin_1->get_linklist(2, 0);
-        ConstLinkViewRef link_list_1_1_x = origin_1->get_linklist(2, 1);
-        ConstLinkViewRef link_list_1_2_x = origin_1->get_linklist(2, 2);
-        ConstLinkViewRef link_list_2_0_x = origin_2->get_linklist(6, 0);
-        ConstLinkViewRef link_list_2_1_x = origin_2->get_linklist(6, 1);
-        ConstLinkViewRef link_list_2_2_x = origin_2->get_linklist(6, 2);
-        CHECK_EQUAL(0, link_list_1_0_x->size());
-        CHECK_EQUAL(0, link_list_1_1_x->size());
-        CHECK_EQUAL(0, link_list_1_2_x->size());
-        CHECK_EQUAL(0, link_list_2_0_x->size());
-        CHECK_EQUAL(0, link_list_2_1_x->size());
-        CHECK_EQUAL(0, link_list_2_2_x->size());
-        CHECK_EQUAL(1, target_1->get_backlink_count(0, *origin_1, 0));
-        CHECK_EQUAL(2, target_1->get_backlink_count(0, *origin_1, 5));
-        CHECK_EQUAL(1, target_1->get_backlink_count(0, *origin_2, 0));
-        CHECK_EQUAL(1, target_1->get_backlink_count(0, *origin_2, 1));
-        CHECK_EQUAL(1, target_1->get_backlink_count(1, *origin_1, 0));
-        CHECK_EQUAL(1, target_1->get_backlink_count(1, *origin_1, 5));
-        CHECK_EQUAL(0, target_1->get_backlink_count(1, *origin_2, 0));
-        CHECK_EQUAL(1, target_1->get_backlink_count(1, *origin_2, 1));
-        CHECK_EQUAL(0, target_1->get_backlink_count(2, *origin_1, 0));
-        CHECK_EQUAL(0, target_1->get_backlink_count(2, *origin_1, 5));
-        CHECK_EQUAL(1, target_1->get_backlink_count(2, *origin_2, 0));
-        CHECK_EQUAL(0, target_1->get_backlink_count(2, *origin_2, 1));
-        CHECK_EQUAL(0, target_2->get_backlink_count(0, *origin_1, 2));
-        CHECK_EQUAL(1, target_2->get_backlink_count(0, *origin_1, 3));
-        CHECK_EQUAL(1, target_2->get_backlink_count(0, *origin_2, 3));
-        CHECK_EQUAL(1, target_2->get_backlink_count(0, *origin_2, 5));
-        CHECK_EQUAL(0, target_2->get_backlink_count(0, *origin_2, 6));
-        CHECK_EQUAL(0, target_2->get_backlink_count(1, *origin_1, 2));
-        CHECK_EQUAL(1, target_2->get_backlink_count(1, *origin_1, 3));
-        CHECK_EQUAL(2, target_2->get_backlink_count(1, *origin_2, 3));
-        CHECK_EQUAL(1, target_2->get_backlink_count(1, *origin_2, 5));
-        CHECK_EQUAL(0, target_2->get_backlink_count(1, *origin_2, 6));
-        CHECK_EQUAL(0, target_2->get_backlink_count(2, *origin_1, 2));
-        CHECK_EQUAL(0, target_2->get_backlink_count(2, *origin_1, 3));
-        CHECK_EQUAL(0, target_2->get_backlink_count(2, *origin_2, 3));
-        CHECK_EQUAL(0, target_2->get_backlink_count(2, *origin_2, 5));
-        CHECK_EQUAL(0, target_2->get_backlink_count(2, *origin_2, 6));
-    }
-    {
-        WriteTransaction wt(sg_1);
-        TableRef origin_1_w = wt.get_table("origin_1");
-        TableRef origin_2_w = wt.get_table("origin_2");
-        TableRef target_1_w = wt.get_table("target_1");
-        origin_1_w->insert_column_link(4, type_Link, "bar_4", *target_1_w);
-        origin_2_w->remove_column(0);
-        origin_1_w->set_link(4, 1, 2);
-        origin_1_w->set_link(4, 2, 0);
-        origin_1_w->get_linklist(2, 1)->add(2);
-        origin_1_w->get_linklist(2, 1)->add(1);
-        origin_1_w->get_linklist(2, 1)->add(2);
-        origin_1_w->get_linklist(2, 2)->add(1);
-        origin_2_w->get_linklist(5, 0)->add(1);
-        origin_2_w->get_linklist(5, 2)->add(0);
-        wt.commit();
-    }
-    repl.replay_transacts(sg_2, replay_logger);
-    {
-        ReadTransaction rt(sg_2);
-        check(test_context, sg_1, rt);
-        CHECK_EQUAL(4, rt.get_group().size());
-        ConstTableRef origin_1 = rt.get_table("origin_1");
-        ConstTableRef origin_2 = rt.get_table("origin_2");
-        ConstTableRef target_1 = rt.get_table("target_1");
-        ConstTableRef target_2 = rt.get_table("target_2");
-        CHECK_EQUAL(7, origin_1->get_column_count());
-        CHECK_EQUAL(6, origin_2->get_column_count());
-        CHECK_EQUAL(type_Link, origin_1->get_column_type(0));
-        CHECK_EQUAL(type_Int, origin_1->get_column_type(1));
-        CHECK_EQUAL(type_LinkList, origin_1->get_column_type(2));
-        CHECK_EQUAL(type_Link, origin_1->get_column_type(3));
-        CHECK_EQUAL(type_Link, origin_1->get_column_type(4));
-        CHECK_EQUAL(type_Int, origin_1->get_column_type(5));
-        CHECK_EQUAL(type_LinkList, origin_1->get_column_type(6));
-        CHECK_EQUAL(type_Link, origin_2->get_column_type(0));
-        CHECK_EQUAL(type_Int, origin_2->get_column_type(1));
-        CHECK_EQUAL(type_LinkList, origin_2->get_column_type(2));
-        CHECK_EQUAL(type_Int, origin_2->get_column_type(3));
-        CHECK_EQUAL(type_Link, origin_2->get_column_type(4));
-        CHECK_EQUAL(type_LinkList, origin_2->get_column_type(5));
-        CHECK_EQUAL(1, origin_1->get_link(0, 0));
-        CHECK(origin_1->is_null_link(0, 1));
-        CHECK_EQUAL(0, origin_1->get_link(0, 2));
-        CHECK_EQUAL(1, origin_1->get_link(3, 0));
-        CHECK(origin_1->is_null_link(3, 1));
-        CHECK_EQUAL(0, origin_1->get_link(3, 2));
-        CHECK(origin_1->is_null_link(4, 0));
-        CHECK_EQUAL(2, origin_1->get_link(4, 1));
-        CHECK_EQUAL(0, origin_1->get_link(4, 2));
-        CHECK_EQUAL(0, origin_2->get_link(0, 0));
-        CHECK(origin_2->is_null_link(0, 1));
-        CHECK_EQUAL(1, origin_2->get_link(0, 2));
-        CHECK_EQUAL(0, origin_2->get_link(4, 0));
-        CHECK_EQUAL(1, origin_2->get_link(4, 1));
-        CHECK(origin_2->is_null_link(4, 2));
-        ConstLinkViewRef link_list_1_0 = origin_1->get_linklist(6, 0);
-        ConstLinkViewRef link_list_1_1 = origin_1->get_linklist(6, 1);
-        ConstLinkViewRef link_list_1_2 = origin_1->get_linklist(6, 2);
-        ConstLinkViewRef link_list_1_0_x = origin_1->get_linklist(2, 0);
-        ConstLinkViewRef link_list_1_1_x = origin_1->get_linklist(2, 1);
-        ConstLinkViewRef link_list_1_2_x = origin_1->get_linklist(2, 2);
-        ConstLinkViewRef link_list_2_0 = origin_2->get_linklist(2, 0);
-        ConstLinkViewRef link_list_2_1 = origin_2->get_linklist(2, 1);
-        ConstLinkViewRef link_list_2_2 = origin_2->get_linklist(2, 2);
-        ConstLinkViewRef link_list_2_0_x = origin_2->get_linklist(5, 0);
-        ConstLinkViewRef link_list_2_1_x = origin_2->get_linklist(5, 1);
-        ConstLinkViewRef link_list_2_2_x = origin_2->get_linklist(5, 2);
-        CHECK_EQUAL(0, link_list_1_0->get_origin_row_index());
-        CHECK_EQUAL(1, link_list_1_1->get_origin_row_index());
-        CHECK_EQUAL(2, link_list_1_2->get_origin_row_index());
-        CHECK_EQUAL(0, link_list_1_0_x->get_origin_row_index());
-        CHECK_EQUAL(1, link_list_1_1_x->get_origin_row_index());
-        CHECK_EQUAL(2, link_list_1_2_x->get_origin_row_index());
-        CHECK_EQUAL(0, link_list_2_0->get_origin_row_index());
-        CHECK_EQUAL(1, link_list_2_1->get_origin_row_index());
-        CHECK_EQUAL(2, link_list_2_2->get_origin_row_index());
-        CHECK_EQUAL(0, link_list_2_0_x->get_origin_row_index());
-        CHECK_EQUAL(1, link_list_2_1_x->get_origin_row_index());
-        CHECK_EQUAL(2, link_list_2_2_x->get_origin_row_index());
-        CHECK_EQUAL(2, link_list_1_0->size());
-        CHECK_EQUAL(1, link_list_1_0->get(0).get_index());
-        CHECK_EQUAL(0, link_list_1_0->get(1).get_index());
-        CHECK_EQUAL(1, link_list_1_1->size());
-        CHECK_EQUAL(0, link_list_1_1->get(0).get_index());
-        CHECK_EQUAL(0, link_list_1_2->size());
-        CHECK_EQUAL(0, link_list_1_0_x->size());
-        CHECK_EQUAL(3, link_list_1_1_x->size());
-        CHECK_EQUAL(2, link_list_1_1_x->get(0).get_index());
-        CHECK_EQUAL(1, link_list_1_1_x->get(1).get_index());
-        CHECK_EQUAL(2, link_list_1_1_x->get(2).get_index());
-        CHECK_EQUAL(1, link_list_1_2_x->size());
-        CHECK_EQUAL(1, link_list_1_2_x->get(0).get_index());
-        CHECK_EQUAL(2, link_list_2_0->size());
-        CHECK_EQUAL(1, link_list_2_0->get(0).get_index());
-        CHECK_EQUAL(1, link_list_2_0->get(1).get_index());
-        CHECK_EQUAL(0, link_list_2_1->size());
-        CHECK_EQUAL(1, link_list_2_2->size());
-        CHECK_EQUAL(0, link_list_2_2->get(0).get_index());
-        CHECK_EQUAL(1, link_list_2_0_x->size());
-        CHECK_EQUAL(1, link_list_2_0_x->get(0).get_index());
-        CHECK_EQUAL(0, link_list_2_1_x->size());
-        CHECK_EQUAL(1, link_list_2_2_x->size());
-        CHECK_EQUAL(0, link_list_2_2_x->get(0).get_index());
-        CHECK_EQUAL(1, target_1->get_backlink_count(0, *origin_1, 0));
-        CHECK_EQUAL(1, target_1->get_backlink_count(0, *origin_1, 4));
-        CHECK_EQUAL(2, target_1->get_backlink_count(0, *origin_1, 6));
-        CHECK_EQUAL(1, target_1->get_backlink_count(0, *origin_2, 0));
-        CHECK_EQUAL(1, target_1->get_backlink_count(1, *origin_1, 0));
-        CHECK_EQUAL(0, target_1->get_backlink_count(1, *origin_1, 4));
-        CHECK_EQUAL(1, target_1->get_backlink_count(1, *origin_1, 6));
-        CHECK_EQUAL(1, target_1->get_backlink_count(1, *origin_2, 0));
-        CHECK_EQUAL(0, target_1->get_backlink_count(2, *origin_1, 0));
-        CHECK_EQUAL(1, target_1->get_backlink_count(2, *origin_1, 4));
-        CHECK_EQUAL(0, target_1->get_backlink_count(2, *origin_1, 6));
-        CHECK_EQUAL(0, target_1->get_backlink_count(2, *origin_2, 0));
-        CHECK_EQUAL(0, target_2->get_backlink_count(0, *origin_1, 2));
-        CHECK_EQUAL(1, target_2->get_backlink_count(0, *origin_1, 3));
-        CHECK_EQUAL(1, target_2->get_backlink_count(0, *origin_2, 2));
-        CHECK_EQUAL(1, target_2->get_backlink_count(0, *origin_2, 4));
-        CHECK_EQUAL(1, target_2->get_backlink_count(0, *origin_2, 5));
-        CHECK_EQUAL(2, target_2->get_backlink_count(1, *origin_1, 2));
-        CHECK_EQUAL(1, target_2->get_backlink_count(1, *origin_1, 3));
-        CHECK_EQUAL(2, target_2->get_backlink_count(1, *origin_2, 2));
-        CHECK_EQUAL(1, target_2->get_backlink_count(1, *origin_2, 4));
-        CHECK_EQUAL(1, target_2->get_backlink_count(1, *origin_2, 5));
-        CHECK_EQUAL(2, target_2->get_backlink_count(2, *origin_1, 2));
-        CHECK_EQUAL(0, target_2->get_backlink_count(2, *origin_1, 3));
-        CHECK_EQUAL(0, target_2->get_backlink_count(2, *origin_2, 2));
-        CHECK_EQUAL(0, target_2->get_backlink_count(2, *origin_2, 4));
-        CHECK_EQUAL(0, target_2->get_backlink_count(2, *origin_2, 5));
-    }
-    {
-        WriteTransaction wt(sg_1);
-        TableRef origin_1_w = wt.get_table("origin_1");
-        TableRef origin_2_w = wt.get_table("origin_2");
-        origin_1_w->remove_column(2);
-        origin_1_w->remove_column(3);
-        origin_2_w->remove_column(5);
-        wt.commit();
-    }
-    repl.replay_transacts(sg_2, replay_logger);
-    {
-        ReadTransaction rt(sg_2);
-        check(test_context, sg_1, rt);
-        CHECK_EQUAL(4, rt.get_group().size());
-        ConstTableRef origin_1 = rt.get_table("origin_1");
-        ConstTableRef origin_2 = rt.get_table("origin_2");
-        ConstTableRef target_1 = rt.get_table("target_1");
-        ConstTableRef target_2 = rt.get_table("target_2");
-        CHECK_EQUAL(5, origin_1->get_column_count());
-        CHECK_EQUAL(5, origin_2->get_column_count());
-        CHECK_EQUAL(type_Link, origin_1->get_column_type(0));
-        CHECK_EQUAL(type_Int, origin_1->get_column_type(1));
-        CHECK_EQUAL(type_Link, origin_1->get_column_type(2));
-        CHECK_EQUAL(type_Int, origin_1->get_column_type(3));
-        CHECK_EQUAL(type_LinkList, origin_1->get_column_type(4));
-        CHECK_EQUAL(type_Link, origin_2->get_column_type(0));
-        CHECK_EQUAL(type_Int, origin_2->get_column_type(1));
-        CHECK_EQUAL(type_LinkList, origin_2->get_column_type(2));
-        CHECK_EQUAL(type_Int, origin_2->get_column_type(3));
-        CHECK_EQUAL(type_Link, origin_2->get_column_type(4));
-        CHECK_EQUAL(3, origin_1->size());
-        CHECK_EQUAL(3, origin_2->size());
-        CHECK_EQUAL(1, origin_1->get_link(0, 0));
-        CHECK(origin_1->is_null_link(0, 1));
-        CHECK_EQUAL(0, origin_1->get_link(0, 2));
-        CHECK_EQUAL(1, origin_1->get_link(2, 0));
-        CHECK(origin_1->is_null_link(2, 1));
-        CHECK_EQUAL(0, origin_1->get_link(2, 2));
-        CHECK_EQUAL(0, origin_2->get_link(0, 0));
-        CHECK(origin_2->is_null_link(0, 1));
-        CHECK_EQUAL(1, origin_2->get_link(0, 2));
-        CHECK_EQUAL(0, origin_2->get_link(4, 0));
-        CHECK_EQUAL(1, origin_2->get_link(4, 1));
-        CHECK(origin_2->is_null_link(4, 2));
-        ConstLinkViewRef link_list_1_0 = origin_1->get_linklist(4, 0);
-        ConstLinkViewRef link_list_1_1 = origin_1->get_linklist(4, 1);
-        ConstLinkViewRef link_list_1_2 = origin_1->get_linklist(4, 2);
-        ConstLinkViewRef link_list_2_0 = origin_2->get_linklist(2, 0);
-        ConstLinkViewRef link_list_2_1 = origin_2->get_linklist(2, 1);
-        ConstLinkViewRef link_list_2_2 = origin_2->get_linklist(2, 2);
-        CHECK_EQUAL(0, link_list_1_0->get_origin_row_index());
-        CHECK_EQUAL(1, link_list_1_1->get_origin_row_index());
-        CHECK_EQUAL(2, link_list_1_2->get_origin_row_index());
-        CHECK_EQUAL(0, link_list_2_0->get_origin_row_index());
-        CHECK_EQUAL(1, link_list_2_1->get_origin_row_index());
-        CHECK_EQUAL(2, link_list_2_2->get_origin_row_index());
-        CHECK_EQUAL(2, link_list_1_0->size());
-        CHECK_EQUAL(1, link_list_1_0->get(0).get_index());
-        CHECK_EQUAL(0, link_list_1_0->get(1).get_index());
-        CHECK_EQUAL(1, link_list_1_1->size());
-        CHECK_EQUAL(0, link_list_1_1->get(0).get_index());
-        CHECK_EQUAL(0, link_list_1_2->size());
-        CHECK_EQUAL(2, link_list_2_0->size());
-        CHECK_EQUAL(1, link_list_2_0->get(0).get_index());
-        CHECK_EQUAL(1, link_list_2_0->get(1).get_index());
-        CHECK_EQUAL(0, link_list_2_1->size());
-        CHECK_EQUAL(1, link_list_2_2->size());
-        CHECK_EQUAL(0, link_list_2_2->get(0).get_index());
-        CHECK_EQUAL(1, target_1->get_backlink_count(0, *origin_1, 0));
-        CHECK_EQUAL(2, target_1->get_backlink_count(0, *origin_1, 4));
-        CHECK_EQUAL(1, target_1->get_backlink_count(0, *origin_2, 0));
-        CHECK_EQUAL(1, target_1->get_backlink_count(1, *origin_1, 0));
-        CHECK_EQUAL(1, target_1->get_backlink_count(1, *origin_1, 4));
-        CHECK_EQUAL(1, target_1->get_backlink_count(1, *origin_2, 0));
-        CHECK_EQUAL(0, target_1->get_backlink_count(2, *origin_1, 0));
-        CHECK_EQUAL(0, target_1->get_backlink_count(2, *origin_1, 4));
-        CHECK_EQUAL(0, target_1->get_backlink_count(2, *origin_2, 0));
-        CHECK_EQUAL(1, target_2->get_backlink_count(0, *origin_1, 2));
-        CHECK_EQUAL(1, target_2->get_backlink_count(0, *origin_2, 2));
-        CHECK_EQUAL(1, target_2->get_backlink_count(0, *origin_2, 4));
-        CHECK_EQUAL(1, target_2->get_backlink_count(1, *origin_1, 2));
-        CHECK_EQUAL(2, target_2->get_backlink_count(1, *origin_2, 2));
-        CHECK_EQUAL(1, target_2->get_backlink_count(1, *origin_2, 4));
-        CHECK_EQUAL(0, target_2->get_backlink_count(2, *origin_1, 2));
-        CHECK_EQUAL(0, target_2->get_backlink_count(2, *origin_2, 2));
-        CHECK_EQUAL(0, target_2->get_backlink_count(2, *origin_2, 4));
-    }
-
-    // Check that columns can be inserted into target table and removed from it
-    {
-        WriteTransaction wt(sg_1);
-        TableRef target_1_w = wt.get_table("target_1");
-        TableRef target_2_w = wt.get_table("target_2");
-        target_1_w->insert_column(0, type_Mixed, "t_3");
-        target_2_w->insert_column_link(1, type_Link, "t_4", *target_1_w);
-        wt.commit();
-    }
-    repl.replay_transacts(sg_2, replay_logger);
-    {
-        ReadTransaction rt(sg_2);
-        check(test_context, sg_1, rt);
-        CHECK_EQUAL(4, rt.get_group().size());
-        ConstTableRef origin_1 = rt.get_table("origin_1");
-        ConstTableRef origin_2 = rt.get_table("origin_2");
-        ConstTableRef target_1 = rt.get_table("target_1");
-        ConstTableRef target_2 = rt.get_table("target_2");
-        CHECK_EQUAL(2, target_1->get_column_count());
-        CHECK_EQUAL(2, target_2->get_column_count());
-        CHECK_EQUAL(type_Mixed, target_1->get_column_type(0));
-        CHECK_EQUAL(type_Int, target_1->get_column_type(1));
-        CHECK_EQUAL(type_Int, target_2->get_column_type(0));
-        CHECK_EQUAL(type_Link, target_2->get_column_type(1));
-        CHECK_EQUAL(3, target_1->size());
-        CHECK_EQUAL(3, target_2->size());
-        CHECK_EQUAL(1, target_1->get_backlink_count(0, *origin_1, 0));
-        CHECK_EQUAL(2, target_1->get_backlink_count(0, *origin_1, 4));
-        CHECK_EQUAL(1, target_1->get_backlink_count(0, *origin_2, 0));
-        CHECK_EQUAL(1, target_1->get_backlink_count(1, *origin_1, 0));
-        CHECK_EQUAL(1, target_1->get_backlink_count(1, *origin_1, 4));
-        CHECK_EQUAL(1, target_1->get_backlink_count(1, *origin_2, 0));
-        CHECK_EQUAL(0, target_1->get_backlink_count(2, *origin_1, 0));
-        CHECK_EQUAL(0, target_1->get_backlink_count(2, *origin_1, 4));
-        CHECK_EQUAL(0, target_1->get_backlink_count(2, *origin_2, 0));
-        CHECK_EQUAL(1, target_2->get_backlink_count(0, *origin_1, 2));
-        CHECK_EQUAL(1, target_2->get_backlink_count(0, *origin_2, 2));
-        CHECK_EQUAL(1, target_2->get_backlink_count(0, *origin_2, 4));
-        CHECK_EQUAL(1, target_2->get_backlink_count(1, *origin_1, 2));
-        CHECK_EQUAL(2, target_2->get_backlink_count(1, *origin_2, 2));
-        CHECK_EQUAL(1, target_2->get_backlink_count(1, *origin_2, 4));
-        CHECK_EQUAL(0, target_2->get_backlink_count(2, *origin_1, 2));
-        CHECK_EQUAL(0, target_2->get_backlink_count(2, *origin_2, 2));
-        CHECK_EQUAL(0, target_2->get_backlink_count(2, *origin_2, 4));
-    }
-    {
-        WriteTransaction wt(sg_1);
-        TableRef target_1_w = wt.get_table("target_1");
-        TableRef target_2_w = wt.get_table("target_2");
-        target_1_w->remove_column(1);
-        target_2_w->remove_column(0);
-        wt.commit();
-    }
-    repl.replay_transacts(sg_2, replay_logger);
-    {
-        ReadTransaction rt(sg_2);
-        check(test_context, sg_1, rt);
-        CHECK_EQUAL(4, rt.get_group().size());
-        ConstTableRef origin_1 = rt.get_table("origin_1");
-        ConstTableRef origin_2 = rt.get_table("origin_2");
-        ConstTableRef target_1 = rt.get_table("target_1");
-        ConstTableRef target_2 = rt.get_table("target_2");
-        CHECK_EQUAL(1, target_1->get_column_count());
-        CHECK_EQUAL(1, target_2->get_column_count());
-        CHECK_EQUAL(type_Mixed, target_1->get_column_type(0));
-        CHECK_EQUAL(type_Link, target_2->get_column_type(0));
-        CHECK_EQUAL(3, target_1->size());
-        CHECK_EQUAL(3, target_2->size());
-        CHECK_EQUAL(1, target_1->get_backlink_count(0, *origin_1, 0));
-        CHECK_EQUAL(2, target_1->get_backlink_count(0, *origin_1, 4));
-        CHECK_EQUAL(1, target_1->get_backlink_count(0, *origin_2, 0));
-        CHECK_EQUAL(1, target_1->get_backlink_count(1, *origin_1, 0));
-        CHECK_EQUAL(1, target_1->get_backlink_count(1, *origin_1, 4));
-        CHECK_EQUAL(1, target_1->get_backlink_count(1, *origin_2, 0));
-        CHECK_EQUAL(0, target_1->get_backlink_count(2, *origin_1, 0));
-        CHECK_EQUAL(0, target_1->get_backlink_count(2, *origin_1, 4));
-        CHECK_EQUAL(0, target_1->get_backlink_count(2, *origin_2, 0));
-        CHECK_EQUAL(1, target_2->get_backlink_count(0, *origin_1, 2));
-        CHECK_EQUAL(1, target_2->get_backlink_count(0, *origin_2, 2));
-        CHECK_EQUAL(1, target_2->get_backlink_count(0, *origin_2, 4));
-        CHECK_EQUAL(1, target_2->get_backlink_count(1, *origin_1, 2));
-        CHECK_EQUAL(2, target_2->get_backlink_count(1, *origin_2, 2));
-        CHECK_EQUAL(1, target_2->get_backlink_count(1, *origin_2, 4));
-        CHECK_EQUAL(0, target_2->get_backlink_count(2, *origin_1, 2));
-        CHECK_EQUAL(0, target_2->get_backlink_count(2, *origin_2, 2));
-        CHECK_EQUAL(0, target_2->get_backlink_count(2, *origin_2, 4));
-    }
-
-    // Check that when the last column is removed from a target column, then its
-    // size (number of rows) jumps to zero, and all links to it a removed or
-    // nullified.
-    {
-        WriteTransaction wt(sg_1);
-        TableRef target_1_w = wt.get_table("target_1");
-        target_1_w->remove_column(0);
-        wt.commit();
-    }
-    repl.replay_transacts(sg_2, replay_logger);
-    {
-        ReadTransaction rt(sg_2);
-        check(test_context, sg_1, rt);
-        CHECK_EQUAL(4, rt.get_group().size());
-        ConstTableRef origin_1 = rt.get_table("origin_1");
-        ConstTableRef origin_2 = rt.get_table("origin_2");
-        ConstTableRef target_1 = rt.get_table("target_1");
-        ConstTableRef target_2 = rt.get_table("target_2");
-        CHECK_EQUAL(0, target_1->get_column_count());
-        CHECK_EQUAL(1, target_2->get_column_count());
-        CHECK_EQUAL(type_Link, target_2->get_column_type(0));
-        CHECK_EQUAL(3, origin_1->size());
-        CHECK_EQUAL(3, origin_2->size());
-        CHECK_EQUAL(0, target_1->size());
-        CHECK_EQUAL(3, target_2->size());
-        CHECK(origin_1->is_null_link(0, 0));
-        CHECK(origin_1->is_null_link(0, 1));
-        CHECK(origin_1->is_null_link(0, 2));
-        CHECK_EQUAL(1, origin_1->get_link(2, 0));
-        CHECK(origin_1->is_null_link(2, 1));
-        CHECK_EQUAL(0, origin_1->get_link(2, 2));
-        CHECK(origin_2->is_null_link(0, 0));
-        CHECK(origin_2->is_null_link(0, 1));
-        CHECK(origin_2->is_null_link(0, 2));
-        CHECK_EQUAL(0, origin_2->get_link(4, 0));
-        CHECK_EQUAL(1, origin_2->get_link(4, 1));
-        CHECK(origin_2->is_null_link(4, 2));
-        ConstLinkViewRef link_list_1_0 = origin_1->get_linklist(4, 0);
-        ConstLinkViewRef link_list_1_1 = origin_1->get_linklist(4, 1);
-        ConstLinkViewRef link_list_1_2 = origin_1->get_linklist(4, 2);
-        ConstLinkViewRef link_list_2_0 = origin_2->get_linklist(2, 0);
-        ConstLinkViewRef link_list_2_1 = origin_2->get_linklist(2, 1);
-        ConstLinkViewRef link_list_2_2 = origin_2->get_linklist(2, 2);
-        CHECK_EQUAL(0, link_list_1_0->get_origin_row_index());
-        CHECK_EQUAL(1, link_list_1_1->get_origin_row_index());
-        CHECK_EQUAL(2, link_list_1_2->get_origin_row_index());
-        CHECK_EQUAL(0, link_list_2_0->get_origin_row_index());
-        CHECK_EQUAL(1, link_list_2_1->get_origin_row_index());
-        CHECK_EQUAL(2, link_list_2_2->get_origin_row_index());
-        CHECK_EQUAL(0, link_list_1_0->size());
-        CHECK_EQUAL(0, link_list_1_1->size());
-        CHECK_EQUAL(0, link_list_1_2->size());
-        CHECK_EQUAL(2, link_list_2_0->size());
-        CHECK_EQUAL(1, link_list_2_0->get(0).get_index());
-        CHECK_EQUAL(1, link_list_2_0->get(1).get_index());
-        CHECK_EQUAL(0, link_list_2_1->size());
-        CHECK_EQUAL(1, link_list_2_2->size());
-        CHECK_EQUAL(0, link_list_2_2->get(0).get_index());
-        CHECK_EQUAL(1, target_2->get_backlink_count(0, *origin_1, 2));
-        CHECK_EQUAL(1, target_2->get_backlink_count(0, *origin_2, 2));
-        CHECK_EQUAL(1, target_2->get_backlink_count(0, *origin_2, 4));
-        CHECK_EQUAL(1, target_2->get_backlink_count(1, *origin_1, 2));
-        CHECK_EQUAL(2, target_2->get_backlink_count(1, *origin_2, 2));
-        CHECK_EQUAL(1, target_2->get_backlink_count(1, *origin_2, 4));
-        CHECK_EQUAL(0, target_2->get_backlink_count(2, *origin_1, 2));
-        CHECK_EQUAL(0, target_2->get_backlink_count(2, *origin_2, 2));
-        CHECK_EQUAL(0, target_2->get_backlink_count(2, *origin_2, 4));
-    }
-}
-
-
-TEST(Replication_CascadeRemove_ColumnLink)
-{
-    SHARED_GROUP_TEST_PATH(path_1);
-    SHARED_GROUP_TEST_PATH(path_2);
-
-    util::Logger& replay_logger = test_context.logger;
-
-    SharedGroup sg(path_1);
-    MyTrivialReplication repl(path_2);
-    SharedGroup sg_w(repl);
-
-    {
-        WriteTransaction wt(sg_w);
-        Table& origin = *wt.add_table("origin");
-        Table& target = *wt.add_table("target");
-        origin.add_column_link(type_Link, "o_1", target, link_Strong);
-        target.add_column(type_Int, "t_1");
-        wt.commit();
-    }
-
-    // perform_change expects sg to be in a read transaction
-    sg.begin_read();
-
-    ConstTableRef target;
-    ConstRow target_row_0, target_row_1;
-
-    auto perform_change = [&](std::function<void(Table&)> func) {
-        // Ensure there are two rows in each table, with each row in `origin`
-        // pointing to the corresponding row in `target`
-        {
-            WriteTransaction wt(sg_w);
-            Table& origin_w = *wt.get_table("origin");
-            Table& target_w = *wt.get_table("target");
-
-            origin_w.clear();
-            target_w.clear();
-            origin_w.add_empty_row(2);
-            target_w.add_empty_row(2);
-            origin_w[0].set_link(0, 0);
-            origin_w[1].set_link(0, 1);
-
-            wt.commit();
-        }
-
-        // Perform the modification
-        {
-            WriteTransaction wt(sg_w);
-            func(*wt.get_table("origin"));
-            wt.commit();
-        }
-
-        // Apply the changes to sg via replication
-        sg.end_read();
-        repl.replay_transacts(sg, replay_logger);
-        const Group& group = sg.begin_read();
-        group.verify();
-
-        target = group.get_table("target");
-        if (target->size() > 0)
-            target_row_0 = target->get(0);
-        if (target->size() > 1)
-            target_row_1 = target->get(1);
-        // Leave `group` and the target accessors in a state which can be tested
-        // with the changes applied
-    };
-
-    // Break link by nullifying
-    perform_change([](Table& origin) { origin[1].nullify_link(0); });
-    CHECK(target_row_0 && !target_row_1);
-    CHECK_EQUAL(target->size(), 1);
-
-    // Break link by reassign
-    perform_change([](Table& origin) { origin[1].set_link(0, 0); });
-    CHECK(target_row_0 && !target_row_1);
-    CHECK_EQUAL(target->size(), 1);
-
-    // Avoid breaking link by reassigning self
-    perform_change([](Table& origin) { origin[1].set_link(0, 1); });
-    // Should not delete anything
-    CHECK(target_row_0 && target_row_1);
-    CHECK_EQUAL(target->size(), 2);
-
-    // Break link by explicit row removal
-    perform_change([](Table& origin) { origin[1].move_last_over(); });
-    CHECK(target_row_0 && !target_row_1);
-    CHECK_EQUAL(target->size(), 1);
-
-    // Break link by clearing table
-    perform_change([](Table& origin) { origin.clear(); });
-    CHECK(!target_row_0 && !target_row_1);
-    CHECK_EQUAL(target->size(), 0);
-}
-
-
-TEST(Replication_LinkListSelfLinkNullification)
-{
-    SHARED_GROUP_TEST_PATH(path_1);
-    SHARED_GROUP_TEST_PATH(path_2);
-
-    MyTrivialReplication repl(path_1);
-    SharedGroup sg_1(repl);
-    SharedGroup sg_2(path_2);
-
-    util::Logger& replay_logger = test_context.logger;
-
-    {
-        WriteTransaction wt(sg_1);
-        TableRef t = wt.add_table("t");
-        t->add_column_link(type_LinkList, "l", *t);
-        t->add_empty_row(2);
-        LinkViewRef ll = t->get_linklist(0, 1);
-        ll->add(1);
-        ll->add(1);
-        ll->add(0);
-        LinkViewRef ll2 = t->get_linklist(0, 0);
-        ll2->add(0);
-        ll2->add(1);
-        wt.commit();
-    }
-    repl.replay_transacts(sg_2, replay_logger);
-
-    {
-        WriteTransaction wt(sg_1);
-        TableRef t = wt.get_table("t");
-        t->move_last_over(0);
-        wt.commit();
-    }
-    repl.replay_transacts(sg_2, replay_logger);
-    ReadTransaction rt_2{sg_2};
-    check(test_context, sg_1, rt_2);
-}
-
-
-TEST(Replication_AdvanceReadTransact_CascadeRemove_ColumnLinkList)
-{
-    SHARED_GROUP_TEST_PATH(path_1);
-    SHARED_GROUP_TEST_PATH(path_2);
-
-    util::Logger& replay_logger = test_context.logger;
-
-    SharedGroup sg(path_1);
-    MyTrivialReplication repl(path_2);
-    SharedGroup sg_w(repl);
-
-    {
-        WriteTransaction wt(sg_w);
-        Table& origin = *wt.add_table("origin");
-        Table& target = *wt.add_table("target");
-        origin.add_column_link(type_LinkList, "o_1", target, link_Strong);
-        target.add_column(type_Int, "t_1");
-        wt.commit();
-    }
-
-    // perform_change expects sg to be in a read transaction
-    sg.begin_read();
-
-    ConstTableRef target;
-    ConstRow target_row_0, target_row_1;
-
-    auto perform_change = [&](std::function<void(Table&)> func) {
-        // Ensure there are two rows in each table, with each row in `origin`
-        // pointing to the corresponding row in `target`
-        {
-            WriteTransaction wt(sg_w);
-            Table& origin_w = *wt.get_table("origin");
-            Table& target_w = *wt.get_table("target");
-
-            origin_w.clear();
-            target_w.clear();
-            origin_w.add_empty_row(2);
-            target_w.add_empty_row(2);
-            origin_w[0].get_linklist(0)->add(0);
-            origin_w[1].get_linklist(0)->add(0);
-            origin_w[1].get_linklist(0)->add(1);
-
-            wt.commit();
-        }
-
-        // Perform the modification
-        {
-            WriteTransaction wt(sg_w);
-            func(*wt.get_table("origin"));
-            wt.commit();
-        }
-
-        // Apply the changes to sg via replication
-        sg.end_read();
-        repl.replay_transacts(sg, replay_logger);
-        const Group& group = sg.begin_read();
-        group.verify();
-
-        target = group.get_table("target");
-        if (target->size() > 0)
-            target_row_0 = target->get(0);
-        if (target->size() > 1)
-            target_row_1 = target->get(1);
-        // Leave `group` and the target accessors in a state which can be tested
-        // with the changes applied
-    };
-
-    // Break link by clearing list
-    perform_change([](Table& origin) { origin[1].get_linklist(0)->clear(); });
-    CHECK(target_row_0 && !target_row_1);
-    CHECK_EQUAL(target->size(), 1);
-
-    // Break link by removal from list
-    perform_change([](Table& origin) { origin[1].get_linklist(0)->remove(1); });
-    CHECK(target_row_0 && !target_row_1);
-    CHECK_EQUAL(target->size(), 1);
-
-    // Break link by reassign
-    perform_change([](Table& origin) { origin[1].get_linklist(0)->set(1, 0); });
-    CHECK(target_row_0 && !target_row_1);
-    CHECK_EQUAL(target->size(), 1);
-
-    // Avoid breaking link by reassigning self
-    perform_change([](Table& origin) { origin[1].get_linklist(0)->set(1, 1); });
-    // Should not delete anything
-    CHECK(target_row_0 && target_row_1);
-    CHECK_EQUAL(target->size(), 2);
-
-    // Break link by explicit row removal
-    perform_change([](Table& origin) { origin[1].move_last_over(); });
-    CHECK(target_row_0 && !target_row_1);
-    CHECK_EQUAL(target->size(), 1);
-
-    // Break link by clearing table
-    perform_change([](Table& origin) { origin.clear(); });
-    CHECK(!target_row_0 && !target_row_1);
-    CHECK_EQUAL(target->size(), 0);
-}
-
-
-TEST(Replication_NullStrings)
-{
-    SHARED_GROUP_TEST_PATH(path_1);
-    SHARED_GROUP_TEST_PATH(path_2);
-
-    util::Logger& replay_logger = test_context.logger;
-
-    MyTrivialReplication repl(path_1);
-    SharedGroup sg_1(repl);
-    SharedGroup sg_2(path_2);
-
-    {
-        WriteTransaction wt(sg_1);
-        TableRef table1 = wt.add_table("table");
-        table1->add_column(type_String, "c1", true);
-        table1->add_column(type_Binary, "b1", true);
-        table1->add_empty_row(3); // default value is null
-
-        table1->set_string(0, 1, StringData("")); // empty string
-        table1->set_string(0, 2, realm::null());  // null
-
-        table1->set_binary(1, 1, BinaryData("")); // empty string
-        table1->set_binary(1, 2, BinaryData());   // null
-
-        CHECK(table1->get_string(0, 0).is_null());
-        CHECK(!table1->get_string(0, 1).is_null());
-        CHECK(table1->get_string(0, 2).is_null());
-
-        CHECK(table1->get_binary(1, 0).is_null());
-        CHECK(!table1->get_binary(1, 1).is_null());
-        CHECK(table1->get_binary(1, 2).is_null());
-
-        wt.commit();
-    }
-    repl.replay_transacts(sg_2, replay_logger);
-    {
-        ReadTransaction rt(sg_2);
-        ConstTableRef table2 = rt.get_table("table");
-
-        CHECK(table2->get_string(0, 0).is_null());
-        CHECK(!table2->get_string(0, 1).is_null());
-        CHECK(table2->get_string(0, 2).is_null());
-
-        CHECK(table2->get_binary(1, 0).is_null());
-        CHECK(!table2->get_binary(1, 1).is_null());
-        CHECK(table2->get_binary(1, 2).is_null());
-    }
-}
-
-TEST(Replication_NullInteger)
-{
-    SHARED_GROUP_TEST_PATH(path_1);
-    SHARED_GROUP_TEST_PATH(path_2);
-
-    util::Logger& replay_logger = test_context.logger;
-
-    MyTrivialReplication repl(path_1);
-    SharedGroup sg_1(repl);
-    SharedGroup sg_2(path_2);
-
-    {
-        WriteTransaction wt(sg_1);
-        TableRef table1 = wt.add_table("table");
-        table1->add_column(type_Int, "c1", true);
-        table1->add_empty_row(3); // default value is null
-
-        table1->set_int(0, 1, 0);
-        table1->set_null(0, 2);
-
-        CHECK(table1->is_null(0, 0));
-        CHECK(!table1->is_null(0, 1));
-        CHECK(table1->is_null(0, 2));
-
-        wt.commit();
-    }
-    repl.replay_transacts(sg_2, replay_logger);
-    {
-        ReadTransaction rt(sg_2);
-        ConstTableRef table2 = rt.get_table("table");
-
-        CHECK(table2->is_null(0, 0));
-        CHECK(!table2->is_null(0, 1));
-        CHECK(table2->is_null(0, 2));
-    }
-}
-
-
-TEST(Replication_SetUnique)
-{
-    SHARED_GROUP_TEST_PATH(path_1);
-    SHARED_GROUP_TEST_PATH(path_2);
-
-    util::Logger& replay_logger = test_context.logger;
-
-    MyTrivialReplication repl(path_1);
-    SharedGroup sg_1(repl);
-    SharedGroup sg_2(path_2);
-
-    {
-        WriteTransaction wt(sg_1);
-        TableRef table1 = wt.add_table("table");
-        table1->add_column(type_Int, "c1");
-        table1->add_column(type_String, "c2");
-        table1->add_column(type_Int, "c3", true);
-        table1->add_column(type_String, "c4", true);
-        table1->add_search_index(0);
-        table1->add_search_index(1);
-        table1->add_search_index(2);
-        table1->add_search_index(3);
-        table1->add_empty_row(2);
-        table1->set_int_unique(0, 0, 123);
-        table1->set_string_unique(1, 0, "Hello, World!");
-        // This will delete row 0! It is a bit counter intuative but this
-        // is because we expect that SetUnique is called before filling in
-        // other columns with data.
-        table1->set_null_unique(2, 0);
-        CHECK_EQUAL(table1->size(), 1);
-        table1->set_string_unique(3, 0, "Hello, World!");
-        wt.commit();
-    }
-    repl.replay_transacts(sg_2, replay_logger);
-    {
-        ReadTransaction rt(sg_2);
-        ConstTableRef table2 = rt.get_table("table");
-
-        CHECK_EQUAL(table2->get_int(0, 0), 0);
-        CHECK_EQUAL(table2->get_string(1, 0), "");
-        CHECK(table2->is_null(2, 0));
-        CHECK_EQUAL(table2->get_string(3, 0), "Hello, World!");
-    }
-}
-
-
-TEST(Replication_AddRowWithKey)
-{
-    SHARED_GROUP_TEST_PATH(path_1);
-    SHARED_GROUP_TEST_PATH(path_2);
-
-    util::Logger& replay_logger = test_context.logger;
-
-    MyTrivialReplication repl(path_1);
-    SharedGroup sg_1(repl);
-    SharedGroup sg_2(path_2);
-
-    {
-        WriteTransaction wt(sg_1);
-        TableRef table1 = wt.add_table("table");
-        table1->add_column(type_Int, "c1");
-        table1->add_search_index(0);
-        table1->add_row_with_key(0, 123);
-        table1->add_row_with_key(0, 456);
-        CHECK_EQUAL(table1->size(), 2);
-        wt.commit();
-    }
-    repl.replay_transacts(sg_2, replay_logger);
-    {
-        ReadTransaction rt(sg_2);
-        ConstTableRef table2 = rt.get_table("table");
-
-        CHECK_EQUAL(table2->find_first_int(0, 123), 0);
-        CHECK_EQUAL(table2->find_first_int(0, 456), 1);
-    }
-}
-
-
-TEST(Replication_AddRowWithKeyNull)
-{
-    SHARED_GROUP_TEST_PATH(path_1);
-    SHARED_GROUP_TEST_PATH(path_2);
-
-    util::Logger& replay_logger = test_context.logger;
-
-    MyTrivialReplication repl(path_1);
-    SharedGroup sg_1(repl);
-    SharedGroup sg_2(path_2);
-
-    {
-        WriteTransaction wt(sg_1);
-        TableRef table1 = wt.add_table("table");
-        table1->add_column(type_Int, "c1", true);
-        table1->add_search_index(0);
-        table1->add_row_with_key(0, 123);
-        table1->add_row_with_key(0, util::none);
-        CHECK_EQUAL(table1->size(), 2);
-        wt.commit();
-    }
-    repl.replay_transacts(sg_2, replay_logger);
-    {
-        ReadTransaction rt(sg_2);
-        ConstTableRef table2 = rt.get_table("table");
-
-        CHECK_EQUAL(table2->find_first_int(0, 123), 0);
-        CHECK_EQUAL(table2->find_first_null(0), 1);
-    }
-}
-
-
-TEST(Replication_AddRowWithKeys)
-{
-    SHARED_GROUP_TEST_PATH(path_1);
-    SHARED_GROUP_TEST_PATH(path_2);
-
-    util::Logger& replay_logger = test_context.logger;
-
-    MyTrivialReplication repl(path_1);
-    SharedGroup sg_1(repl);
-    SharedGroup sg_2(path_2);
-
-    {
-        WriteTransaction wt(sg_1);
-        TableRef table1 = wt.add_table("table");
-        table1->add_column(type_Int, "c1");
-        table1->add_column(type_String, "c2");
-        table1->add_search_index(0);
-        table1->add_search_index(1);
-        table1->add_row_with_keys(0, 123, 1, "abc");
-        table1->add_row_with_keys(0, 456, 1, "def");
-        CHECK_EQUAL(table1->size(), 2);
-        wt.commit();
-    }
-    repl.replay_transacts(sg_2, replay_logger);
-    {
-        ReadTransaction rt(sg_2);
-        ConstTableRef table2 = rt.get_table("table");
-
-        CHECK_EQUAL(table2->find_first_int(0, 123), 0);
-        CHECK_EQUAL(table2->find_first_int(0, 456), 1);
-        CHECK_EQUAL(table2->find_first_string(1, "abc"), 0);
-        CHECK_EQUAL(table2->find_first_string(1, "def"), 1);
-    }
-}
-
-
-TEST(Replication_RenameGroupLevelTable_RenameColumn)
-{
-    SHARED_GROUP_TEST_PATH(path_1);
-    SHARED_GROUP_TEST_PATH(path_2);
-
-    util::Logger& replay_logger = test_context.logger;
-
-    MyTrivialReplication repl(path_1);
-    SharedGroup sg_1(repl);
-    SharedGroup sg_2(path_2);
-
-    {
-        WriteTransaction wt(sg_1);
-        TableRef table1 = wt.add_table("foo");
-        table1->add_column(type_Int, "a");
-        table1->add_column(type_Int, "c");
-        TableRef table2 = wt.add_table("foo2");
-        wt.commit();
-    }
-    {
-        WriteTransaction wt(sg_1);
-        wt.get_group().rename_table("foo", "bar");
-        auto bar = wt.get_table("bar");
-        bar->rename_column(0, "b");
-        wt.commit();
-    }
-    repl.replay_transacts(sg_2, replay_logger);
-    {
-        ReadTransaction rt(sg_2);
-        ConstTableRef foo = rt.get_table("foo");
-        CHECK(!foo);
-        ConstTableRef bar = rt.get_table("bar");
-        CHECK(bar);
-        CHECK_EQUAL(0, bar->get_index_in_group());
-        CHECK_EQUAL(0, bar->get_column_index("b"));
-    }
-}
-
-
-TEST(Replication_MergeRows)
-{
-    // Test that MergeRows has the same effect whether called directly
-    // or applied via TransactLogApplier.
-
-    SHARED_GROUP_TEST_PATH(path_1);
-    SHARED_GROUP_TEST_PATH(path_2);
-
-    util::Logger& replay_logger = test_context.logger;
-
-    MyTrivialReplication repl(path_1);
-    SharedGroup sg_1(repl);
-    SharedGroup sg_2(path_2);
-
-    {
-        WriteTransaction wt(sg_1);
-        TableRef t0 = wt.add_table("t0");
-        TableRef t1 = wt.add_table("t1");
-        t0->add_column(type_Int, "i");
-        t1->add_column_link(type_Link, "l", *t0);
-        t0->add_empty_row(2);
-        t1->add_empty_row(2);
-        t1->set_link(0, 0, 0);
-        t0->merge_rows(0, 1);
-        wt.commit();
-    }
-    repl.replay_transacts(sg_2, replay_logger);
-    {
-        ReadTransaction rt1(sg_1);
-        ReadTransaction rt2(sg_2);
-
-        auto t0_1 = rt1.get_table("t0");
-        auto t1_1 = rt1.get_table("t1");
-        auto t0_2 = rt2.get_table("t0");
-        auto t1_2 = rt2.get_table("t1");
-
-        CHECK_EQUAL(t1_1->get_link(0, 0), 1);
-        CHECK_EQUAL(t1_2->get_link(0, 0), 1);
-    }
-}
-
-
-TEST(Replication_LinkListNullifyThroughTableView)
-{
-    SHARED_GROUP_TEST_PATH(path_1);
-    SHARED_GROUP_TEST_PATH(path_2);
-
-    util::Logger& replay_logger = test_context.logger;
-
-    MyTrivialReplication repl(path_1);
-    SharedGroup sg_1(repl);
-    SharedGroup sg_2(path_2);
-
-    {
-        WriteTransaction wt(sg_1);
-        TableRef t0 = wt.add_table("t0");
-        TableRef t1 = wt.add_table("t1");
-        t0->add_column_link(type_LinkList, "l", *t1);
-        t1->add_column(type_Int, "i");
-        t1->add_empty_row();
-        t0->add_empty_row();
-        t0->get_linklist(0, 0)->add(0);
-
-        // Create a TableView for the table and remove the rows through that.
-        auto tv = t1->where().find_all();
-        tv.clear(RemoveMode::unordered);
-
-        wt.commit();
-    }
-    repl.replay_transacts(sg_2, replay_logger);
-    {
-        ReadTransaction rt1(sg_1);
-        ReadTransaction rt2(sg_2);
-
-        CHECK(rt1.get_group() == rt2.get_group());
-        CHECK_EQUAL(rt1.get_table(0)->size(), 1);
-        CHECK_EQUAL(rt1.get_table(1)->size(), 0);
-        CHECK_EQUAL(rt1.get_table(0)->get_linklist(0, 0)->size(), 0);
-    }
-}
-
-
-TEST(Replication_Substrings)
-{
-    SHARED_GROUP_TEST_PATH(path_1);
-    SHARED_GROUP_TEST_PATH(path_2);
-
-    util::Logger& replay_logger = test_context.logger;
-
-    MyTrivialReplication repl(path_1);
-    SharedGroup sg_1(repl);
-    SharedGroup sg_2(path_2);
-
-    {
-        WriteTransaction wt(sg_1);
-        TableRef table = wt.add_table("table");
-        table->add_column(type_String, "string");
-        table->add_empty_row();
-        table->set_string(0, 0, "Hello, World!");
-        wt.commit();
-    }
-    {
-        WriteTransaction wt(sg_1);
-        TableRef table = wt.get_table("table");
-        table->remove_substring(0, 0, 0, 6);
-        table->insert_substring(0, 0, 0, "Goodbye, Cruel");
-        wt.commit();
-    }
-    repl.replay_transacts(sg_2, replay_logger);
-    {
-        ReadTransaction rt(sg_2);
-        auto table = rt.get_table("table");
-        CHECK_EQUAL("Goodbye, Cruel World!", table->get_string(0, 0));
-    }
-}
-
-
-TEST(Replication_MoveSelectedLinkView)
-{
-    // 1st: Create table with two rows
-    // 2nd: Select link list via 2nd row
-    // 3rd: Delete first row by move last over (which moves the row of the selected link list)
-    // 4th: Modify the selected link list.
-    // 5th: Replay changeset on different Realm
-
-    SHARED_GROUP_TEST_PATH(path_1);
-    SHARED_GROUP_TEST_PATH(path_2);
-
-    util::Logger& replay_logger = test_context.logger;
-
-    MyTrivialReplication repl(path_1);
-    SharedGroup sg_1(repl);
-    SharedGroup sg_2(path_2);
-
-    {
-        WriteTransaction wt(sg_1);
-        TableRef origin = wt.add_table("origin");
-        TableRef target = wt.add_table("target");
-        origin->add_column_link(type_LinkList, "", *target);
-        target->add_column(type_Int, "");
-        origin->add_empty_row(2);
-        target->add_empty_row(2);
-        wt.commit();
-    }
-    repl.replay_transacts(sg_2, replay_logger);
-    {
-        ReadTransaction rt(sg_2);
-        rt.get_group().verify();
-    }
-
-    {
-        WriteTransaction wt(sg_1);
-        TableRef origin = wt.get_table("origin");
-        LinkViewRef link_list = origin->get_linklist(0, 1);
-        link_list->add(0);         // Select the link list of the 2nd row
-        origin->move_last_over(0); // Move that link list
-        link_list->add(1);         // Now modify it again
-        wt.commit();
-    }
-    repl.replay_transacts(sg_2, replay_logger);
-    {
-        ReadTransaction rt(sg_2);
-        rt.get_group().verify();
-        ConstTableRef origin = rt.get_table("origin");
-        ConstLinkViewRef link_list = origin->get_linklist(0, 0);
-        CHECK_EQUAL(2, link_list->size());
-    }
-
-    // FIXME: Redo the test with all other table-level operations that move the
-    // link list to a new row or column index.
-}
-
-TEST(Replication_SubtableSearchIndex)
-{
-    // 1st: Create table with two rows
-    // 2nd: Select link list via 2nd row
-    // 3rd: Delete first row by move last over (which moves the row of the selected link list)
-    // 4th: Modify the selected link list.
-    // 5th: Replay changeset on different Realm
-
-    SHARED_GROUP_TEST_PATH(path_1);
-    SHARED_GROUP_TEST_PATH(path_2);
-
-    util::Logger& replay_logger = test_context.logger;
-
-    MyTrivialReplication repl(path_1);
-    SharedGroup sg_1(repl);
-    SharedGroup sg_2(path_2);
-
-    {
-        WriteTransaction wt(sg_1);
-        DescriptorRef subdesc;
-        TableRef table = wt.add_table("first");
-        table->add_column(type_Table, "sub", &subdesc);
-        subdesc->add_column(type_String, "strings");
-        wt.commit();
-    }
-
-    repl.replay_transacts(sg_2, replay_logger);
-    {
-        ReadTransaction rt(sg_2);
-        ConstTableRef table = rt.get_table("first");
-        ConstDescriptorRef sub = table->get_subdescriptor(0);
-        CHECK(!sub->has_search_index(0));
-    }
-
-    {
-        WriteTransaction wt(sg_1);
-        TableRef table = wt.get_table("first");
-        DescriptorRef sub = table->get_subdescriptor(0);
-        sub->add_search_index(0);
-        wt.commit();
-    }
-    repl.replay_transacts(sg_2, replay_logger);
-    {
-        ReadTransaction rt(sg_2);
-        ConstTableRef table = rt.get_table("first");
-        ConstDescriptorRef sub = table->get_subdescriptor(0);
-        CHECK(sub->has_search_index(0));
-    }
-
-    {
-        WriteTransaction wt(sg_1);
-        TableRef table = wt.get_table("first");
-        DescriptorRef sub = table->get_subdescriptor(0);
-        sub->remove_search_index(0);
-        wt.commit();
-    }
-    repl.replay_transacts(sg_2, replay_logger);
-    {
-        ReadTransaction rt(sg_2);
-        ConstTableRef table = rt.get_table("first");
-        ConstDescriptorRef sub = table->get_subdescriptor(0);
-        CHECK(!sub->has_search_index(0));
-    }
-}
->>>>>>> 66f9f895
 
 TEST(Replication_HistorySchemaVersionNormal)
 {
@@ -3890,7 +252,7 @@
     }
 
     ReplSyncClient repl(path, 2);
-    DBRef sg_1 = DB::create(repl); // This will be the session initiater
+    DBRef sg_1 = DB::create(repl); // This will be the session initiator
     CHECK(repl.is_upgraded());
     WriteTransaction wt(sg_1);
     // When this one is opened, the file should have been upgraded
