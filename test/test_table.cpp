--- conflicted
+++ resolved
@@ -5699,20 +5699,6 @@
     CHECK_EQUAL(foos->find_first<Mixed>(col, UUID("3b241101-e2bb-4255-8caf-4136c566a962")), k10);
 }
 
-<<<<<<< HEAD
-TEST(Table_FullTextIndex)
-{
-    Table t;
-    auto col = t.add_column(type_String, "str");
-    t.add_search_index(col, true);
-
-    t.create_object().set(col, "This is a test, with  spaces!");
-    t.create_object().set(col, "More testing, with normal spaces");
-    t.create_object().set(col, "ål, ø og æbler");
-
-    TableView res = t.find_all_fulltext(col, "spaces with");
-    CHECK_EQUAL(2, res.size());
-=======
 TEST(Table_MixedNull)
 {
     Group g;
@@ -5757,7 +5743,19 @@
     // auto t2 = steady_clock::now();
 
     // std::cout << "time: " << duration_cast<microseconds>(t2 - t1).count() << " us" << std::endl;
->>>>>>> 49217108
-}
-
+}
+
+TEST(Table_FullTextIndex)
+{
+    Table t;
+    auto col = t.add_column(type_String, "str");
+    t.add_search_index(col, true);
+
+    t.create_object().set(col, "This is a test, with  spaces!");
+    t.create_object().set(col, "More testing, with normal spaces");
+    t.create_object().set(col, "ål, ø og æbler");
+
+    TableView res = t.find_all_fulltext(col, "spaces with");
+    CHECK_EQUAL(2, res.size());
+}
 #endif // TEST_TABLE