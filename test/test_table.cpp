--- conflicted
+++ resolved
@@ -4959,11 +4959,7 @@
     CHECK_EQUAL(table->size(), 8);
     parent_dict.create_and_insert_linked_object("one"); // implicitly remove entry for 02
     CHECK(!o2.is_valid());
-<<<<<<< HEAD
     CHECK_EQUAL(table->size(), 6);
-=======
-    CHECK_EQUAL(table->size(), 4);
->>>>>>> 096d9ba1
     parent_dict.clear();
     CHECK_EQUAL(table->size(), 2);
     parent_dict.create_and_insert_linked_object("four");
