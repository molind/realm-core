--- conflicted
+++ resolved
@@ -657,15 +657,9 @@
     setup_multi_table(table, 15, 2);
     table.set_index(6);
 
-<<<<<<< HEAD
-    while (table.size() >= 2) {
-        size_t size = table.size();
-        size_t target_row_ndx = random.draw_int_mod(size-1);
-=======
     while (!table.is_empty()) {
         size_t size = table.size();
         size_t target_row_ndx = random.draw_int_mod(size);
->>>>>>> e1506533
         table.move_last_over(target_row_ndx);
         table.Verify();
     }
