--- conflicted
+++ resolved
@@ -739,7 +739,6 @@
     CHECK_EQUAL(g1.get_file_format(), g2.get_file_format());
 }
 
-<<<<<<< HEAD
 TEST(Upgrade_Database_2_3_Writes_New_File_Format_new) {
     // The method `inline void SharedGroup::upgrade_file_format()` will first have a fast non-threadsafe
     // test for seeing if the file needs to be upgraded. Then it will make a slower thread-safe check inside a
@@ -747,17 +746,11 @@
     // method will sleep 1 second between the non-threadsafe and the threadsafe test, to ensure that two threads opening
     // the same database file will both think the database needs upgrade in the first check.
 
-=======
-
-
-ONLY(Upgrade_Database_2_3_Writes_New_File_Format_new) {
->>>>>>> 83aef78d
     const std::string path = test_util::get_test_resource_path() + "test_upgrade_database_" + std::to_string(REALM_MAX_BPNODE_SIZE) + "_1.realm";
     CHECK_OR_RETURN(File::exists(path));
     SHARED_GROUP_TEST_PATH(temp_copy);
     CHECK_OR_RETURN(File::copy(path, temp_copy));
 
-<<<<<<< HEAD
     std::thread t1([&]() {
         SharedGroup sg(temp_copy);
     });
@@ -771,38 +764,6 @@
     t1.join();
     t2.join();
 }
-=======
-
-    std::thread t1([&]() {
-        std::cerr << "t1\n";
-        SharedGroup sg1(temp_copy);
-    });
-
-    std::thread t2([&]() {
-        std::cerr << "t2\n";
-        SharedGroup sg1(temp_copy);
-    });
-
-    getchar();
-    return;
-    std::cout << "main thread\n";
-
-
-
-
-    SharedGroup sg1(temp_copy);
-    WriteTransaction wt1(sg1);
-    SharedGroup sg2(temp_copy); // verify that the we can open another shared group, and it won't deadlock
-    ReadTransaction rt2(sg2);
-    Group const& g1 = wt1.get_group();
-    Group const& g2 = rt2.get_group();
-    CHECK_EQUAL(g1.get_file_format(), g2.get_file_format());
-}
-
-
-
-
->>>>>>> 83aef78d
 #endif
 
 
