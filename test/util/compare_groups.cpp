--- conflicted
+++ resolved
@@ -49,15 +49,9 @@
 
 class ObjectCompareLogger : public util::Logger {
 public:
-<<<<<<< HEAD
-    ObjectCompareLogger(sync::PrimaryKey oid, util::Logger& base_logger) noexcept
+    ObjectCompareLogger(Mixed pk, util::Logger& base_logger) noexcept
         : util::Logger()
-        , m_oid{oid}
-=======
-    ObjectCompareLogger(Mixed pk, util::Logger& base_logger) noexcept
-        : util::Logger(base_logger.get_level_threshold())
         , m_pk{pk}
->>>>>>> 7227d6a4
         , m_base_logger{base_logger}
     {
         set_level_threshold(base_logger.get_level_threshold());
