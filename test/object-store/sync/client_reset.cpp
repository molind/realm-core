--- conflicted
+++ resolved
@@ -227,11 +227,7 @@
     SyncTestFile realm_config(app->current_user(), partition.value, schema);
     realm_config.sync_config->client_resync_mode = ClientResyncMode::Recover;
     realm_config.sync_config->error_handler = [&](std::shared_ptr<SyncSession>, SyncError err) {
-<<<<<<< HEAD
-        if (err.get_system_error() == util::make_error_code(util::MiscExtErrors::end_of_input)) {
-=======
-        if (err.error_code == sync::websocket::make_error_code(ErrorCodes::ReadError)) {
->>>>>>> dac031d1
+        if (err.code() == ErrorCodes::ReadError) {
             return;
         }
 
