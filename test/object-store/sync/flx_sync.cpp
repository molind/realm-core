--- conflicted
+++ resolved
@@ -2158,17 +2158,6 @@
 
         harness->do_with_new_user([&](std::shared_ptr<SyncUser> user) {
             SyncTestFile config(user, schema, SyncConfig::FLXSyncEnabled{});
-<<<<<<< HEAD
-            std::condition_variable cv;
-            std::mutex wait_mutex;
-            bool wait_flag(false);
-            std::error_code ec;
-            config.sync_config->error_handler = [&](std::shared_ptr<SyncSession>, SyncError error) {
-                std::unique_lock<std::mutex> lock(wait_mutex);
-                wait_flag = true;
-                ec = error.get_system_error();
-                cv.notify_one();
-=======
             auto [error_promise, error_future] = util::make_promise_future<SyncError>();
             auto error_count = 0;
             auto err_handler = [promise = util::CopyablePromiseHolder(std::move(error_promise)),
@@ -2184,7 +2173,6 @@
                     CHECK(err.is_client_reset_requested());
                     promise.get_promise().emplace_value(std::move(err));
                 }
->>>>>>> 953d4004
             };
 
             config.sync_config->error_handler = err_handler;
