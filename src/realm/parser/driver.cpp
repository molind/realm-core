/*************************************************************************
 *
 * Copyright 2021 Realm Inc.
 *
 * Licensed under the Apache License, Version 2.0 (the "License");
 * you may not use this file except in compliance with the License.
 * You may obtain a copy of the License at
 *
 * http://www.apache.org/licenses/LICENSE-2.0
 *
 * Unless required by applicable law or agreed to in writing, software
 * distributed under the License is distributed on an "AS IS" BASIS,
 * WITHOUT WARRANTIES OR CONDITIONS OF ANY KIND, either express or implied.
 * See the License for the specific language governing permissions and
 * limitations under the License.
 *
 **************************************************************************/

#include "realm/parser/driver.hpp"
#include "realm/parser/keypath_mapping.hpp"
#include "realm/parser/query_parser.hpp"
#include "realm/sort_descriptor.hpp"
#include "realm/decimal128.hpp"
#include "realm/uuid.hpp"
#include "realm/util/base64.hpp"
#include "realm/util/overload.hpp"
#include "realm/object-store/class.hpp"

#define YY_NO_UNISTD_H 1
#define YY_NO_INPUT 1
#include "realm/parser/generated/query_flex.hpp"

#include <external/mpark/variant.hpp>
#include <stdexcept>

using namespace realm;
using namespace std::string_literals;

// Whether to generate parser debug traces.
static bool trace_parsing = false;
// Whether to generate scanner debug traces.
static bool trace_scanning = false;

namespace {

const char* agg_op_type_to_str(query_parser::AggrNode::Type type)
{
    switch (type) {
        case realm::query_parser::AggrNode::MAX:
            return ".@max";
        case realm::query_parser::AggrNode::MIN:
            return ".@min";
        case realm::query_parser::AggrNode::SUM:
            return ".@sum";
        case realm::query_parser::AggrNode::AVG:
            return ".@avg";
    }
    return "";
}

const char* expression_cmp_type_to_str(util::Optional<ExpressionComparisonType> type)
{
    if (type) {
        switch (*type) {
            case ExpressionComparisonType::Any:
                return "ANY";
            case ExpressionComparisonType::All:
                return "ALL";
            case ExpressionComparisonType::None:
                return "NONE";
        }
    }
    return "";
}

std::string print_pretty_objlink(const ObjLink& link, const Group* g)
{
    REALM_ASSERT(g);
    if (link.is_null()) {
        return "NULL";
    }
    try {
        auto table = g->get_table(link.get_table_key());
        if (!table) {
            return "link to an invalid table";
        }
        auto obj = table->get_object(link.get_obj_key());
        Mixed pk = obj.get_primary_key();
        return util::format("'%1' with primary key '%2'", table->get_class_name(), util::serializer::print_value(pk));
    }
    catch (...) {
        return "invalid link";
    }
}

bool is_length_suffix(const std::string& s)
{
    return s.size() == 6 && (s[0] == 'l' || s[0] == 'L') && (s[1] == 'e' || s[1] == 'E') &&
           (s[2] == 'n' || s[2] == 'N') && (s[3] == 'g' || s[3] == 'G') && (s[4] == 't' || s[4] == 'T') &&
           (s[5] == 'h' || s[5] == 'H');
}

template <typename T>
inline bool try_parse_specials(std::string str, T& ret)
{
    if constexpr (realm::is_any<T, float, double>::value || std::numeric_limits<T>::is_iec559) {
        std::transform(str.begin(), str.end(), str.begin(), toLowerAscii);
        if (std::numeric_limits<T>::has_quiet_NaN && (str == "nan" || str == "+nan")) {
            ret = std::numeric_limits<T>::quiet_NaN();
            return true;
        }
        else if (std::numeric_limits<T>::has_quiet_NaN && (str == "-nan")) {
            ret = -std::numeric_limits<T>::quiet_NaN();
            return true;
        }
        else if (std::numeric_limits<T>::has_infinity &&
                 (str == "+infinity" || str == "infinity" || str == "+inf" || str == "inf")) {
            ret = std::numeric_limits<T>::infinity();
            return true;
        }
        else if (std::numeric_limits<T>::has_infinity && (str == "-infinity" || str == "-inf")) {
            ret = -std::numeric_limits<T>::infinity();
            return true;
        }
    }
    return false;
}

template <typename T>
inline const char* get_type_name()
{
    return "unknown";
}
template <>
inline const char* get_type_name<int64_t>()
{
    return "number";
}
template <>
inline const char* get_type_name<float>()
{
    return "floating point number";
}
template <>
inline const char* get_type_name<double>()
{
    return "floating point number";
}

template <typename T>
inline T string_to(const std::string& s)
{
    std::istringstream iss(s);
    iss.imbue(std::locale::classic());
    T value;
    iss >> value;
    if (iss.fail()) {
        if (!try_parse_specials(s, value)) {
            throw InvalidQueryArgError(util::format("Cannot convert '%1' to a %2", s, get_type_name<T>()));
        }
    }
    return value;
}

template <>
inline Decimal128 string_to<Decimal128>(const std::string& s)
{
    Decimal128 value(s);
    if (value.is_nan()) {
        throw InvalidQueryArgError(util::format("Cannot convert '%1' to a %2", s, get_type_name<Decimal128>()));
    }
    return value;
}

class MixedArguments : public query_parser::Arguments {
public:
    using Arg = mpark::variant<Mixed, std::vector<Mixed>>;

    MixedArguments(const std::vector<Mixed>& args)
        : Arguments(args.size())
        , m_args([](const std::vector<Mixed>& args) -> std::vector<Arg> {
            std::vector<Arg> ret;
            ret.reserve(args.size());
            for (const Mixed& m : args) {
                ret.push_back(m);
            }
            return ret;
        }(args))
    {
    }
    MixedArguments(const std::vector<Arg>& args)
        : Arguments(args.size())
        , m_args(args)
    {
    }
    bool bool_for_argument(size_t n) final
    {
        return mixed_for_argument(n).get<bool>();
    }
    long long long_for_argument(size_t n) final
    {
        return mixed_for_argument(n).get<int64_t>();
    }
    float float_for_argument(size_t n) final
    {
        return mixed_for_argument(n).get<float>();
    }
    double double_for_argument(size_t n) final
    {
        return mixed_for_argument(n).get<double>();
    }
    StringData string_for_argument(size_t n) final
    {
        return mixed_for_argument(n).get<StringData>();
    }
    BinaryData binary_for_argument(size_t n) final
    {
        return mixed_for_argument(n).get<BinaryData>();
    }
    Timestamp timestamp_for_argument(size_t n) final
    {
        return mixed_for_argument(n).get<Timestamp>();
    }
    ObjectId objectid_for_argument(size_t n) final
    {
        return mixed_for_argument(n).get<ObjectId>();
    }
    UUID uuid_for_argument(size_t n) final
    {
        return mixed_for_argument(n).get<UUID>();
    }
    Decimal128 decimal128_for_argument(size_t n) final
    {
        return mixed_for_argument(n).get<Decimal128>();
    }
    ObjKey object_index_for_argument(size_t n) final
    {
        return mixed_for_argument(n).get<ObjKey>();
    }
    ObjLink objlink_for_argument(size_t n) final
    {
        return mixed_for_argument(n).get<ObjLink>();
    }
#if REALM_ENABLE_GEOSPATIAL
    Geospatial geospatial_for_argument(size_t n) final
    {
        return mixed_for_argument(n).get<Geospatial>();
    }
#endif
    std::vector<Mixed> list_for_argument(size_t n) final
    {
        Arguments::verify_ndx(n);
        return mpark::get<std::vector<Mixed>>(m_args[n]);
    }
    bool is_argument_null(size_t n) final
    {
        Arguments::verify_ndx(n);
        return visit(util::overload{
                         [](const Mixed& m) {
                             return m.is_null();
                         },
                         [](const std::vector<Mixed>&) {
                             return false;
                         },
                     },
                     m_args[n]);
    }
    bool is_argument_list(size_t n) final
    {
        Arguments::verify_ndx(n);
        static_assert(std::is_same_v<mpark::variant_alternative_t<1, Arg>, std::vector<Mixed>>);
        return m_args[n].index() == 1;
    }
    DataType type_for_argument(size_t n) final
    {
        return mixed_for_argument(n).get_type();
    }

    Mixed mixed_for_argument(size_t n) final
    {
        Arguments::verify_ndx(n);
        if (is_argument_list(n)) {
            throw InvalidQueryArgError(
                util::format("Request for scalar argument at index %1 but a list was provided", n));
        }

        return mpark::get<Mixed>(m_args[n]);
    }

private:
    const std::vector<Arg> m_args;
};

Timestamp get_timestamp_if_valid(int64_t seconds, int32_t nanoseconds)
{
    const bool both_non_negative = seconds >= 0 && nanoseconds >= 0;
    const bool both_non_positive = seconds <= 0 && nanoseconds <= 0;
    if (both_non_negative || both_non_positive) {
        return Timestamp(seconds, nanoseconds);
    }
    throw SyntaxError("Invalid timestamp format");
}

} // namespace

namespace realm {

namespace query_parser {

std::string_view string_for_op(CompareType op)
{
    switch (op) {
        case CompareType::EQUAL:
            return "=";
        case CompareType::NOT_EQUAL:
            return "!=";
        case CompareType::GREATER:
            return ">";
        case CompareType::LESS:
            return "<";
        case CompareType::GREATER_EQUAL:
            return ">=";
        case CompareType::LESS_EQUAL:
            return "<=";
        case CompareType::BEGINSWITH:
            return "beginswith";
        case CompareType::ENDSWITH:
            return "endswith";
        case CompareType::CONTAINS:
            return "contains";
        case CompareType::LIKE:
            return "like";
        case CompareType::IN:
            return "in";
        case CompareType::TEXT:
            return "text";
    }
    return ""; // appease MSVC warnings
}

NoArguments ParserDriver::s_default_args;
query_parser::KeyPathMapping ParserDriver::s_default_mapping;

ParserNode::~ParserNode() = default;

QueryNode::~QueryNode() = default;

Query NotNode::visit(ParserDriver* drv)
{
    Query q = drv->m_base_table->where();
    q.Not();
    q.and_query(query->visit(drv));
    return {q};
}

Query OrNode::visit(ParserDriver* drv)
{
    Query q(drv->m_base_table);
    q.group();
    for (auto it : children) {
        q.Or();
        q.and_query(it->visit(drv));
    }
    q.end_group();

    return q;
}

Query AndNode::visit(ParserDriver* drv)
{
    Query q(drv->m_base_table);
    for (auto it : children) {
        q.and_query(it->visit(drv));
    }
    return q;
}

static void verify_only_string_types(DataType type, std::string_view op_string)
{
    if (type != type_String && type != type_Binary && type != type_Mixed) {
        throw InvalidQueryError(util::format(
            "Unsupported comparison operator '%1' against type '%2', right side must be a string or binary type",
            op_string, get_data_type_name(type)));
    }
}

std::unique_ptr<Subexpr> OperationNode::visit(ParserDriver* drv, DataType type)
{
    std::unique_ptr<Subexpr> left;
    std::unique_ptr<Subexpr> right;

    const bool left_is_constant = m_left->is_constant();
    const bool right_is_constant = m_right->is_constant();
    const bool produces_multiple_values = m_left->is_list() || m_right->is_list();

    if (left_is_constant && right_is_constant && !produces_multiple_values) {
        right = m_right->visit(drv, type);
        left = m_left->visit(drv, type);
        auto v_left = left->get_mixed();
        auto v_right = right->get_mixed();
        Mixed result;
        switch (m_op) {
            case '+':
                result = v_left + v_right;
                break;
            case '-':
                result = v_left - v_right;
                break;
            case '*':
                result = v_left * v_right;
                break;
            case '/':
                result = v_left / v_right;
                break;
            default:
                break;
        }
        return std::make_unique<Value<Mixed>>(result);
    }

    if (right_is_constant) {
        // Take left first - it cannot be a constant
        left = m_left->visit(drv);

        right = m_right->visit(drv, left->get_type());
    }
    else {
        right = m_right->visit(drv);
        if (left_is_constant) {
            left = m_left->visit(drv, right->get_type());
        }
        else {
            left = m_left->visit(drv);
        }
    }
    if (!Mixed::is_numeric(left->get_type(), right->get_type())) {
        util::serializer::SerialisationState state;
        std::string op(&m_op, 1);
        throw InvalidQueryArgError(util::format("Cannot perform '%1' operation on '%2' and '%3'", op,
                                                left->description(state), right->description(state)));
    }

    switch (m_op) {
        case '+':
            return std::make_unique<Operator<Plus>>(std::move(left), std::move(right));
        case '-':
            return std::make_unique<Operator<Minus>>(std::move(left), std::move(right));
        case '*':
            return std::make_unique<Operator<Mul>>(std::move(left), std::move(right));
        case '/':
            return std::make_unique<Operator<Div>>(std::move(left), std::move(right));
        default:
            break;
    }
    return {};
}

Query EqualityNode::visit(ParserDriver* drv)
{
    auto [left, right] = drv->cmp(values);

    auto left_type = left->get_type();
    auto right_type = right->get_type();

    auto handle_typed_links = [drv](std::unique_ptr<Subexpr>& list, std::unique_ptr<Subexpr>& expr, DataType& type) {
        if (auto link_column = dynamic_cast<const Columns<Link>*>(list.get())) {
            // Change all TypedLink values to ObjKey values
            auto value = dynamic_cast<ValueBase*>(expr.get());
            auto left_dest_table_key = link_column->link_map().get_target_table()->get_key();
            auto sz = value->size();
            auto obj_keys = std::make_unique<Value<ObjKey>>();
            obj_keys->init(expr->has_multiple_values(), sz);
            obj_keys->set_comparison_type(expr->get_comparison_type());
            for (size_t i = 0; i < sz; i++) {
                auto val = value->get(i);
                // i'th entry is already NULL
                if (!val.is_null()) {
                    TableKey right_table_key;
                    ObjKey right_obj_key;
                    if (val.is_type(type_Link)) {
                        right_table_key = left_dest_table_key;
                        right_obj_key = val.get<ObjKey>();
                    }
                    else if (val.is_type(type_TypedLink)) {
                        right_table_key = val.get_link().get_table_key();
                        right_obj_key = val.get_link().get_obj_key();
                    }
                    else {
                        const char* target_type = get_data_type_name(val.get_type());
                        throw InvalidQueryError(
                            util::format("Unsupported comparison between '%1' and type '%2'",
                                         link_column->link_map().description(drv->m_serializer_state), target_type));
                    }
                    if (left_dest_table_key == right_table_key) {
                        obj_keys->set(i, right_obj_key);
                    }
                    else {
                        const Group* g = drv->m_base_table->get_parent_group();
                        throw InvalidQueryArgError(
                            util::format("The relationship '%1' which links to type '%2' cannot be compared to "
                                         "an argument of type %3",
                                         link_column->link_map().description(drv->m_serializer_state),
                                         link_column->link_map().get_target_table()->get_class_name(),
                                         print_pretty_objlink(ObjLink(right_table_key, right_obj_key), g)));
                    }
                }
            }
            expr = std::move(obj_keys);
            type = type_Link;
        }
    };

    if (left_type == type_Link && right->has_constant_evaluation()) {
        handle_typed_links(left, right, right_type);
    }
    if (right_type == type_Link && left->has_constant_evaluation()) {
        handle_typed_links(right, left, left_type);
    }

    if (left_type.is_valid() && right_type.is_valid() && !Mixed::data_types_are_comparable(left_type, right_type)) {
        throw InvalidQueryError(util::format("Unsupported comparison between type '%1' and type '%2'",
                                             get_data_type_name(left_type), get_data_type_name(right_type)));
    }
    if (left_type == type_TypeOfValue || right_type == type_TypeOfValue) {
        if (left_type != right_type) {
            throw InvalidQueryArgError(
                util::format("Unsupported comparison between @type and raw value: '%1' and '%2'",
                             get_data_type_name(left_type), get_data_type_name(right_type)));
        }
    }

    if (op == CompareType::IN) {
        Subexpr* r = right.get();
        if (!r->has_multiple_values()) {
            throw InvalidQueryArgError("The keypath following 'IN' must contain a list. Found '" +
                                       r->description(drv->m_serializer_state) + "'");
        }
    }

    if (left_type == type_Link && left_type == right_type && right->has_constant_evaluation()) {
        if (auto link_column = dynamic_cast<const Columns<Link>*>(left.get())) {
            if (link_column->link_map().get_nb_hops() == 1 &&
                link_column->get_comparison_type().value_or(ExpressionComparisonType::Any) ==
                    ExpressionComparisonType::Any) {
                REALM_ASSERT(dynamic_cast<const Value<ObjKey>*>(right.get()));
                auto link_values = static_cast<const Value<ObjKey>*>(right.get());
                // We can use a LinksToNode based query
                std::vector<ObjKey> values;
                values.reserve(link_values->size());
                for (auto val : *link_values) {
                    values.emplace_back(val.is_null() ? ObjKey() : val.get<ObjKey>());
                }
                if (op == CompareType::EQUAL) {
                    return drv->m_base_table->where().links_to(link_column->link_map().get_first_column_key(),
                                                               values);
                }
                else if (op == CompareType::NOT_EQUAL) {
                    return drv->m_base_table->where().not_links_to(link_column->link_map().get_first_column_key(),
                                                                   values);
                }
            }
        }
    }
    else if (right->has_single_value() && (left_type == right_type || left_type == type_Mixed)) {
        Mixed val = right->get_mixed();
        const ObjPropertyBase* prop = dynamic_cast<const ObjPropertyBase*>(left.get());
        if (prop && !prop->links_exist() && !prop->has_path()) {
            auto col_key = prop->column_key();
            if (val.is_null()) {
                switch (op) {
                    case CompareType::EQUAL:
                    case CompareType::IN:
                        return drv->m_base_table->where().equal(col_key, realm::null());
                    case CompareType::NOT_EQUAL:
                        return drv->m_base_table->where().not_equal(col_key, realm::null());
                    default:
                        break;
                }
            }
            switch (left->get_type()) {
                case type_Int:
                    return drv->simple_query(op, col_key, val.get_int());
                case type_Bool:
                    return drv->simple_query(op, col_key, val.get_bool());
                case type_String:
                    return drv->simple_query(op, col_key, val.get_string(), case_sensitive);
                case type_Binary:
                    return drv->simple_query(op, col_key, val.get_binary(), case_sensitive);
                case type_Timestamp:
                    return drv->simple_query(op, col_key, val.get<Timestamp>());
                case type_Float:
                    return drv->simple_query(op, col_key, val.get_float());
                case type_Double:
                    return drv->simple_query(op, col_key, val.get_double());
                case type_Decimal:
                    return drv->simple_query(op, col_key, val.get<Decimal128>());
                case type_ObjectId:
                    return drv->simple_query(op, col_key, val.get<ObjectId>());
                case type_UUID:
                    return drv->simple_query(op, col_key, val.get<UUID>());
                case type_Mixed:
                    return drv->simple_query(op, col_key, val, case_sensitive);
                default:
                    break;
            }
        }
    }
    if (case_sensitive) {
        switch (op) {
            case CompareType::EQUAL:
            case CompareType::IN:
                return Query(std::unique_ptr<Expression>(new Compare<Equal>(std::move(left), std::move(right))));
            case CompareType::NOT_EQUAL:
                return Query(std::unique_ptr<Expression>(new Compare<NotEqual>(std::move(left), std::move(right))));
            default:
                break;
        }
    }
    else {
        verify_only_string_types(right_type, util::format("%1%2", string_for_op(op), "[c]"));
        switch (op) {
            case CompareType::EQUAL:
            case CompareType::IN:
                return Query(std::unique_ptr<Expression>(new Compare<EqualIns>(std::move(left), std::move(right))));
            case CompareType::NOT_EQUAL:
                return Query(
                    std::unique_ptr<Expression>(new Compare<NotEqualIns>(std::move(left), std::move(right))));
            default:
                break;
        }
    }
    return {};
}

Query BetweenNode::visit(ParserDriver* drv)
{
    if (limits->elements.size() != 2) {
        throw InvalidQueryError("Operator 'BETWEEN' requires list with 2 elements.");
    }

    if (dynamic_cast<ColumnListBase*>(prop->visit(drv, type_Int).get())) {
        // It's a list!
        util::Optional<ExpressionComparisonType> cmp_type = dynamic_cast<PropertyNode*>(prop)->comp_type;
        if (cmp_type.value_or(ExpressionComparisonType::Any) != ExpressionComparisonType::All) {
            throw InvalidQueryError("Only 'ALL' supported for operator 'BETWEEN' when applied to lists.");
        }
    }

    auto& min(limits->elements.at(0));
    auto& max(limits->elements.at(1));
    RelationalNode cmp1(prop, CompareType::GREATER_EQUAL, min);
    RelationalNode cmp2(prop, CompareType::LESS_EQUAL, max);

    Query q(drv->m_base_table);
    q.and_query(cmp1.visit(drv));
    q.and_query(cmp2.visit(drv));

    return q;
}

Query RelationalNode::visit(ParserDriver* drv)
{
    auto [left, right] = drv->cmp(values);

    auto left_type = left->get_type();
    auto right_type = right->get_type();
    const bool right_type_is_null = right->has_single_value() && right->get_mixed().is_null();
    const bool left_type_is_null = left->has_single_value() && left->get_mixed().is_null();
    REALM_ASSERT(!(left_type_is_null && right_type_is_null));

    if (left_type == type_Link || left_type == type_TypeOfValue) {
        throw InvalidQueryError(util::format(
            "Unsupported operator %1 in query. Only equal (==) and not equal (!=) are supported for this type.",
            string_for_op(op)));
    }

    if (!(left_type_is_null || right_type_is_null) && (!left_type.is_valid() || !right_type.is_valid() ||
                                                       !Mixed::data_types_are_comparable(left_type, right_type))) {
        throw InvalidQueryError(util::format("Unsupported comparison between type '%1' and type '%2'",
                                             get_data_type_name(left_type), get_data_type_name(right_type)));
    }

    const ObjPropertyBase* prop = dynamic_cast<const ObjPropertyBase*>(left.get());
    if (prop && !prop->links_exist() && !prop->has_path() && right->has_single_value() &&
        (left_type == right_type || left_type == type_Mixed)) {
        auto col_key = prop->column_key();
        switch (left->get_type()) {
            case type_Int:
                return drv->simple_query(op, col_key, right->get_mixed().get_int());
            case type_Bool:
                break;
            case type_String:
                return drv->simple_query(op, col_key, right->get_mixed().get_string());
            case type_Binary:
                break;
            case type_Timestamp:
                return drv->simple_query(op, col_key, right->get_mixed().get<Timestamp>());
            case type_Float:
                return drv->simple_query(op, col_key, right->get_mixed().get_float());
                break;
            case type_Double:
                return drv->simple_query(op, col_key, right->get_mixed().get_double());
                break;
            case type_Decimal:
                return drv->simple_query(op, col_key, right->get_mixed().get<Decimal128>());
                break;
            case type_ObjectId:
                return drv->simple_query(op, col_key, right->get_mixed().get<ObjectId>());
                break;
            case type_UUID:
                return drv->simple_query(op, col_key, right->get_mixed().get<UUID>());
                break;
            case type_Mixed:
                return drv->simple_query(op, col_key, right->get_mixed());
                break;
            default:
                break;
        }
    }
    switch (op) {
        case CompareType::GREATER:
            return Query(std::unique_ptr<Expression>(new Compare<Greater>(std::move(left), std::move(right))));
        case CompareType::LESS:
            return Query(std::unique_ptr<Expression>(new Compare<Less>(std::move(left), std::move(right))));
        case CompareType::GREATER_EQUAL:
            return Query(std::unique_ptr<Expression>(new Compare<GreaterEqual>(std::move(left), std::move(right))));
        case CompareType::LESS_EQUAL:
            return Query(std::unique_ptr<Expression>(new Compare<LessEqual>(std::move(left), std::move(right))));
        default:
            break;
    }
    return {};
}

Query StringOpsNode::visit(ParserDriver* drv)
{
    auto [left, right] = drv->cmp(values);

    auto left_type = left->get_type();
    auto right_type = right->get_type();
    const ObjPropertyBase* prop = dynamic_cast<const ObjPropertyBase*>(left.get());

    verify_only_string_types(right_type, string_for_op(op));

    if (prop && !prop->links_exist() && !prop->has_path() && right->has_single_value() &&
        (left_type == right_type || left_type == type_Mixed)) {
        auto col_key = prop->column_key();
        if (right_type == type_String) {
            StringData val = right->get_mixed().get_string();

            switch (op) {
                case CompareType::BEGINSWITH:
                    return drv->m_base_table->where().begins_with(col_key, val, case_sensitive);
                case CompareType::ENDSWITH:
                    return drv->m_base_table->where().ends_with(col_key, val, case_sensitive);
                case CompareType::CONTAINS:
                    return drv->m_base_table->where().contains(col_key, val, case_sensitive);
                case CompareType::LIKE:
                    return drv->m_base_table->where().like(col_key, val, case_sensitive);
                case CompareType::TEXT:
                    return drv->m_base_table->where().fulltext(col_key, val);
                case CompareType::IN:
                case CompareType::EQUAL:
                case CompareType::NOT_EQUAL:
                case CompareType::GREATER:
                case CompareType::LESS:
                case CompareType::GREATER_EQUAL:
                case CompareType::LESS_EQUAL:
                    break;
            }
        }
        else if (right_type == type_Binary) {
            BinaryData val = right->get_mixed().get_binary();

            switch (op) {
                case CompareType::BEGINSWITH:
                    return drv->m_base_table->where().begins_with(col_key, val, case_sensitive);
                case CompareType::ENDSWITH:
                    return drv->m_base_table->where().ends_with(col_key, val, case_sensitive);
                case CompareType::CONTAINS:
                    return drv->m_base_table->where().contains(col_key, val, case_sensitive);
                case CompareType::LIKE:
                    return drv->m_base_table->where().like(col_key, val, case_sensitive);
                case CompareType::TEXT:
                case CompareType::IN:
                case CompareType::EQUAL:
                case CompareType::NOT_EQUAL:
                case CompareType::GREATER:
                case CompareType::LESS:
                case CompareType::GREATER_EQUAL:
                case CompareType::LESS_EQUAL:
                    break;
            }
        }
    }

    if (case_sensitive) {
        switch (op) {
            case CompareType::BEGINSWITH:
                return Query(std::unique_ptr<Expression>(new Compare<BeginsWith>(std::move(right), std::move(left))));
            case CompareType::ENDSWITH:
                return Query(std::unique_ptr<Expression>(new Compare<EndsWith>(std::move(right), std::move(left))));
            case CompareType::CONTAINS:
                return Query(std::unique_ptr<Expression>(new Compare<Contains>(std::move(right), std::move(left))));
            case CompareType::LIKE:
                return Query(std::unique_ptr<Expression>(new Compare<Like>(std::move(right), std::move(left))));
            case CompareType::TEXT: {
                StringData val = right->get_mixed().get_string();
                auto string_prop = dynamic_cast<Columns<StringData>*>(left.get());
                return string_prop->fulltext(val);
            }
            case CompareType::IN:
            case CompareType::EQUAL:
            case CompareType::NOT_EQUAL:
            case CompareType::GREATER:
            case CompareType::LESS:
            case CompareType::GREATER_EQUAL:
            case CompareType::LESS_EQUAL:
                break;
        }
    }
    else {
        switch (op) {
            case CompareType::BEGINSWITH:
                return Query(
                    std::unique_ptr<Expression>(new Compare<BeginsWithIns>(std::move(right), std::move(left))));
            case CompareType::ENDSWITH:
                return Query(
                    std::unique_ptr<Expression>(new Compare<EndsWithIns>(std::move(right), std::move(left))));
            case CompareType::CONTAINS:
                return Query(
                    std::unique_ptr<Expression>(new Compare<ContainsIns>(std::move(right), std::move(left))));
            case CompareType::LIKE:
                return Query(std::unique_ptr<Expression>(new Compare<LikeIns>(std::move(right), std::move(left))));
            case CompareType::IN:
            case CompareType::EQUAL:
            case CompareType::NOT_EQUAL:
            case CompareType::GREATER:
            case CompareType::LESS:
            case CompareType::GREATER_EQUAL:
            case CompareType::LESS_EQUAL:
            case CompareType::TEXT:
                break;
        }
    }
    return {};
}

#if REALM_ENABLE_GEOSPATIAL
Query GeoWithinNode::visit(ParserDriver* drv)
{
    auto left = prop->visit(drv);
    auto left_type = left->get_type();
    if (left_type != type_Link) {
        throw InvalidQueryError(util::format("The left hand side of 'geoWithin' must be a link to geoJSON formatted "
                                             "data. But the provided type is '%1'",
                                             get_data_type_name(left_type)));
    }
    auto link_column = dynamic_cast<const Columns<Link>*>(left.get());

    if (geo) {
        auto right = geo->visit(drv, type_Int);
        auto geo_value = dynamic_cast<const ConstantGeospatialValue*>(right.get());
        return link_column->geo_within(geo_value->get_mixed().get<Geospatial>());
    }

    REALM_ASSERT_3(argument.size(), >, 1);
    REALM_ASSERT_3(argument[0], ==, '$');
    size_t arg_no = size_t(strtol(argument.substr(1).c_str(), nullptr, 10));
    auto right_type = drv->m_args.is_argument_null(arg_no) ? DataType(-1) : drv->m_args.type_for_argument(arg_no);

    Geospatial geo_from_argument;
    if (right_type == type_Geospatial) {
        geo_from_argument = drv->m_args.geospatial_for_argument(arg_no);
    }
    else if (right_type == type_String) {
        // This is a "hack" to allow users to pass in geospatial objects
        // serialized as a string instead of as a native type. This is because
        // the CAPI doesn't have support for marshalling polygons (of variable length)
        // yet and that project was deprioritized to geospatial phase 2. This should be
        // removed once SDKs are all using the binding generator.
        std::string str_val = drv->m_args.string_for_argument(arg_no);
        const std::string simulated_prefix = "simulated GEOWITHIN ";
        str_val = simulated_prefix + str_val;
        ParserDriver sub_driver;
        try {
            sub_driver.parse(str_val);
        }
        catch (const std::exception& ex) {
            std::string doctored_err = ex.what();
            size_t prefix_location = doctored_err.find(simulated_prefix);
            if (prefix_location != std::string::npos) {
                doctored_err.erase(prefix_location, simulated_prefix.size());
            }
            throw InvalidQueryError(util::format(
                "Invalid syntax in serialized geospatial object at argument %1: '%2'", arg_no, doctored_err));
        }
        GeoWithinNode* node = dynamic_cast<GeoWithinNode*>(sub_driver.result);
        REALM_ASSERT(node);
        if (node->geo) {
            if (node->geo->m_geo.get_type() != Geospatial::Type::Invalid) {
                geo_from_argument = node->geo->m_geo;
            }
            else {
                geo_from_argument = GeoPolygon{node->geo->m_points};
            }
        }
    }
    else {
        throw InvalidQueryError(util::format("The right hand side of 'geoWithin' must be a geospatial constant "
                                             "value. But the provided type is '%1'",
                                             get_data_type_name(right_type)));
    }

    if (geo_from_argument.get_type() == Geospatial::Type::Invalid) {
        throw InvalidQueryError(util::format(
            "The right hand side of 'geoWithin' must be a valid Geospatial value, got '%1'", geo_from_argument));
    }
    Status geo_status = geo_from_argument.is_valid();
    if (!geo_status.is_ok()) {
        throw InvalidQueryError(
            util::format("The Geospatial query argument region is invalid: '%1'", geo_status.reason()));
    }
    return link_column->geo_within(geo_from_argument);
}
#endif

Query TrueOrFalseNode::visit(ParserDriver* drv)
{
    Query q = drv->m_base_table->where();
    if (true_or_false) {
        q.and_query(std::unique_ptr<realm::Expression>(new TrueExpression));
    }
    else {
        q.and_query(std::unique_ptr<realm::Expression>(new FalseExpression));
    }
    return q;
}

std::unique_ptr<Subexpr> PropertyNode::visit(ParserDriver* drv, DataType)
{
    path->resolve_arg(drv);
    if (path->path_elems.back().is_key() && path->path_elems.back().get_key() == "@links") {
        identifier = "@links";
        // This is a backlink aggregate query
        path->path_elems.pop_back();
        auto link_chain = path->visit(drv, comp_type);
        auto sub = link_chain.get_backlink_count<Int>();
        return sub.clone();
    }
    m_link_chain = path->visit(drv, comp_type);
    if (!path->at_end()) {
        if (!path->current_path_elem->is_key()) {
            throw InvalidQueryError(util::format("[%1] not expected", *path->current_path_elem));
        }
        identifier = path->current_path_elem->get_key();
    }
    std::unique_ptr<Subexpr> subexpr{drv->column(m_link_chain, path)};

    Path indexes;
    while (!path->at_end()) {
        indexes.emplace_back(std::move(*(path->current_path_elem++)));
    }

    if (!indexes.empty()) {
        auto ok = false;
        const PathElement& first_index = indexes.front();
        if (indexes.size() > 1 && subexpr->get_type() != type_Mixed) {
            throw InvalidQueryError("Only Property of type 'any' can have nested collections");
        }
        if (auto mixed = dynamic_cast<Columns<Mixed>*>(subexpr.get())) {
            ok = true;
            mixed->path(indexes);
        }
        else if (auto dict = dynamic_cast<Columns<Dictionary>*>(subexpr.get())) {
            if (first_index.is_key()) {
                ok = true;
                auto trailing = first_index.get_key();
                if (trailing == "@values") {
                }
                else if (trailing == "@keys") {
                    subexpr = std::make_unique<ColumnDictionaryKeys>(*dict);
                }
                else {
                    dict->path(indexes);
                }
            }
            else if (first_index.is_all()) {
                ok = true;
                dict->path(indexes);
            }
        }
        else if (auto coll = dynamic_cast<Columns<Lst<Mixed>>*>(subexpr.get())) {
            ok = coll->indexes(indexes);
        }
        else if (auto coll = dynamic_cast<ColumnListBase*>(subexpr.get())) {
            if (indexes.size() == 1) {
                ok = coll->index(first_index);
            }
        }

        if (!ok) {
            if (first_index.is_key()) {
                auto trailing = first_index.get_key();
                if (!post_op && is_length_suffix(trailing)) {
                    // If 'length' is the operator, the last id in the path must be the name
                    // of a list property
                    path->path_elems.pop_back();
                    const std::string& prop = path->path_elems.back().get_key();
                    std::unique_ptr<Subexpr> subexpr{path->visit(drv, comp_type).column(prop, false)};
                    if (auto list = dynamic_cast<ColumnListBase*>(subexpr.get())) {
                        if (auto length_expr = list->get_element_length())
                            return length_expr;
                    }
                }
                throw InvalidQueryError(util::format("Property '%1.%2' has no property '%3'",
                                                     m_link_chain.get_current_table()->get_class_name(), identifier,
                                                     trailing));
            }
            else {
                throw InvalidQueryError(util::format("Property '%1.%2' does not support index '%3'",
                                                     m_link_chain.get_current_table()->get_class_name(), identifier,
                                                     first_index));
            }
        }
    }
    if (post_op) {
        return post_op->visit(drv, subexpr.get());
    }
    return subexpr;
}

std::unique_ptr<Subexpr> SubqueryNode::visit(ParserDriver* drv, DataType)
{
    if (variable_name.size() < 2 || variable_name[0] != '$') {
        throw SyntaxError(util::format("The subquery variable '%1' is invalid. The variable must start with "
                                       "'$' and cannot be empty; for example '$x'.",
                                       variable_name));
    }
    LinkChain lc = prop->path->visit(drv, prop->comp_type);

    ColKey col_key;
    std::string identifier;
    if (!prop->path->at_end()) {
        identifier = prop->path->next_identifier();
        col_key = lc.get_current_table()->get_column_key(identifier);
    }
    else {
        identifier = prop->path->last_identifier();
        col_key = lc.get_current_col();
    }

    auto col_type = col_key.get_type();
    if (col_key.is_list() && col_type != col_type_Link) {
        throw InvalidQueryError(
            util::format("A subquery can not operate on a list of primitive values (property '%1')", identifier));
    }
    // col_key.is_list => col_type == col_type_Link
    if (!(col_key.is_list() || col_type == col_type_BackLink)) {
        throw InvalidQueryError(util::format("A subquery must operate on a list property, but '%1' is type '%2'",
                                             identifier, realm::get_data_type_name(DataType(col_type))));
    }

    TableRef previous_table = drv->m_base_table;
    drv->m_base_table = lc.get_current_table().cast_away_const();
    bool did_add = drv->m_mapping.add_mapping(drv->m_base_table, variable_name, "");
    if (!did_add) {
        throw InvalidQueryError(util::format("Unable to create a subquery expression with variable '%1' since an "
                                             "identical variable already exists in this context",
                                             variable_name));
    }
    Query sub = subquery->visit(drv);
    drv->m_mapping.remove_mapping(drv->m_base_table, variable_name);
    drv->m_base_table = previous_table;

    return lc.subquery(sub);
}

std::unique_ptr<Subexpr> PostOpNode::visit(ParserDriver*, Subexpr* subexpr)
{
    if (op_type == PostOpNode::SIZE) {
        if (auto s = dynamic_cast<Columns<Link>*>(subexpr)) {
            return s->count().clone();
        }
        if (auto s = dynamic_cast<ColumnListBase*>(subexpr)) {
            return s->size().clone();
        }
        if (auto s = dynamic_cast<Columns<StringData>*>(subexpr)) {
            return s->size().clone();
        }
        if (auto s = dynamic_cast<Columns<BinaryData>*>(subexpr)) {
            return s->size().clone();
        }
        if (auto s = dynamic_cast<Columns<Mixed>*>(subexpr)) {
            return s->size().clone();
        }
    }
    else if (op_type == PostOpNode::TYPE) {
        if (auto s = dynamic_cast<Columns<Mixed>*>(subexpr)) {
            return s->type_of_value().clone();
        }
        if (auto s = dynamic_cast<ColumnsCollection<Mixed>*>(subexpr)) {
            return s->type_of_value().clone();
        }
        if (auto s = dynamic_cast<ObjPropertyBase*>(subexpr)) {
            return Value<TypeOfValue>(TypeOfValue(s->column_key())).clone();
        }
        if (dynamic_cast<Columns<Link>*>(subexpr)) {
            return Value<TypeOfValue>(TypeOfValue(TypeOfValue::Attribute::ObjectLink)).clone();
        }
    }

    if (subexpr) {
        throw InvalidQueryError(util::format("Operation '%1' is not supported on property of type '%2'", op_name,
                                             get_data_type_name(DataType(subexpr->get_type()))));
    }
    REALM_UNREACHABLE();
    return {};
}

std::unique_ptr<Subexpr> LinkAggrNode::visit(ParserDriver* drv, DataType)
{
    auto subexpr = property->visit(drv);
    auto link_prop = dynamic_cast<Columns<Link>*>(subexpr.get());
    if (!link_prop) {
        throw InvalidQueryError(util::format("Operation '%1' cannot apply to property '%2' because it is not a list",
                                             agg_op_type_to_str(type), property->get_identifier()));
    }
    const LinkChain& link_chain = property->link_chain();
    prop_name = drv->translate(link_chain, prop_name);
    auto col_key = link_chain.get_current_table()->get_column_key(prop_name);

    switch (col_key.get_type()) {
        case col_type_Int:
            subexpr = link_prop->column<Int>(col_key).clone();
            break;
        case col_type_Float:
            subexpr = link_prop->column<float>(col_key).clone();
            break;
        case col_type_Double:
            subexpr = link_prop->column<double>(col_key).clone();
            break;
        case col_type_Decimal:
            subexpr = link_prop->column<Decimal>(col_key).clone();
            break;
        case col_type_Timestamp:
            subexpr = link_prop->column<Timestamp>(col_key).clone();
            break;
        default:
            throw InvalidQueryError(util::format("collection aggregate not supported for type '%1'",
                                                 get_data_type_name(DataType(col_key.get_type()))));
    }
    return aggregate(subexpr.get());
}

std::unique_ptr<Subexpr> ListAggrNode::visit(ParserDriver* drv, DataType)
{
    auto subexpr = property->visit(drv);
    return aggregate(subexpr.get());
}

std::unique_ptr<Subexpr> AggrNode::aggregate(Subexpr* subexpr)
{
    std::unique_ptr<Subexpr> agg;
    if (auto list_prop = dynamic_cast<ColumnListBase*>(subexpr)) {
        switch (type) {
            case MAX:
                agg = list_prop->max_of();
                break;
            case MIN:
                agg = list_prop->min_of();
                break;
            case SUM:
                agg = list_prop->sum_of();
                break;
            case AVG:
                agg = list_prop->avg_of();
                break;
        }
    }
    else if (auto prop = dynamic_cast<SubColumnBase*>(subexpr)) {
        switch (type) {
            case MAX:
                agg = prop->max_of();
                break;
            case MIN:
                agg = prop->min_of();
                break;
            case SUM:
                agg = prop->sum_of();
                break;
            case AVG:
                agg = prop->avg_of();
                break;
        }
    }
    if (!agg) {
        throw InvalidQueryError(
            util::format("Cannot use aggregate '%1' for this type of property", agg_op_type_to_str(type)));
    }

    return agg;
}

void ConstantNode::decode_b64()
{
    const size_t encoded_size = text.size() - 5;
    size_t buffer_size = util::base64_decoded_size(encoded_size);
    m_decode_buffer.resize(buffer_size);
    StringData window(text.c_str() + 4, encoded_size);
    util::Optional<size_t> decoded_size = util::base64_decode(window, m_decode_buffer.data(), buffer_size);
    if (!decoded_size) {
        throw SyntaxError("Invalid base64 value");
    }
    REALM_ASSERT_DEBUG_EX(*decoded_size <= encoded_size, *decoded_size, encoded_size);
    m_decode_buffer.resize(*decoded_size); // truncate
}

Mixed ConstantNode::get_value()
{
    switch (type) {
        case Type::NUMBER:
            return int64_t(strtoll(text.c_str(), nullptr, 0));
        case Type::FLOAT:
            if (text[text.size() - 1] == 'f') {
                return strtof(text.c_str(), nullptr);
            }
            return strtod(text.c_str(), nullptr);
        case Type::INFINITY_VAL: {
            bool negative = text[0] == '-';
<<<<<<< HEAD
            constexpr auto inf = std::numeric_limits<double>::infinity();
            return negative ? -inf : inf;
        }
        case Type::NAN_VAL:
            return type_punning<double>(0x7ff8000000000000);
        case Type::STRING:
            return StringData(text.data() + 1, text.size() - 2);
        case Type::STRING_BASE64:
            decode_b64();
            return StringData(m_decode_buffer.data(), m_decode_buffer.size());
=======
            switch (hint) {
                case type_Float: {
                    auto inf = std::numeric_limits<float>::infinity();
                    ret = std::make_unique<Value<float>>(negative ? -inf : inf);
                    break;
                }
                case type_Double: {
                    auto inf = std::numeric_limits<double>::infinity();
                    ret = std::make_unique<Value<double>>(negative ? -inf : inf);
                    break;
                }
                case type_Decimal:
                    ret = std::make_unique<Value<Decimal128>>(Decimal128(text));
                    break;
                default:
                    throw InvalidQueryError(util::format("Infinity not supported for %1", get_data_type_name(hint)));
                    break;
            }
            break;
        }
        case Type::NAN_VAL: {
            switch (hint) {
                case type_Float:
                    ret = std::make_unique<Value<float>>(type_punning<float>(0x7fc00000));
                    break;
                case type_Double:
                    ret = std::make_unique<Value<double>>(type_punning<double>(0x7ff8000000000000));
                    break;
                case type_Decimal:
                    ret = std::make_unique<Value<Decimal128>>(Decimal128::nan("0"));
                    break;
                default:
                    REALM_UNREACHABLE();
                    break;
            }
            break;
        }
        case Type::STRING: {
            std::string str = text.substr(1, text.size() - 2);
            switch (hint) {
                case type_Int:
                    ret = std::make_unique<Value<int64_t>>(string_to<int64_t>(str));
                    break;
                case type_Float:
                    ret = std::make_unique<Value<float>>(string_to<float>(str));
                    break;
                case type_Double:
                    ret = std::make_unique<Value<double>>(string_to<double>(str));
                    break;
                case type_Decimal:
                    ret = std::make_unique<Value<Decimal128>>(Decimal128(str.c_str()));
                    break;
                default:
                    if (hint == type_TypeOfValue) {
                        ret = std::make_unique<Value<TypeOfValue>>(TypeOfValue(str));
                    }
                    else {
                        ret = std::make_unique<ConstantStringValue>(str);
                    }
                    break;
            }
            break;
        }
        case Type::BASE64: {
            const size_t encoded_size = text.size() - 5;
            size_t buffer_size = util::base64_decoded_size(encoded_size);
            std::string decode_buffer(buffer_size, char(0));
            StringData window(text.c_str() + 4, encoded_size);
            util::Optional<size_t> decoded_size = util::base64_decode(window, decode_buffer);
            if (!decoded_size) {
                throw SyntaxError("Invalid base64 value");
            }
            REALM_ASSERT_DEBUG_EX(*decoded_size <= encoded_size, *decoded_size, encoded_size);
            decode_buffer.resize(*decoded_size); // truncate
            if (hint == type_String) {
                ret = std::make_unique<ConstantStringValue>(StringData(decode_buffer.data(), decode_buffer.size()));
            }
            if (hint == type_Binary) {
                ret = std::make_unique<ConstantBinaryValue>(BinaryData(decode_buffer.data(), decode_buffer.size()));
            }
            if (hint == type_Mixed) {
                ret = std::make_unique<ConstantBinaryValue>(BinaryData(decode_buffer.data(), decode_buffer.size()));
            }
            break;
        }
>>>>>>> dcb6fac8
        case Type::TIMESTAMP: {
            auto s = text;
            int64_t seconds;
            int32_t nanoseconds;
            if (s[0] == 'T') {
                size_t colon_pos = s.find(":");
                std::string s1 = s.substr(1, colon_pos - 1);
                std::string s2 = s.substr(colon_pos + 1);
                seconds = strtol(s1.c_str(), nullptr, 0);
                nanoseconds = int32_t(strtol(s2.c_str(), nullptr, 0));
            }
            else {
                // readable format YYYY-MM-DD-HH:MM:SS:NANOS nanos optional
                struct tm tmp = tm();
                char sep = s.find("@") < s.size() ? '@' : 'T';
                std::string fmt = "%d-%d-%d"s + sep + "%d:%d:%d:%d"s;
                int cnt = sscanf(s.c_str(), fmt.c_str(), &tmp.tm_year, &tmp.tm_mon, &tmp.tm_mday, &tmp.tm_hour,
                                 &tmp.tm_min, &tmp.tm_sec, &nanoseconds);
                REALM_ASSERT(cnt >= 6);
                tmp.tm_year -= 1900; // epoch offset (see man mktime)
                tmp.tm_mon -= 1;     // converts from 1-12 to 0-11

                if (tmp.tm_year < 0) {
                    // platform timegm functions do not throw errors, they return -1 which is also a valid time
                    throw InvalidQueryError("Conversion of dates before 1900 is not supported.");
                }

                seconds = platform_timegm(tmp); // UTC time
                if (cnt == 6) {
                    nanoseconds = 0;
                }
                if (nanoseconds < 0) {
                    throw SyntaxError("The nanoseconds of a Timestamp cannot be negative.");
                }
                if (seconds < 0) { // seconds determines the sign of the nanoseconds part
                    nanoseconds *= -1;
                }
            }
            return get_timestamp_if_valid(seconds, nanoseconds);
        }
        case Type::UUID_T:
            return UUID(text.substr(5, text.size() - 6));
        case Type::OID:
            return ObjectId(text.substr(4, text.size() - 5).c_str());
        case Type::LINK:
            return ObjKey(strtol(text.substr(1, text.size() - 1).c_str(), nullptr, 0));
        case Type::TYPED_LINK: {
            size_t colon_pos = text.find(":");
            auto table_key_val = uint32_t(strtol(text.substr(1, colon_pos - 1).c_str(), nullptr, 0));
            auto obj_key_val = strtol(text.substr(colon_pos + 1).c_str(), nullptr, 0);
            return ObjLink(TableKey(table_key_val), ObjKey(obj_key_val));
        }
        case Type::NULL_VAL:
            return {};
        case Type::TRUE:
            return {true};
        case Type::FALSE:
            return {false};
        case Type::ARG:
            break;
        case BINARY_STR: {
            return BinaryData(text.data() + 1, text.size() - 2);
        }
        case BINARY_BASE64:
            decode_b64();
            return BinaryData(m_decode_buffer.data(), m_decode_buffer.size());
    }
    return {};
}

std::unique_ptr<Subexpr> ConstantNode::visit(ParserDriver* drv, DataType hint)
{
    std::unique_ptr<Subexpr> ret;
    std::string explain_value_message = text;
    Mixed value;

    if (type == Type::ARG) {
        size_t arg_no = size_t(strtol(text.substr(1).c_str(), nullptr, 10));
        if (m_comp_type && !drv->m_args.is_argument_list(arg_no)) {
            throw InvalidQueryError(util::format(
                "ANY/ALL/NONE are only allowed on arguments which contain a list but '%1' is not a list.",
                explain_value_message));
        }
        if (drv->m_args.is_argument_list(arg_no)) {
            std::vector<Mixed> mixed_list = drv->m_args.list_for_argument(arg_no);
            return copy_list_of_args(mixed_list);
        }
        if (drv->m_args.is_argument_null(arg_no)) {
            explain_value_message = util::format("argument '%1' which is NULL", explain_value_message);
        }
        else {
            value = drv->m_args.mixed_for_argument(arg_no);
            if (value.is_null()) {
                explain_value_message = util::format("argument %1 of type null", explain_value_message);
            }
            else if (value.is_type(type_TypedLink)) {
                explain_value_message =
                    util::format("%1 which links to %2", explain_value_message,
                                 print_pretty_objlink(value.get<ObjLink>(), drv->m_base_table->get_parent_group()));
            }
            else {
                explain_value_message = util::format("argument %1 with value '%2'", explain_value_message, value);
                if (!(m_target_table || Mixed::data_types_are_comparable(value.get_type(), hint) ||
                      Mixed::is_numeric(hint) || (value.is_type(type_String) && hint == type_TypeOfValue))) {
                    throw InvalidQueryArgError(
                        util::format("Cannot compare %1 to a %2", explain_value_message, get_data_type_name(hint)));
                }
            }
        }
    }
    else {
        value = get_value();
    }

    if (m_target_table) {
        // There is a table name set. This must be an ObjLink
        const Group* g = drv->m_base_table->get_parent_group();
        auto table = g->get_table(m_target_table);
        if (!table) {
            // Perhaps class prefix is missing
            Group::TableNameBuffer buffer;
            table = g->get_table(Group::class_name_to_table_name(m_target_table, buffer));
        }
        if (!table) {
            throw InvalidQueryError(util::format("Unknown object type '%1'", m_target_table));
        }
        auto obj_key = table->find_primary_key(value);
        value = ObjLink(table->get_key(), ObjKey(obj_key));
    }

    if (value.is_null()) {
        if (hint == type_String) {
            return std::make_unique<ConstantStringValue>(StringData()); // Null string
        }
        else if (hint == type_Binary) {
            return std::make_unique<Value<Binary>>(BinaryData()); // Null string
        }
        else {
            return std::make_unique<Value<null>>(realm::null());
        }
    }

    switch (value.get_type()) {
        case type_Int: {
            if (hint == type_Decimal) {
                ret = std::make_unique<Value<Decimal128>>(Decimal128(value.get_int()));
            }
            else {
                ret = std::make_unique<Value<int64_t>>(value.get_int());
            }
            break;
        }
        case type_Float: {
            ret = std::make_unique<Value<float>>(value.get_float());
            break;
        }
        case type_Decimal:
            ret = std::make_unique<Value<Decimal128>>(value.get_decimal());
            break;
        case type_Double: {
            auto double_val = value.get_double();
            if (std::isinf(double_val) && (!Mixed::is_numeric(hint) || hint == type_Int)) {
                throw InvalidQueryError(util::format("Infinity not supported for %1", get_data_type_name(hint)));
            }

            switch (hint) {
                case type_Float:
                    ret = std::make_unique<Value<float>>(float(double_val));
                    break;
                case type_Decimal:
                    ret = std::make_unique<Value<Decimal128>>(Decimal128(text));
                    break;
                case type_Int: {
                    int64_t int_val = int64_t(double_val);
                    // Only return an integer if it precisely represents val
                    if (double(int_val) == double_val) {
                        ret = std::make_unique<Value<int64_t>>(int_val);
                        break;
                    }
                    [[fallthrough]];
                }
                default:
                    ret = std::make_unique<Value<double>>(double_val);
                    break;
            }
            break;
        }
        case type_String: {
            StringData str = value.get_string();
            switch (hint) {
                case type_Int:
                    ret = std::make_unique<Value<int64_t>>(string_to<int64_t>(str));
                    break;
                case type_Float:
                    ret = std::make_unique<Value<float>>(string_to<float>(str));
                    break;
                case type_Double:
                    ret = std::make_unique<Value<double>>(string_to<double>(str));
                    break;
                case type_Decimal:
                    ret = std::make_unique<Value<Decimal128>>(string_to<Decimal128>(str));
                    break;
                default:
                    if (hint == type_TypeOfValue) {
                        TypeOfValue type_of_value(std::string_view(str.data(), str.size()));
                        ret = std::make_unique<Value<TypeOfValue>>(type_of_value);
                    }
                    else {
                        ret = std::make_unique<ConstantStringValue>(str);
                    }
                    break;
            }
            break;
        }
        case type_Timestamp:
            ret = std::make_unique<Value<Timestamp>>(value.get_timestamp());
            break;
        case type_UUID:
            ret = std::make_unique<Value<UUID>>(value.get_uuid());
            break;
        case type_ObjectId:
            ret = std::make_unique<Value<ObjectId>>(value.get_object_id());
            break;
        case type_Link:
            ret = std::make_unique<Value<ObjKey>>(value.get<ObjKey>());
            break;
        case type_TypedLink:
            ret = std::make_unique<Value<ObjLink>>(value.get<ObjLink>());
            break;
        case type_Bool:
            ret = std::make_unique<Value<Bool>>(value.get_bool());
            break;
        case type_Binary:
            ret = std::make_unique<ConstantBinaryValue>(value.get_binary());
            break;
        case type_Mixed:
            break;
    }
    if (!ret) {
        throw InvalidQueryError(
            util::format("Unsupported comparison between property of type '%1' and constant value: %2",
                         get_data_type_name(hint), explain_value_message));
    }
    return ret;
}

std::unique_ptr<ConstantMixedList> ConstantNode::copy_list_of_args(std::vector<Mixed>& mixed_args)
{
    std::unique_ptr<ConstantMixedList> args_in_list = std::make_unique<ConstantMixedList>(mixed_args.size());
    size_t ndx = 0;
    for (const auto& mixed : mixed_args) {
        args_in_list->set(ndx++, mixed);
    }
    if (m_comp_type) {
        args_in_list->set_comparison_type(*m_comp_type);
    }
    return args_in_list;
}

Mixed Arguments::mixed_for_argument(size_t arg_no)
{
    switch (type_for_argument(arg_no)) {
        case type_Int:
            return int64_t(long_for_argument(arg_no));
        case type_String:
            return string_for_argument(arg_no);
        case type_Binary:
            return binary_for_argument(arg_no);
        case type_Bool:
            return bool_for_argument(arg_no);
        case type_Float:
            return float_for_argument(arg_no);
        case type_Double:
            return double_for_argument(arg_no);
        case type_Timestamp:
            try {
                return timestamp_for_argument(arg_no);
            }
            catch (const std::exception&) {
            }
            return objectid_for_argument(arg_no);
        case type_ObjectId:
            try {
                return objectid_for_argument(arg_no);
            }
            catch (const std::exception&) {
            }
            return timestamp_for_argument(arg_no);
        case type_Decimal:
            return decimal128_for_argument(arg_no);
        case type_UUID:
            return uuid_for_argument(arg_no);
        case type_Link:
            return object_index_for_argument(arg_no);
        case type_TypedLink:
            return objlink_for_argument(arg_no);
        default:
            break;
    }
    return {};
}

#if REALM_ENABLE_GEOSPATIAL
GeospatialNode::GeospatialNode(GeospatialNode::Box, GeoPoint& p1, GeoPoint& p2)
    : m_geo{Geospatial{GeoBox{p1, p2}}}
{
}

GeospatialNode::GeospatialNode(Circle, GeoPoint& p, double radius)
    : m_geo{Geospatial{GeoCircle{radius, p}}}
{
}

GeospatialNode::GeospatialNode(Polygon, GeoPoint& p)
    : m_points({{p}})
{
}

GeospatialNode::GeospatialNode(Loop, GeoPoint& p)
    : m_points({{p}})
{
}

void GeospatialNode::add_point_to_loop(GeoPoint& p)
{
    m_points.back().push_back(p);
}

void GeospatialNode::add_loop_to_polygon(GeospatialNode* node)
{
    m_points.push_back(node->m_points.back());
}

std::unique_ptr<Subexpr> GeospatialNode::visit(ParserDriver*, DataType)
{
    std::unique_ptr<Subexpr> ret;
    if (m_geo.get_type() != Geospatial::Type::Invalid) {
        ret = std::make_unique<ConstantGeospatialValue>(m_geo);
    }
    else {
        ret = std::make_unique<ConstantGeospatialValue>(GeoPolygon{m_points});
    }
    return ret;
}
#endif

std::unique_ptr<Subexpr> ListNode::visit(ParserDriver* drv, DataType hint)
{
    if (hint == type_TypeOfValue) {
        try {
            std::unique_ptr<Value<TypeOfValue>> ret = std::make_unique<Value<TypeOfValue>>();
            constexpr bool is_list = true;
            ret->init(is_list, elements.size());
            ret->set_comparison_type(m_comp_type);
            size_t ndx = 0;
            for (auto constant : elements) {
                std::unique_ptr<Subexpr> evaluated = constant->visit(drv, hint);
                if (auto converted = dynamic_cast<Value<TypeOfValue>*>(evaluated.get())) {
                    ret->set(ndx++, converted->get(0));
                }
                else {
                    throw InvalidQueryError(util::format("Invalid constant inside constant list: %1",
                                                         evaluated->description(drv->m_serializer_state)));
                }
            }
            return ret;
        }
        catch (const std::runtime_error& e) {
            throw InvalidQueryArgError(e.what());
        }
    }

    auto ret = std::make_unique<ConstantMixedList>(elements.size());
    ret->set_comparison_type(m_comp_type);
    size_t ndx = 0;
    for (auto constant : elements) {
        auto evaulated_constant = constant->visit(drv, hint);
        if (auto value = dynamic_cast<const ValueBase*>(evaulated_constant.get())) {
            REALM_ASSERT_EX(value->size() == 1, value->size());
            ret->set(ndx++, value->get(0));
        }
        else {
            throw InvalidQueryError("Invalid constant inside constant list");
        }
    }
    return ret;
}

void PathNode::resolve_arg(ParserDriver* drv)
{
    if (arg.size()) {
        if (path_elems.size()) {
            throw InvalidQueryError("Key path argument cannot be mixed with other elements");
        }
        auto arg_str = drv->get_arg_for_key_path(arg);
        const char* path = arg_str.data();
        do {
            auto p = find_chr(path, '.');
            StringData elem(path, p - path);
            add_element(elem);
            path = p;
        } while (*path++ == '.');
    }
}

LinkChain PathNode::visit(ParserDriver* drv, util::Optional<ExpressionComparisonType> comp_type)
{
    LinkChain link_chain(drv->m_base_table, comp_type);
    for (current_path_elem = path_elems.begin(); current_path_elem != path_elems.end(); ++current_path_elem) {
        if (current_path_elem->is_key()) {
            const std::string& raw_path_elem = current_path_elem->get_key();
            auto path_elem = drv->translate(link_chain, raw_path_elem);
            if (path_elem.find("@links.") == 0) {
                std::string_view table_column_pair(path_elem);
                table_column_pair = table_column_pair.substr(7);
                auto dot_pos = table_column_pair.find('.');
                auto table_name = table_column_pair.substr(0, dot_pos);
                auto column_name = table_column_pair.substr(dot_pos + 1);
                drv->backlink(link_chain, table_name, column_name);
                continue;
            }
            if (path_elem == "@values") {
                if (!link_chain.get_current_col().is_dictionary()) {
                    throw InvalidQueryError("@values only allowed on dictionaries");
                }
                continue;
            }
            if (path_elem.empty()) {
                continue; // this element has been removed, this happens in subqueries
            }

            // Check if it is a link
            if (link_chain.link(path_elem)) {
                continue;
            }
            // The next identifier being a property on the linked to object takes precedence
            if (link_chain.get_current_table()->get_column_key(path_elem)) {
                break;
            }
        }
        if (!link_chain.index(*current_path_elem))
            break;
    }
    return link_chain;
}

DescriptorNode::~DescriptorNode() {}

DescriptorOrderingNode::~DescriptorOrderingNode() {}

std::unique_ptr<DescriptorOrdering> DescriptorOrderingNode::visit(ParserDriver* drv)
{
    auto target = drv->m_base_table;
    std::unique_ptr<DescriptorOrdering> ordering;
    for (auto cur_ordering : orderings) {
        if (!ordering)
            ordering = std::make_unique<DescriptorOrdering>();
        if (cur_ordering->get_type() == DescriptorNode::LIMIT) {
            ordering->append_limit(LimitDescriptor(cur_ordering->limit));
        }
        else {
            bool is_distinct = cur_ordering->get_type() == DescriptorNode::DISTINCT;
            std::vector<std::vector<ExtendedColumnKey>> property_columns;
            for (Path& path : cur_ordering->columns) {
                std::vector<ExtendedColumnKey> columns;
                LinkChain link_chain(target);
                ColKey col_key;
                for (size_t ndx_in_path = 0; ndx_in_path < path.size(); ++ndx_in_path) {
                    std::string prop_name = drv->translate(link_chain, path[ndx_in_path].get_key());
                    // If last column was a dictionary, We will treat the next entry as a key to
                    // the dictionary
                    if (col_key && col_key.is_dictionary()) {
                        columns.back().set_index(prop_name);
                    }
                    else {
                        col_key = link_chain.get_current_table()->get_column_key(prop_name);
                        if (!col_key) {
                            throw InvalidQueryError(util::format(
                                "No property '%1' found on object type '%2' specified in '%3' clause", prop_name,
                                link_chain.get_current_table()->get_class_name(), is_distinct ? "distinct" : "sort"));
                        }
                        columns.emplace_back(col_key);
                        if (ndx_in_path < path.size() - 1) {
                            link_chain.link(col_key);
                        }
                    }
                }
                property_columns.push_back(columns);
            }

            if (is_distinct) {
                ordering->append_distinct(DistinctDescriptor(property_columns));
            }
            else {
                ordering->append_sort(SortDescriptor(property_columns, cur_ordering->ascending),
                                      SortDescriptor::MergeMode::prepend);
            }
        }
    }

    return ordering;
}

// If one of the expresions is constant, it should be right
static void verify_conditions(Subexpr* left, Subexpr* right, util::serializer::SerialisationState& state)
{
    if (dynamic_cast<ColumnListBase*>(left) && dynamic_cast<ColumnListBase*>(right)) {
        throw InvalidQueryError(
            util::format("Ordered comparison between two primitive lists is not implemented yet ('%1' and '%2')",
                         left->description(state), right->description(state)));
    }
    if (dynamic_cast<Value<TypeOfValue>*>(left) && dynamic_cast<Value<TypeOfValue>*>(right)) {
        throw InvalidQueryError(util::format("Comparison between two constants is not supported ('%1' and '%2')",
                                             left->description(state), right->description(state)));
    }
    if (auto link_column = dynamic_cast<Columns<Link>*>(left)) {
        if (link_column->has_multiple_values() && right->has_single_value() && right->get_mixed().is_null()) {
            throw InvalidQueryError(
                util::format("Cannot compare linklist ('%1') with NULL", left->description(state)));
        }
    }
}

ParserDriver::ParserDriver(TableRef t, Arguments& args, const query_parser::KeyPathMapping& mapping)
    : m_base_table(t)
    , m_args(args)
    , m_mapping(mapping)
{
    yylex_init(&m_yyscanner);
}

ParserDriver::~ParserDriver()
{
    yylex_destroy(m_yyscanner);
}

PathElement ParserDriver::get_arg_for_index(const std::string& i)
{
    REALM_ASSERT(i[0] == '$');
    size_t arg_no = size_t(strtol(i.substr(1).c_str(), nullptr, 10));
    if (m_args.is_argument_null(arg_no) || m_args.is_argument_list(arg_no)) {
        throw InvalidQueryError("Invalid index parameter");
    }
    auto type = m_args.type_for_argument(arg_no);
    switch (type) {
        case type_Int:
            return size_t(m_args.long_for_argument(arg_no));
        case type_String:
            return m_args.string_for_argument(arg_no);
        default:
            throw InvalidQueryError("Invalid index type");
    }
}

std::string ParserDriver::get_arg_for_key_path(const std::string& i)
{
    REALM_ASSERT(i[0] == '$');
    REALM_ASSERT(i[1] == 'K');
    size_t arg_no = size_t(strtol(i.substr(2).c_str(), nullptr, 10));
    if (m_args.is_argument_null(arg_no) || m_args.is_argument_list(arg_no)) {
        throw InvalidQueryArgError(util::format("Null or list cannot be used for parameter '%1'", i));
    }
    auto type = m_args.type_for_argument(arg_no);
    if (type != type_String) {
        throw InvalidQueryArgError(util::format("Invalid index type for '%1'. Expected a string, but found type '%2'",
                                                i, get_data_type_name(type)));
    }
    return m_args.string_for_argument(arg_no);
}

double ParserDriver::get_arg_for_coordinate(const std::string& str)
{
    REALM_ASSERT(str[0] == '$');
    size_t arg_no = size_t(strtol(str.substr(1).c_str(), nullptr, 10));
    if (m_args.is_argument_null(arg_no)) {
        throw InvalidQueryError(util::format("NULL cannot be used in coordinate at argument '%1'", str));
    }
    if (m_args.is_argument_list(arg_no)) {
        throw InvalidQueryError(util::format("A list cannot be used in a coordinate at argument '%1'", str));
    }

    auto type = m_args.type_for_argument(arg_no);
    switch (type) {
        case type_Int:
            return double(m_args.long_for_argument(arg_no));
        case type_Double:
            return m_args.double_for_argument(arg_no);
        case type_Float:
            return double(m_args.float_for_argument(arg_no));
        default:
            throw InvalidQueryError(util::format("Invalid parameter '%1' used in coordinate at argument '%2'",
                                                 get_data_type_name(type), str));
    }
}

auto ParserDriver::cmp(const std::vector<ExpressionNode*>& values) -> std::pair<SubexprPtr, SubexprPtr>
{
    SubexprPtr left;
    SubexprPtr right;

    auto left_is_constant = values[0]->is_constant();
    auto right_is_constant = values[1]->is_constant();

    if (left_is_constant && right_is_constant) {
        throw InvalidQueryError("Cannot compare two constants");
    }

    if (right_is_constant) {
        // Take left first - it cannot be a constant
        left = values[0]->visit(this);
        right = values[1]->visit(this, left->get_type());
        verify_conditions(left.get(), right.get(), m_serializer_state);
    }
    else {
        right = values[1]->visit(this);
        if (left_is_constant) {
            left = values[0]->visit(this, right->get_type());
        }
        else {
            left = values[0]->visit(this);
        }
        verify_conditions(right.get(), left.get(), m_serializer_state);
    }
    return {std::move(left), std::move(right)};
}

auto ParserDriver::column(LinkChain& link_chain, PathNode* path) -> SubexprPtr
{
    if (path->at_end()) {
        // This is a link property. We can optimize by usingColumns<Link>.
        // However Columns<Link> does not handle @keys and indexes
        auto extended_col_key = link_chain.m_link_cols.back();
        if (!extended_col_key.has_index()) {
            return link_chain.create_subexpr<Link>(ColKey(extended_col_key));
        }
        link_chain.pop_back();
        --path->current_path_elem;
        --path->current_path_elem;
    }
    auto identifier = m_mapping.translate(link_chain, path->next_identifier());
    if (auto col = link_chain.column(identifier, !path->at_end())) {
        return col;
    }
    throw InvalidQueryError(
        util::format("'%1' has no property '%2'", link_chain.get_current_table()->get_class_name(), identifier));
}

void ParserDriver::backlink(LinkChain& link_chain, std::string_view raw_table_name, std::string_view raw_column_name)
{
    std::string table_name = m_mapping.translate_table_name(raw_table_name);
    auto origin_table = m_base_table->get_parent_group()->get_table(table_name);
    ColKey origin_column;
    std::string column_name{raw_column_name};
    if (origin_table) {
        column_name = m_mapping.translate(origin_table, column_name);
        origin_column = origin_table->get_column_key(column_name);
    }
    if (!origin_column) {
        auto origin_table_name = Group::table_name_to_class_name(table_name);
        auto current_table_name = link_chain.get_current_table()->get_class_name();
        throw InvalidQueryError(util::format("No property '%1' found in type '%2' which links to type '%3'",
                                             column_name, origin_table_name, current_table_name));
    }
    link_chain.backlink(*origin_table, origin_column);
}

std::string ParserDriver::translate(const LinkChain& link_chain, const std::string& identifier)
{
    return m_mapping.translate(link_chain, identifier);
}

int ParserDriver::parse(const std::string& str)
{
    // std::cout << str << std::endl;
    parse_buffer.append(str);
    parse_buffer.append("\0\0", 2); // Flex requires 2 terminating zeroes
    scan_begin(m_yyscanner, trace_scanning);
    yy::parser parse(*this, m_yyscanner);
    parse.set_debug_level(trace_parsing);
    int res = parse();
    if (parse_error) {
        throw SyntaxError(util::format("Invalid predicate: '%1': %2", str, error_string));
    }
    return res;
}

void parse(const std::string& str)
{
    ParserDriver driver;
    driver.parse(str);
}

std::string check_escapes(const char* str)
{
    std::string ret;
    const char* p = strchr(str, '\\');
    while (p) {
        ret += std::string(str, p);
        p++;
        if (*p == ' ') {
            ret += ' ';
        }
        else if (*p == 't') {
            ret += '\t';
        }
        else if (*p == 'r') {
            ret += '\r';
        }
        else if (*p == 'n') {
            ret += '\n';
        }
        str = p + 1;
        p = strchr(str, '\\');
    }
    return ret + std::string(str);
}

} // namespace query_parser

Query Table::query(const std::string& query_string, const std::vector<MixedArguments::Arg>& arguments) const
{
    MixedArguments args(arguments);
    return query(query_string, args, {});
}

Query Table::query(const std::string& query_string, const std::vector<Mixed>& arguments) const
{
    MixedArguments args(arguments);
    return query(query_string, args, {});
}

Query Table::query(const std::string& query_string, const std::vector<Mixed>& arguments,
                   const query_parser::KeyPathMapping& mapping) const
{
    MixedArguments args(arguments);
    return query(query_string, args, mapping);
}

Query Table::query(const std::string& query_string, const std::vector<MixedArguments::Arg>& arguments,
                   const query_parser::KeyPathMapping& mapping) const
{
    MixedArguments args(arguments);
    return query(query_string, args, mapping);
}

Query Table::query(const std::string& query_string, query_parser::Arguments& args,
                   const query_parser::KeyPathMapping& mapping) const
{
    ParserDriver driver(m_own_ref, args, mapping);
    driver.parse(query_string);
    driver.result->canonicalize();
    return driver.result->visit(&driver).set_ordering(driver.ordering->visit(&driver));
}

std::unique_ptr<Subexpr> LinkChain::column(const std::string& col, bool has_path)
{
    auto col_key = m_current_table->get_column_key(col);
    if (!col_key) {
        return nullptr;
    }

    auto col_type{col_key.get_type()};
    if (col_key.is_dictionary()) {
        return create_subexpr<Dictionary>(col_key);
    }
    if (Table::is_link_type(col_type)) {
        add(col_key);
        return create_subexpr<Link>(col_key);
    }

    if (col_key.is_set()) {
        switch (col_type) {
            case col_type_Int:
                return create_subexpr<Set<Int>>(col_key);
            case col_type_Bool:
                return create_subexpr<Set<Bool>>(col_key);
            case col_type_String:
                return create_subexpr<Set<String>>(col_key);
            case col_type_Binary:
                return create_subexpr<Set<Binary>>(col_key);
            case col_type_Float:
                return create_subexpr<Set<Float>>(col_key);
            case col_type_Double:
                return create_subexpr<Set<Double>>(col_key);
            case col_type_Timestamp:
                return create_subexpr<Set<Timestamp>>(col_key);
            case col_type_Decimal:
                return create_subexpr<Set<Decimal>>(col_key);
            case col_type_UUID:
                return create_subexpr<Set<UUID>>(col_key);
            case col_type_ObjectId:
                return create_subexpr<Set<ObjectId>>(col_key);
            case col_type_Mixed:
                return create_subexpr<Set<Mixed>>(col_key);
            default:
                break;
        }
    }
    else if (col_key.is_list()) {
        switch (col_type) {
            case col_type_Int:
                return create_subexpr<Lst<Int>>(col_key);
            case col_type_Bool:
                return create_subexpr<Lst<Bool>>(col_key);
            case col_type_String:
                return create_subexpr<Lst<String>>(col_key);
            case col_type_Binary:
                return create_subexpr<Lst<Binary>>(col_key);
            case col_type_Float:
                return create_subexpr<Lst<Float>>(col_key);
            case col_type_Double:
                return create_subexpr<Lst<Double>>(col_key);
            case col_type_Timestamp:
                return create_subexpr<Lst<Timestamp>>(col_key);
            case col_type_Decimal:
                return create_subexpr<Lst<Decimal>>(col_key);
            case col_type_UUID:
                return create_subexpr<Lst<UUID>>(col_key);
            case col_type_ObjectId:
                return create_subexpr<Lst<ObjectId>>(col_key);
            case col_type_Mixed:
                return create_subexpr<Lst<Mixed>>(col_key);
            default:
                break;
        }
    }
    else {
        // Having a path implies a collection
        if (m_comparison_type && !has_path) {
            bool has_list = false;
            for (ColKey link_key : m_link_cols) {
                if (link_key.is_collection() || link_key.get_type() == col_type_BackLink) {
                    has_list = true;
                    break;
                }
            }
            if (!has_list) {
                throw InvalidQueryError(util::format("The keypath following '%1' must contain a list",
                                                     expression_cmp_type_to_str(m_comparison_type)));
            }
        }

        switch (col_type) {
            case col_type_Int:
                return create_subexpr<Int>(col_key);
            case col_type_Bool:
                return create_subexpr<Bool>(col_key);
            case col_type_String:
                return create_subexpr<String>(col_key);
            case col_type_Binary:
                return create_subexpr<Binary>(col_key);
            case col_type_Float:
                return create_subexpr<Float>(col_key);
            case col_type_Double:
                return create_subexpr<Double>(col_key);
            case col_type_Timestamp:
                return create_subexpr<Timestamp>(col_key);
            case col_type_Decimal:
                return create_subexpr<Decimal>(col_key);
            case col_type_UUID:
                return create_subexpr<UUID>(col_key);
            case col_type_ObjectId:
                return create_subexpr<ObjectId>(col_key);
            case col_type_Mixed:
                return create_subexpr<Mixed>(col_key);
            default:
                break;
        }
    }
    REALM_UNREACHABLE();
    return nullptr;
}

std::unique_ptr<Subexpr> LinkChain::subquery(Query subquery)
{
    REALM_ASSERT(m_link_cols.size() > 0);
    auto col_key = m_link_cols.back();
    return std::make_unique<SubQueryCount>(subquery, Columns<Link>(col_key, m_base_table, m_link_cols).link_map());
}

template <class T>
SubQuery<T> column(const Table& origin, ColKey origin_col_key, Query subquery)
{
    static_assert(std::is_same<T, BackLink>::value, "A subquery must involve a link list or backlink column");
    return SubQuery<T>(column<T>(origin, origin_col_key), std::move(subquery));
}

} // namespace realm<|MERGE_RESOLUTION|>--- conflicted
+++ resolved
@@ -1208,7 +1208,7 @@
     size_t buffer_size = util::base64_decoded_size(encoded_size);
     m_decode_buffer.resize(buffer_size);
     StringData window(text.c_str() + 4, encoded_size);
-    util::Optional<size_t> decoded_size = util::base64_decode(window, m_decode_buffer.data(), buffer_size);
+    util::Optional<size_t> decoded_size = util::base64_decode(window, m_decode_buffer);
     if (!decoded_size) {
         throw SyntaxError("Invalid base64 value");
     }
@@ -1228,7 +1228,6 @@
             return strtod(text.c_str(), nullptr);
         case Type::INFINITY_VAL: {
             bool negative = text[0] == '-';
-<<<<<<< HEAD
             constexpr auto inf = std::numeric_limits<double>::infinity();
             return negative ? -inf : inf;
         }
@@ -1239,93 +1238,6 @@
         case Type::STRING_BASE64:
             decode_b64();
             return StringData(m_decode_buffer.data(), m_decode_buffer.size());
-=======
-            switch (hint) {
-                case type_Float: {
-                    auto inf = std::numeric_limits<float>::infinity();
-                    ret = std::make_unique<Value<float>>(negative ? -inf : inf);
-                    break;
-                }
-                case type_Double: {
-                    auto inf = std::numeric_limits<double>::infinity();
-                    ret = std::make_unique<Value<double>>(negative ? -inf : inf);
-                    break;
-                }
-                case type_Decimal:
-                    ret = std::make_unique<Value<Decimal128>>(Decimal128(text));
-                    break;
-                default:
-                    throw InvalidQueryError(util::format("Infinity not supported for %1", get_data_type_name(hint)));
-                    break;
-            }
-            break;
-        }
-        case Type::NAN_VAL: {
-            switch (hint) {
-                case type_Float:
-                    ret = std::make_unique<Value<float>>(type_punning<float>(0x7fc00000));
-                    break;
-                case type_Double:
-                    ret = std::make_unique<Value<double>>(type_punning<double>(0x7ff8000000000000));
-                    break;
-                case type_Decimal:
-                    ret = std::make_unique<Value<Decimal128>>(Decimal128::nan("0"));
-                    break;
-                default:
-                    REALM_UNREACHABLE();
-                    break;
-            }
-            break;
-        }
-        case Type::STRING: {
-            std::string str = text.substr(1, text.size() - 2);
-            switch (hint) {
-                case type_Int:
-                    ret = std::make_unique<Value<int64_t>>(string_to<int64_t>(str));
-                    break;
-                case type_Float:
-                    ret = std::make_unique<Value<float>>(string_to<float>(str));
-                    break;
-                case type_Double:
-                    ret = std::make_unique<Value<double>>(string_to<double>(str));
-                    break;
-                case type_Decimal:
-                    ret = std::make_unique<Value<Decimal128>>(Decimal128(str.c_str()));
-                    break;
-                default:
-                    if (hint == type_TypeOfValue) {
-                        ret = std::make_unique<Value<TypeOfValue>>(TypeOfValue(str));
-                    }
-                    else {
-                        ret = std::make_unique<ConstantStringValue>(str);
-                    }
-                    break;
-            }
-            break;
-        }
-        case Type::BASE64: {
-            const size_t encoded_size = text.size() - 5;
-            size_t buffer_size = util::base64_decoded_size(encoded_size);
-            std::string decode_buffer(buffer_size, char(0));
-            StringData window(text.c_str() + 4, encoded_size);
-            util::Optional<size_t> decoded_size = util::base64_decode(window, decode_buffer);
-            if (!decoded_size) {
-                throw SyntaxError("Invalid base64 value");
-            }
-            REALM_ASSERT_DEBUG_EX(*decoded_size <= encoded_size, *decoded_size, encoded_size);
-            decode_buffer.resize(*decoded_size); // truncate
-            if (hint == type_String) {
-                ret = std::make_unique<ConstantStringValue>(StringData(decode_buffer.data(), decode_buffer.size()));
-            }
-            if (hint == type_Binary) {
-                ret = std::make_unique<ConstantBinaryValue>(BinaryData(decode_buffer.data(), decode_buffer.size()));
-            }
-            if (hint == type_Mixed) {
-                ret = std::make_unique<ConstantBinaryValue>(BinaryData(decode_buffer.data(), decode_buffer.size()));
-            }
-            break;
-        }
->>>>>>> dcb6fac8
         case Type::TIMESTAMP: {
             auto s = text;
             int64_t seconds;
