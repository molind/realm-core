/*************************************************************************
 *
 * Copyright 2016 Realm Inc.
 *
 * Licensed under the Apache License, Version 2.0 (the "License");
 * you may not use this file except in compliance with the License.
 * You may obtain a copy of the License at
 *
 * http://www.apache.org/licenses/LICENSE-2.0
 *
 * Unless required by applicable law or agreed to in writing, software
 * distributed under the License is distributed on an "AS IS" BASIS,
 * WITHOUT WARRANTIES OR CONDITIONS OF ANY KIND, either express or implied.
 * See the License for the specific language governing permissions and
 * limitations under the License.
 *
 **************************************************************************/

#include <realm/query_engine.hpp>

#include <realm/query_expression.hpp>
#include <realm/index_string.hpp>
#include <realm/db.hpp>
#include <realm/utilities.hpp>

using namespace realm;

ParentNode::ParentNode(const ParentNode& from)
    : m_child(from.m_child ? from.m_child->clone() : nullptr)
    , m_condition_column_name(from.m_condition_column_name)
    , m_condition_column_key(from.m_condition_column_key)
    , m_dD(from.m_dD)
    , m_dT(from.m_dT)
    , m_probes(from.m_probes)
    , m_matches(from.m_matches)
    , m_table(from.m_table)
{
}


size_t ParentNode::find_first(size_t start, size_t end)
{
    size_t sz = m_children.size();
    size_t current_cond = 0;
    size_t nb_cond_to_test = sz;

    while (REALM_LIKELY(start < end)) {
        size_t m = m_children[current_cond]->find_first_local(start, end);

        if (m != start) {
            // Pointer advanced - we will have to check all other conditions
            nb_cond_to_test = sz;
            start = m;
        }

        nb_cond_to_test--;

        // Optimized for one condition where this will be true first time
        if (REALM_LIKELY(nb_cond_to_test == 0))
            return m;

        current_cond++;

        if (current_cond == sz)
            current_cond = 0;
    }
    return not_found;
}

template <class T>
inline bool Obj::evaluate(T func) const
{
    Cluster cluster(0, get_alloc(), m_table->m_clusters);
    cluster.init(m_mem);
    cluster.set_offset(m_key.value - cluster.get_key_value(m_row_ndx));
    return func(&cluster, m_row_ndx);
}

bool ParentNode::match(const Obj& obj)
{
    return obj.evaluate([this](const Cluster* cluster, size_t row) {
        set_cluster(cluster);
        size_t m = find_first(row, row + 1);
        return m != npos;
    });
}

template <Action action>
void ParentNode::aggregate_local_prepare(DataType col_id, bool nullable)
{
    switch (col_id) {
        case type_Int: {
            if (nullable)
                m_column_action_specializer = &ThisType::column_action_specialization<action, ArrayIntNull>;
            else
                m_column_action_specializer = &ThisType::column_action_specialization<action, ArrayInteger>;
            break;
        }
        case type_Float:
            m_column_action_specializer = &ThisType::column_action_specialization<action, ArrayFloat>;
            break;
        case type_Double:
            m_column_action_specializer = &ThisType::column_action_specialization<action, ArrayDouble>;
            break;
        case type_Decimal:
            m_column_action_specializer = &ThisType::column_action_specialization<action, ArrayDecimal128>;
            break;
        default:
            REALM_ASSERT(false);
            break;
    }
}

void ParentNode::aggregate_local_prepare(Action TAction, DataType col_id, bool nullable)
{
    switch (TAction) {
        case act_ReturnFirst: {
            if (nullable)
                m_column_action_specializer = &ThisType::column_action_specialization<act_ReturnFirst, ArrayIntNull>;
            else
                m_column_action_specializer = &ThisType::column_action_specialization<act_ReturnFirst, ArrayInteger>;
            break;
        }
        case act_FindAll: {
            // For find_all(), the column below is a dummy and the caller sets it to nullptr. Hence, no data is being
            // read from any column upon each query match (just matchcount++ is performed), and we pass nullable =
            // false simply by convention. FIXME: Clean up all this.
            REALM_ASSERT(!nullable);
            m_column_action_specializer = &ThisType::column_action_specialization<act_FindAll, ArrayInteger>;
            break;
        }
        case act_Count: {
            // For count(), the column below is a dummy and the caller sets it to nullptr. Hence, no data is being
            // read from any column upon each query match (just matchcount++ is performed), and we pass nullable =
            // false simply by convention. FIXME: Clean up all this.
            REALM_ASSERT(!nullable);
            m_column_action_specializer = &ThisType::column_action_specialization<act_Count, ArrayInteger>;
            break;
        }
        case act_Sum: {
            aggregate_local_prepare<act_Sum>(col_id, nullable);
            break;
        }
        case act_Min: {
            aggregate_local_prepare<act_Min>(col_id, nullable);
            break;
        }
        case act_Max: {
            aggregate_local_prepare<act_Max>(col_id, nullable);
            break;
        }
        case act_CallbackIdx: {
            // Future features where for each query match, you want to perform an action that only requires knowlege
            // about the row index, and not the payload there. Examples could be find_all(), however, this code path
            // below is for new features given in a callback method and not yet supported by core.
            if (nullable)
                m_column_action_specializer = &ThisType::column_action_specialization<act_CallbackIdx, ArrayIntNull>;
            else
                m_column_action_specializer = &ThisType::column_action_specialization<act_CallbackIdx, ArrayInteger>;
            break;
        }
        default:
            REALM_ASSERT(false);
            break;
    }
}

size_t ParentNode::aggregate_local(QueryStateBase* st, size_t start, size_t end, size_t local_limit,
                                   ArrayPayload* source_column)
{
    // aggregate called on non-integer column type. Speed of this function is not as critical as speed of the
    // integer version, because find_first_local() is relatively slower here (because it's non-integers).
    //
    // Todo: Two speedups are possible. Simple: Initially test if there are no sub criterias and run
    // find_first_local()
    // in a tight loop if so (instead of testing if there are sub criterias after each match). Harder: Specialize
    // data type array to make array call match() directly on each match, like for integers.

    m_state = st;
    size_t local_matches = 0;

    size_t r = start - 1;
    for (;;) {
        if (local_matches == local_limit) {
            m_dD = double(r - start) / (local_matches + 1.1);
            return r + 1;
        }

        // Find first match in this condition node
        auto pos = r + 1;
        r = find_first_local(pos, end);
        if (r == not_found) {
            m_dD = double(pos - start) / (local_matches + 1.1);
            return end;
        }

        local_matches++;

        // Find first match in remaining condition nodes
        size_t m = r;

        for (size_t c = 1; c < m_children.size(); c++) {
            m = m_children[c]->find_first_local(r, r + 1);
            if (m != r) {
                break;
            }
        }

        // If index of first match in this node equals index of first match in all remaining nodes, we have a final
        // match
        if (m == r) {
            bool cont = (this->*m_column_action_specializer)(st, source_column, r);
            if (!cont) {
                return static_cast<size_t>(-1);
            }
        }
    }
}

void StringNodeEqualBase::init(bool will_query_ranges)
{
    StringNodeBase::init(will_query_ranges);

    if (m_is_string_enum) {
        m_dT = 1.0;
    }
    else if (m_has_search_index) {
        m_dT = 0.0;
    }
    else {
        m_dT = 10.0;
    }

    if (m_has_search_index) {
        // Will set m_index_matches, m_index_matches_destroy, m_results_start and m_results_end
        _search_index_init();
    }
}

size_t StringNodeEqualBase::find_first_local(size_t start, size_t end)
{
    REALM_ASSERT(m_table);

    if (m_has_search_index) {
        if (start < end) {
            ObjKey first_key = m_cluster->get_real_key(start);
            if (first_key < m_last_start_key) {
                // We are not advancing through the clusters. We basically don't know where we are,
                // so just start over from the beginning.
                m_results_ndx = m_results_start;
                m_actual_key = (m_results_start != m_results_end) ? get_key(m_results_start) : ObjKey();
            }
            m_last_start_key = first_key;

            // Check if we can expect to find more keys
            if (m_results_ndx < m_results_end) {
                // Check if we should advance to next key to search for
                while (first_key > m_actual_key) {
                    m_results_ndx++;
                    if (m_results_ndx == m_results_end) {
                        return not_found;
                    }
                    m_actual_key = get_key(m_results_ndx);
                }

                // If actual_key is bigger than last key, it is not in this leaf
                ObjKey last_key = m_cluster->get_real_key(end - 1);
                if (m_actual_key > last_key)
                    return not_found;

                // Now actual_key must be found in leaf keys
                return m_cluster->lower_bound_key(ObjKey(m_actual_key.value - m_cluster->get_offset()));
            }
        }
        return not_found;
    }

    return _find_first_local(start, end);
}


namespace realm {

size_t do_search_index(ObjKey& last_start_key, size_t& result_get, std::vector<ObjKey>& results,
                       const Cluster* cluster, size_t start, size_t end)
{
    ObjKey first_key = cluster->get_real_key(start);
    if (first_key < last_start_key) {
        // We are not advancing through the clusters. We basically don't know where we are,
        // so just start over from the beginning.
        auto it = std::lower_bound(results.begin(), results.end(), first_key);
        result_get = (it == results.end()) ? realm::npos : (it - results.begin());
    }
    last_start_key = first_key;

    if (result_get < results.size()) {
        auto actual_key = results[result_get];
        // skip through keys which are in "earlier" leafs than the one selected by start..end:
        while (first_key > actual_key) {
            result_get++;
            if (result_get == results.size())
                return not_found;
            actual_key = results[result_get];
        }

        // if actual key is bigger than last key, it is not in this leaf
        ObjKey last_key = cluster->get_real_key(end - 1);
        if (actual_key > last_key)
            return not_found;

        // key is known to be in this leaf, so find key whithin leaf keys
        return cluster->lower_bound_key(ObjKey(actual_key.value - cluster->get_offset()));
    }
    return not_found;
}

void StringNode<Equal>::_search_index_init()
{
    FindRes fr;
    InternalFindResult res;

    m_last_start_key = ObjKey();
    m_results_start = 0;
    if (ParentNode::m_table->get_primary_key_column() == ParentNode::m_condition_column_key) {
        m_actual_key = ParentNode::m_table.unchecked_ptr()->find_first(ParentNode::m_condition_column_key,
                                                                       StringData(StringNodeBase::m_value));
        m_results_end = m_actual_key ? 1 : 0;
    }
    else {
        auto index = ParentNode::m_table.unchecked_ptr()->get_search_index(ParentNode::m_condition_column_key);
        fr = index->find_all_no_copy(StringData(StringNodeBase::m_value), res);

        m_index_matches.reset();
        switch (fr) {
            case FindRes_single:
                m_actual_key = ObjKey(res.payload);
                m_results_end = 1;
                break;
            case FindRes_column:
                m_index_matches.reset(
                    new IntegerColumn(m_table.unchecked_ptr()->get_alloc(), ref_type(res.payload))); // Throws
                m_results_start = res.start_ndx;
                m_results_end = res.end_ndx;
                m_actual_key = ObjKey(m_index_matches->get(m_results_start));
                break;
            case FindRes_not_found:
                m_results_end = 0;
                break;
        }
    }
    m_results_ndx = m_results_start;
}

bool StringNode<Equal>::do_consume_condition(ParentNode& node)
{
    // Don't use the search index if present since we're in a scenario where
    // it'd be slower
    m_has_search_index = false;

    auto& other = static_cast<StringNode<Equal>&>(node);
    REALM_ASSERT(m_condition_column_key == other.m_condition_column_key);
    REALM_ASSERT(other.m_needles.empty());
    if (m_needles.empty()) {
        m_needles.insert(m_value ? StringData(*m_value) : StringData());
    }
    if (auto& str = other.m_value) {
        m_needle_storage.push_back(std::make_unique<char[]>(str->size()));
        std::copy(str->data(), str->data() + str->size(), m_needle_storage.back().get());
        m_needles.insert(StringData(m_needle_storage.back().get(), str->size()));
    }
    else {
        m_needles.emplace();
    }
    return true;
}

size_t StringNode<Equal>::_find_first_local(size_t start, size_t end)
{
    if (m_needles.empty()) {
        return m_leaf_ptr->find_first(m_value, start, end);
    }
    else {
        if (end == npos)
            end = m_leaf_ptr->size();
        REALM_ASSERT_3(start, <=, end);
        return find_first_haystack<20>(*m_leaf_ptr, m_needles, start, end);
    }
}

std::string StringNode<Equal>::describe(util::serializer::SerialisationState& state) const
{
    if (m_needles.empty()) {
        return StringNodeEqualBase::describe(state);
    }

    // FIXME: once the parser supports it, print something like "column IN {s1, s2, s3}"
    std::string desc;
    bool is_first = true;
    for (auto it : m_needles) {
        StringData sd(it.data(), it.size());
        desc += (is_first ? "" : " or ") + state.describe_column(ParentNode::m_table, m_condition_column_key) + " " +
                Equal::description() + " " + util::serializer::print_value(sd);
        is_first = false;
    }
    if (!is_first) {
        desc = "(" + desc + ")";
    }
    return desc;
}


void StringNode<EqualIns>::_search_index_init()
{
    auto index = ParentNode::m_table->get_search_index(ParentNode::m_condition_column_key);
    m_index_matches.clear();
    index->find_all(m_index_matches, StringData(StringNodeBase::m_value), true);
    m_results_start = 0;
    m_results_ndx = 0;
    m_results_end = m_index_matches.size();
    if (m_results_start != m_results_end) {
        m_actual_key = m_index_matches[0];
    }
}

size_t StringNode<EqualIns>::_find_first_local(size_t start, size_t end)
{
    EqualIns cond;
    for (size_t s = start; s < end; ++s) {
        StringData t = get_string(s);

        if (cond(StringData(m_value), m_ucase.c_str(), m_lcase.c_str(), t))
            return s;
    }

    return not_found;
}

<<<<<<< HEAD
std::unique_ptr<ArrayPayload> TwoColumnsNodeBase::update_cached_leaf_pointers_for_column(Allocator& alloc,
                                                                                         const ColKey& col_key)
{
    switch (col_key.get_type()) {
        case col_type_Int:
            if (col_key.is_nullable()) {
                return std::make_unique<ArrayIntNull>(alloc);
            }
            return std::make_unique<ArrayInteger>(alloc);
        case col_type_Bool:
            return std::make_unique<ArrayBoolNull>(alloc);
        case col_type_String:
            return std::make_unique<ArrayString>(alloc);
        case col_type_Binary:
            return std::make_unique<ArrayBinary>(alloc);
        case col_type_Mixed:
            return std::make_unique<ArrayMixed>(alloc);
        case col_type_Timestamp:
            return std::make_unique<ArrayTimestamp>(alloc);
        case col_type_Float:
            return std::make_unique<ArrayFloatNull>(alloc);
        case col_type_Double:
            return std::make_unique<ArrayDoubleNull>(alloc);
        case col_type_Decimal:
            return std::make_unique<ArrayDecimal128>(alloc);
        case col_type_Link:
            return std::make_unique<ArrayKey>(alloc);
        case col_type_ObjectId:
            return std::make_unique<ArrayObjectIdNull>(alloc);
        case col_type_UUID:
            return std::make_unique<ArrayUUIDNull>(alloc);
        case col_type_TypedLink:
        case col_type_BackLink:
        case col_type_LinkList:
        case col_type_OldDateTime:
        case col_type_OldTable:
            break;
    };
    REALM_UNREACHABLE();
    return {};
=======
size_t size_of_list_from_ref(ref_type ref, Allocator& alloc, ColumnType col_type, bool is_nullable)
{
    switch (col_type) {
        case col_type_Int: {
            if (is_nullable) {
                BPlusTree<util::Optional<Int>> list(alloc);
                list.init_from_ref(ref);
                return list.size();
            }
            else {
                BPlusTree<Int> list(alloc);
                list.init_from_ref(ref);
                return list.size();
            }
        }
        case col_type_Bool: {
            BPlusTree<Bool> list(alloc);
            list.init_from_ref(ref);
            return list.size();
        }
        case col_type_String: {
            BPlusTree<String> list(alloc);
            list.init_from_ref(ref);
            return list.size();
        }
        case col_type_Binary: {
            BPlusTree<Binary> list(alloc);
            list.init_from_ref(ref);
            return list.size();
        }
        case col_type_Timestamp: {
            BPlusTree<Timestamp> list(alloc);
            list.init_from_ref(ref);
            return list.size();
        }
        case col_type_Float: {
            BPlusTree<Float> list(alloc);
            list.init_from_ref(ref);
            return list.size();
        }
        case col_type_Double: {
            BPlusTree<Double> list(alloc);
            list.init_from_ref(ref);
            return list.size();
        }
        case col_type_Decimal: {
            BPlusTree<Decimal128> list(alloc);
            list.init_from_ref(ref);
            return list.size();
        }
        case col_type_ObjectId: {
            BPlusTree<ObjectId> list(alloc);
            list.init_from_ref(ref);
            return list.size();
        }
        case col_type_LinkList: {
            BPlusTree<ObjKey> list(alloc);
            list.init_from_ref(ref);
            return list.size();
        }
        case col_type_OldStringEnum:
        case col_type_OldMixed:
        case col_type_OldTable:
        case col_type_Link:
        case col_type_BackLink:
        case col_type_OldDateTime:
            REALM_ASSERT(false);
    }
    return 0;
>>>>>>> e57227b2
}

} // namespace realm

size_t NotNode::find_first_local(size_t start, size_t end)
{
    if (start <= m_known_range_start && end >= m_known_range_end) {
        return find_first_covers_known(start, end);
    }
    else if (start >= m_known_range_start && end <= m_known_range_end) {
        return find_first_covered_by_known(start, end);
    }
    else if (start < m_known_range_start && end >= m_known_range_start) {
        return find_first_overlap_lower(start, end);
    }
    else if (start <= m_known_range_end && end > m_known_range_end) {
        return find_first_overlap_upper(start, end);
    }
    else { // start > m_known_range_end || end < m_known_range_start
        return find_first_no_overlap(start, end);
    }
}

bool NotNode::evaluate_at(size_t rowndx)
{
    return m_condition->find_first(rowndx, rowndx + 1) == not_found;
}

void NotNode::update_known(size_t start, size_t end, size_t first)
{
    m_known_range_start = start;
    m_known_range_end = end;
    m_first_in_known_range = first;
}

size_t NotNode::find_first_loop(size_t start, size_t end)
{
    for (size_t i = start; i < end; ++i) {
        if (evaluate_at(i)) {
            return i;
        }
    }
    return not_found;
}

size_t NotNode::find_first_covers_known(size_t start, size_t end)
{
    // CASE: start-end covers the known range
    // [    ######    ]
    REALM_ASSERT_DEBUG(start <= m_known_range_start && end >= m_known_range_end);
    size_t result = find_first_loop(start, m_known_range_start);
    if (result != not_found) {
        update_known(start, m_known_range_end, result);
    }
    else {
        if (m_first_in_known_range != not_found) {
            update_known(start, m_known_range_end, m_first_in_known_range);
            result = m_first_in_known_range;
        }
        else {
            result = find_first_loop(m_known_range_end, end);
            update_known(start, end, result);
        }
    }
    return result;
}

size_t NotNode::find_first_covered_by_known(size_t start, size_t end)
{
    REALM_ASSERT_DEBUG(start >= m_known_range_start && end <= m_known_range_end);
    // CASE: the known range covers start-end
    // ###[#####]###
    if (m_first_in_known_range != not_found) {
        if (m_first_in_known_range > end) {
            return not_found;
        }
        else if (m_first_in_known_range >= start) {
            return m_first_in_known_range;
        }
    }
    // The first known match is before start, so we can't use the results to improve
    // heuristics.
    return find_first_loop(start, end);
}

size_t NotNode::find_first_overlap_lower(size_t start, size_t end)
{
    REALM_ASSERT_DEBUG(start < m_known_range_start && end >= m_known_range_start && end <= m_known_range_end);
    static_cast<void>(end);
    // CASE: partial overlap, lower end
    // [   ###]#####
    size_t result;
    result = find_first_loop(start, m_known_range_start);
    if (result == not_found) {
        result = m_first_in_known_range;
    }
    update_known(start, m_known_range_end, result);
    return result < end ? result : not_found;
}

size_t NotNode::find_first_overlap_upper(size_t start, size_t end)
{
    REALM_ASSERT_DEBUG(start <= m_known_range_end && start >= m_known_range_start && end > m_known_range_end);
    // CASE: partial overlap, upper end
    // ####[###    ]
    size_t result;
    if (m_first_in_known_range != not_found) {
        if (m_first_in_known_range >= start) {
            result = m_first_in_known_range;
            update_known(m_known_range_start, end, result);
        }
        else {
            result = find_first_loop(start, end);
            update_known(m_known_range_start, end, m_first_in_known_range);
        }
    }
    else {
        result = find_first_loop(m_known_range_end, end);
        update_known(m_known_range_start, end, result);
    }
    return result;
}

size_t NotNode::find_first_no_overlap(size_t start, size_t end)
{
    REALM_ASSERT_DEBUG((start < m_known_range_start && end < m_known_range_start) ||
                       (start > m_known_range_end && end > m_known_range_end));
    // CASE: no overlap
    // ### [    ]   or    [    ] ####
    // if input is a larger range, discard and replace with results.
    size_t result = find_first_loop(start, end);
    if (end - start > m_known_range_end - m_known_range_start) {
        update_known(start, end, result);
    }
    return result;
}

ExpressionNode::ExpressionNode(std::unique_ptr<Expression> expression)
: m_expression(std::move(expression))
{
    m_dT = 50.0;
}

void ExpressionNode::table_changed()
{
    m_expression->set_base_table(m_table);
}

void ExpressionNode::cluster_changed()
{
    m_expression->set_cluster(m_cluster);
}

void ExpressionNode::init(bool will_query_ranges)
{
    ParentNode::init(will_query_ranges);
    m_dT = m_expression->init();
}

std::string ExpressionNode::describe(util::serializer::SerialisationState& state) const
{
    if (m_expression) {
        return m_expression->description(state);
    }
    else {
        return "empty expression";
    }
}

void ExpressionNode::collect_dependencies(std::vector<TableKey>& tables) const
{
    m_expression->collect_dependencies(tables);
}

size_t ExpressionNode::find_first_local(size_t start, size_t end)
{
    return m_expression->find_first(start, end);
}

std::unique_ptr<ParentNode> ExpressionNode::clone() const
{
    return std::unique_ptr<ParentNode>(new ExpressionNode(*this));
}

ExpressionNode::ExpressionNode(const ExpressionNode& from)
    : ParentNode(from)
    , m_expression(from.m_expression->clone())
{
}<|MERGE_RESOLUTION|>--- conflicted
+++ resolved
@@ -435,7 +435,6 @@
     return not_found;
 }
 
-<<<<<<< HEAD
 std::unique_ptr<ArrayPayload> TwoColumnsNodeBase::update_cached_leaf_pointers_for_column(Allocator& alloc,
                                                                                          const ColKey& col_key)
 {
@@ -476,7 +475,8 @@
     };
     REALM_UNREACHABLE();
     return {};
-=======
+}
+
 size_t size_of_list_from_ref(ref_type ref, Allocator& alloc, ColumnType col_type, bool is_nullable)
 {
     switch (col_type) {
@@ -532,13 +532,26 @@
             list.init_from_ref(ref);
             return list.size();
         }
+        case col_type_UUID: {
+            BPlusTree<UUID> list(alloc);
+            list.init_from_ref(ref);
+            return list.size();
+        }
+        case col_type_Mixed: {
+            BPlusTree<Mixed> list(alloc);
+            list.init_from_ref(ref);
+            return list.size();
+        }
         case col_type_LinkList: {
             BPlusTree<ObjKey> list(alloc);
             list.init_from_ref(ref);
             return list.size();
         }
-        case col_type_OldStringEnum:
-        case col_type_OldMixed:
+        case col_type_TypedLink: {
+            BPlusTree<ObjLink> list(alloc);
+            list.init_from_ref(ref);
+            return list.size();
+        }
         case col_type_OldTable:
         case col_type_Link:
         case col_type_BackLink:
@@ -546,7 +559,6 @@
             REALM_ASSERT(false);
     }
     return 0;
->>>>>>> e57227b2
 }
 
 } // namespace realm
