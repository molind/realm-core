--- conflicted
+++ resolved
@@ -38,15 +38,9 @@
     // The common prefix is abc. The common suffix is hi. xy is replaced by defg.
 
     bool updated = false;
-<<<<<<< HEAD
-    size_t len_src = src.size();
-    size_t len_dst = dst.size();
-    size_t len_min = std::min(len_src, len_dst);
-=======
-    const size_t len_src = src->size();
-    const size_t len_dst_orig = dst->size();
+    const size_t len_src = src.size();
+    const size_t len_dst_orig = dst.size();
     size_t len_min = std::min(len_src, len_dst_orig);
->>>>>>> bea49a8c
 
     size_t ndx = 0;
     size_t suffix_len = 0;
@@ -66,20 +60,15 @@
     size_t suffix_len_max = len_min - ndx;
 
     while (suffix_len < suffix_len_max &&
-<<<<<<< HEAD
-           cmp_src_to_dst(src.get_any(len_src - 1 - suffix_len), dst.get_any(len_dst - 1 - suffix_len), nullptr,
+           cmp_src_to_dst(src.get_any(len_src - 1 - suffix_len), dst.get_any(len_dst_orig - 1 - suffix_len), nullptr,
                           update_out) == 0) {
-=======
-           cmp_src_to_dst(src->get_any(len_src - 1 - suffix_len), dst->get_any(len_dst_orig - 1 - suffix_len),
-                          nullptr, update_out) == 0) {
->>>>>>> bea49a8c
         suffix_len++;
     }
 
     len_min -= (ndx + suffix_len);
 
-    auto dst_as_link_list = dynamic_cast<LnkLst*>(dst.get());
-    auto dst_as_lst_mixed = dynamic_cast<Lst<Mixed>*>(dst.get());
+    auto dst_as_link_list = dynamic_cast<LnkLst*>(&dst);
+    auto dst_as_lst_mixed = dynamic_cast<Lst<Mixed>*>(&dst);
     auto is_link_to_deleted_object = [&](const Mixed& src_value, const Mixed& converted_value) -> bool {
         return (dst_as_link_list && converted_value.is_null()) ||
                (dst_as_lst_mixed && converted_value.is_null() && src_value.is_type(type_TypedLink));
@@ -88,19 +77,11 @@
     std::vector<size_t> dst_to_erase;
     for (size_t i = 0; i < len_min; i++) {
         InterRealmValueConverter::ConversionResult converted_src;
-<<<<<<< HEAD
-        if (cmp_src_to_dst(src.get_any(ndx), dst.get_any(ndx), &converted_src, update_out)) {
-            if (converted_src.requires_new_embedded_object) {
-                auto lnklist = dynamic_cast<LnkLst*>(&dst);
-                REALM_ASSERT(lnklist); // this is the only type of list that supports embedded objects
-                Obj embedded = lnklist->create_and_set_linked_object(ndx);
-=======
-        const Mixed src_value = src->get_any(ndx);
-        if (cmp_src_to_dst(src_value, dst->get_any(ndx), &converted_src, update_out)) {
+        const Mixed src_value = src.get_any(ndx);
+        if (cmp_src_to_dst(src_value, dst.get_any(ndx), &converted_src, update_out)) {
             if (converted_src.requires_new_embedded_object) {
                 REALM_ASSERT(dst_as_link_list); // this is the only type of list that supports embedded objects
                 Obj embedded = dst_as_link_list->create_and_set_linked_object(ndx);
->>>>>>> bea49a8c
                 track_new_embedded(converted_src.src_embedded_to_check, embedded);
             }
             else if (is_link_to_deleted_object(src_value, converted_src.converted_value)) {
@@ -120,46 +101,26 @@
     // New elements must be inserted in dst.
     while (ndx < len_src - suffix_len) {
         InterRealmValueConverter::ConversionResult converted_src;
-<<<<<<< HEAD
-        cmp_src_to_dst(src.get_any(ndx), Mixed{}, &converted_src, update_out);
-        if (converted_src.requires_new_embedded_object) {
-            auto lnklist = dynamic_cast<LnkLst*>(&dst);
-            REALM_ASSERT(lnklist); // this is the only type of list that supports embedded objects
-            Obj embedded = lnklist->create_and_insert_linked_object(ndx);
-=======
-        const Mixed src_value = src->get_any(ndx);
+        const Mixed src_value = src.get_any(ndx);
         cmp_src_to_dst(src_value, Mixed{}, &converted_src, update_out);
-        size_t dst_ndx_to_insert = dst->size() - suffix_len;
+        size_t dst_ndx_to_insert = dst.size() - suffix_len;
         if (converted_src.requires_new_embedded_object) {
             REALM_ASSERT(dst_as_link_list); // this is the only type of list that supports embedded objects
             Obj embedded = dst_as_link_list->create_and_insert_linked_object(dst_ndx_to_insert);
->>>>>>> bea49a8c
             track_new_embedded(converted_src.src_embedded_to_check, embedded);
         }
         else if (is_link_to_deleted_object(src_value, converted_src.converted_value)) {
             // ignore trying to insert a link to a object which no longer exists
         }
         else {
-<<<<<<< HEAD
-            dst.insert_any(ndx, converted_src.converted_value);
-=======
-            dst->insert_any(dst_ndx_to_insert, converted_src.converted_value);
->>>>>>> bea49a8c
+            dst.insert_any(dst_ndx_to_insert, converted_src.converted_value);
         }
         ndx++;
         updated = true;
     }
     // Excess elements must be removed from ll_dst.
-<<<<<<< HEAD
-    if (len_dst > len_src) {
-        dst.remove(len_src - suffix_len, len_dst - suffix_len);
-        updated = true;
-    }
-
-    REALM_ASSERT(dst.size() == len_src);
-=======
-    if (dst->size() > len_src) {
-        dst->remove(len_src - suffix_len, dst->size() - suffix_len);
+    if (dst.size() > len_src) {
+        dst.remove(len_src - suffix_len, dst.size() - suffix_len);
         updated = true;
     }
 
@@ -168,7 +129,6 @@
         dst_as_link_list ? dst_as_link_list->remove(ndx_to_remove) : dst_as_lst_mixed->remove(ndx_to_remove);
         dst_to_erase.pop_back();
     }
->>>>>>> bea49a8c
     if (updated && update_out) {
         *update_out = updated;
     }
