--- conflicted
+++ resolved
@@ -541,86 +541,27 @@
 
 util::AppendBuffer<char> RecoverLocalChangesetsHandler::process_changeset(const ChunkedBinaryData& changeset)
 {
-<<<<<<< HEAD
-    // When recovering in PBS, we can iterate through all the changes and apply them in a single commit.
-    // This has the nice property that any exception while applying will revert the entire recovery and leave
-    // the Realm in a "pre reset" state.
-    //
-    // When recovering in FLX mode, we must apply subscription sets interleaved between the correct commits.
-    // This handles the case where some objects were subscribed to for only one commit and then unsubscribed after.
-
-    size_t subscription_index = 0;
-    auto write_pending_subscriptions_up_to = [&](version_type version) {
-        while (subscription_index < pending_subscriptions.size() &&
-               pending_subscriptions[subscription_index].snapshot_version() <= version) {
-            if (m_transaction.get_transact_stage() == DB::TransactStage::transact_Writing) {
-                // List modifications may have happened on an object which we are only subscribed to
-                // for this commit so we need to apply them as we go.
-                copy_lists_with_unrecoverable_changes();
-                m_transaction.commit_and_continue_as_read();
-            }
-            auto pre_sub = pending_subscriptions[subscription_index++];
-            auto post_sub = pre_sub.make_mutable_copy().commit();
-            m_logger.info(util::LogCategory::reset,
-                          "Recovering pending subscription version: %1 -> %2, snapshot: %3 -> %4", pre_sub.version(),
-                          post_sub.version(), pre_sub.snapshot_version(), post_sub.snapshot_version());
-        }
-        if (m_transaction.get_transact_stage() != DB::TransactStage::transact_Writing) {
-            m_transaction.promote_to_write();
-        }
-    };
-
-    for (const ClientHistory::LocalChange& change : changesets) {
-        if (change.changeset.size() == 0)
-            continue;
-
-        ChunkedBinaryInputStream in{change.changeset};
-        size_t decompressed_size;
-        auto decompressed = util::compression::decompress_nonportable_input_stream(in, decompressed_size);
-        if (!decompressed)
-            continue;
-
-        write_pending_subscriptions_up_to(change.version);
-=======
     ChunkedBinaryInputStream in{changeset};
     size_t decompressed_size;
     auto decompressed = util::compression::decompress_nonportable_input_stream(in, decompressed_size);
     if (!decompressed)
         return {};
->>>>>>> 7227d6a4
 
     sync::Changeset parsed_changeset;
     sync::parse_changeset(*decompressed, parsed_changeset); // Throws
 #if REALM_DEBUG
-<<<<<<< HEAD
-        if (m_logger.would_log(util::LogCategory::reset, util::Logger::Level::trace)) {
-            std::stringstream dumped_changeset;
-            parsed_changeset.print(dumped_changeset);
-            m_logger.trace(util::LogCategory::reset, "Recovering changeset: %1", dumped_changeset.str());
-        }
-#endif
-
-        InstructionApplier::begin_apply(parsed_changeset);
-        for (auto instr : parsed_changeset) {
-            if (!instr)
-                continue;
-            instr->visit(*this); // Throws
-        }
-        InstructionApplier::end_apply();
-=======
     if (m_logger.would_log(util::Logger::Level::trace)) {
         std::stringstream dumped_changeset;
         parsed_changeset.print(dumped_changeset);
-        m_logger.trace("Recovering changeset: %1", dumped_changeset.str());
+        m_logger.trace(util::LogCategory::reset, "Recovering changeset: %1", dumped_changeset.str());
     }
 #endif
 
-    InstructionApplier::begin_apply(parsed_changeset, &m_logger);
+    InstructionApplier::begin_apply(parsed_changeset);
     for (auto instr : parsed_changeset) {
         if (!instr)
             continue;
         instr->visit(*this); // Throws
->>>>>>> 7227d6a4
     }
     InstructionApplier::end_apply();
 
