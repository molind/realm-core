#include <realm/sync/noinst/server/server.hpp>

#include <realm/binary_data.hpp>
#include <realm/impl/simulated_failure.hpp>
#include <realm/object_id.hpp>
#include <realm/string_data.hpp>
#include <realm/sync/changeset.hpp>
#include <realm/sync/trigger.hpp>
#include <realm/sync/impl/clamped_hex_dump.hpp>
#include <realm/sync/impl/clock.hpp>
#include <realm/sync/network/http.hpp>
#include <realm/sync/network/network_ssl.hpp>
#include <realm/sync/network/websocket.hpp>
#include <realm/sync/noinst/client_history_impl.hpp>
#include <realm/sync/noinst/protocol_codec.hpp>
#include <realm/sync/noinst/server/access_control.hpp>
#include <realm/sync/noinst/server/server_dir.hpp>
#include <realm/sync/noinst/server/server_file_access_cache.hpp>
#include <realm/sync/noinst/server/server_impl_base.hpp>
#include <realm/sync/transform.hpp>
#include <realm/util/base64.hpp>
#include <realm/util/bind_ptr.hpp>
#include <realm/util/buffer_stream.hpp>
#include <realm/util/circular_buffer.hpp>
#include <realm/util/compression.hpp>
#include <realm/util/file.hpp>
#include <realm/util/json_parser.hpp>
#include <realm/util/load_file.hpp>
#include <realm/util/memory_stream.hpp>
#include <realm/util/optional.hpp>
#include <realm/util/platform_info.hpp>
#include <realm/util/random.hpp>
#include <realm/util/safe_int_ops.hpp>
#include <realm/util/scope_exit.hpp>
#include <realm/util/scratch_allocator.hpp>
#include <realm/util/thread.hpp>
#include <realm/util/thread_exec_guard.hpp>
#include <realm/util/value_reset_guard.hpp>
#include <realm/version.hpp>

#include <algorithm>
#include <atomic>
#include <cctype>
#include <chrono>
#include <cmath>
#include <condition_variable>
#include <cstdint>
#include <cstdio>
#include <cstring>
#include <functional>
#include <locale>
#include <map>
#include <memory>
#include <queue>
#include <sstream>
#include <stdexcept>
#include <thread>
#include <vector>

// NOTE: The protocol specification is in `/doc/protocol.md`


// FIXME: Verify that session identifier spoofing cannot be used to get access
// to sessions belonging to other network conections in any way.
// FIXME: Seems that server must close connection with zero sessions after a
// certain timeout.


using namespace realm;
using namespace realm::sync;
using namespace realm::util;

// clang-format off
using ServerHistory         = _impl::ServerHistory;
using ServerProtocol        = _impl::ServerProtocol;
using ServerFileAccessCache = _impl::ServerFileAccessCache;
using ServerImplBase = _impl::ServerImplBase;

using IntegratableChangeset = ServerHistory::IntegratableChangeset;
using IntegratableChangesetList = ServerHistory::IntegratableChangesetList;
using IntegratableChangesets = ServerHistory::IntegratableChangesets;
using IntegrationResult = ServerHistory::IntegrationResult;
using BootstrapError = ServerHistory::BootstrapError;
using ExtendedIntegrationError = ServerHistory::ExtendedIntegrationError;
using ClientType = ServerHistory::ClientType;
using FileIdentAllocSlot = ServerHistory::FileIdentAllocSlot;
using FileIdentAllocSlots = ServerHistory::FileIdentAllocSlots;

using UploadChangeset = ServerProtocol::UploadChangeset;
// clang-format on


using UploadChangesets = std::vector<UploadChangeset>;

using EventLoopMetricsHandler = network::Service::EventLoopMetricsHandler;


static_assert(std::numeric_limits<session_ident_type>::digits >= 63, "Bad session identifier type");
static_assert(std::numeric_limits<file_ident_type>::digits >= 63, "Bad file identifier type");
static_assert(std::numeric_limits<version_type>::digits >= 63, "Bad version type");
static_assert(std::numeric_limits<timestamp_type>::digits >= 63, "Bad timestamp type");


namespace {

enum class SchedStatus { done = 0, pending, in_progress };

// Only used by the Sync Server to support older pbs sync clients (prior to protocol v8)
constexpr std::string_view get_old_pbs_websocket_protocol_prefix() noexcept
{
    return "com.mongodb.realm-sync/";
}

std::string short_token_fmt(const std::string& str, size_t cutoff = 30)
{
    if (str.size() > cutoff) {
        return "..." + str.substr(str.size() - cutoff);
    }
    else {
        return str;
    }
}


class HttpListHeaderValueParser {
public:
    HttpListHeaderValueParser(std::string_view string) noexcept
        : m_string{string}
    {
    }
    bool next(std::string_view& elem) noexcept
    {
        while (m_pos < m_string.size()) {
            size_type i = m_pos;
            size_type j = m_string.find(',', i);
            if (j != std::string_view::npos) {
                m_pos = j + 1;
            }
            else {
                j = m_string.size();
                m_pos = j;
            }

            // Exclude leading and trailing white space
            while (i < j && is_http_lws(m_string[i]))
                ++i;
            while (j > i && is_http_lws(m_string[j - 1]))
                --j;

            if (i != j) {
                elem = m_string.substr(i, j - i);
                return true;
            }
        }
        return false;
    }

private:
    using size_type = std::string_view::size_type;
    const std::string_view m_string;
    size_type m_pos = 0;
    static bool is_http_lws(char ch) noexcept
    {
        return (ch == '\t' || ch == '\n' || ch == '\r' || ch == ' ');
    }
};


using SteadyClock = std::conditional<std::chrono::high_resolution_clock::is_steady,
                                     std::chrono::high_resolution_clock, std::chrono::steady_clock>::type;
using SteadyTimePoint = SteadyClock::time_point;

SteadyTimePoint steady_clock_now() noexcept
{
    return SteadyClock::now();
}

milliseconds_type steady_duration(SteadyTimePoint start_time, SteadyTimePoint end_time = steady_clock_now()) noexcept
{
    auto duration = end_time - start_time;
    auto millis_duration = std::chrono::duration_cast<std::chrono::milliseconds>(duration).count();
    return milliseconds_type(millis_duration);
}


bool determine_try_again(ProtocolError error_code) noexcept
{
    return (error_code == ProtocolError::connection_closed);
}


class ServerFile;
class ServerImpl;
class HTTPConnection;
class SyncConnection;
class Session;


using Formatter = util::ResettableExpandableBufferOutputStream;
using OutputBuffer = util::ResettableExpandableBufferOutputStream;

using ProtocolVersionRange = std::pair<int, int>;

class MiscBuffers {
public:
    Formatter formatter;
    OutputBuffer download_message;

    using ProtocolVersionRanges = std::vector<ProtocolVersionRange>;
    ProtocolVersionRanges protocol_version_ranges;

    std::vector<char> compress;

    MiscBuffers()
    {
        formatter.imbue(std::locale::classic());
        download_message.imbue(std::locale::classic());
    }
};


struct DownloadCache {
    std::unique_ptr<char[]> body;
    std::size_t uncompressed_body_size;
    std::size_t compressed_body_size;
    bool body_is_compressed;
    version_type end_version;
    DownloadCursor download_progress;
    std::uint_fast64_t downloadable_bytes;
    std::size_t num_changesets;
    std::size_t accum_original_size;
    std::size_t accum_compacted_size;
};


// An unblocked work unit is comprised of one Work object for each of the files
// that contribute work to the work unit, generally one reference file and a
// number of partial files.
class Work {
public:
    // In general, primary work is all forms of modifying work, including file
    // deletion.
    bool has_primary_work = false;

    // Only for reference files
    bool might_produce_new_sync_version = false;

    bool produced_new_realm_version = false;
    bool produced_new_sync_version = false;
    bool expired_reference_version = false;

    // True if, and only if changesets_from_downstream contains at least one
    // changeset.
    bool have_changesets_from_downstream = false;

    FileIdentAllocSlots file_ident_alloc_slots;
    std::vector<std::unique_ptr<char[]>> changeset_buffers;
    IntegratableChangesets changesets_from_downstream;

    VersionInfo version_info;

    // Result of integration of changesets from downstream clients
    IntegrationResult integration_result;

    void reset() noexcept
    {
        has_primary_work = false;

        might_produce_new_sync_version = false;

        produced_new_realm_version = false;
        produced_new_sync_version = false;
        expired_reference_version = false;
        have_changesets_from_downstream = false;

        file_ident_alloc_slots.clear();
        changeset_buffers.clear();
        changesets_from_downstream.clear();

        version_info = {};
        integration_result = {};
    }
};


class WorkerState {
public:
    FileIdentAllocSlots file_ident_alloc_slots;
    util::ScratchMemory scratch_memory;
    bool use_file_cache = true;
    std::unique_ptr<ServerHistory> reference_hist;
    DBRef reference_sg;
};


// ============================ SessionQueue ============================

class SessionQueue {
public:
    void push_back(Session*) noexcept;
    Session* pop_front() noexcept;
    void clear() noexcept;

private:
    Session* m_back = nullptr;
};


// ============================ FileIdentReceiver ============================

class FileIdentReceiver {
public:
    virtual void receive_file_ident(SaltedFileIdent) = 0;

protected:
    ~FileIdentReceiver() {}
};


// ============================ WorkerBox =============================

class WorkerBox {
public:
    using JobType = util::UniqueFunction<void(WorkerState&)>;
    void add_work(WorkerState& state, JobType job)
    {
        std::unique_lock<std::mutex> lock(m_mutex);
        if (m_jobs.size() >= m_queue_limit) {
            // Once we have many queued jobs, it is better to use this thread to run a new job
            // than to queue it.
            run_a_job(lock, state, job);
        }
        else {
            // Create worker threads on demand (if all existing threads are active):
            if (m_threads.size() < m_max_num_threads && m_active >= m_threads.size()) {
                m_threads.emplace_back([this]() {
                    WorkerState state;
                    state.use_file_cache = false;
                    JobType the_job;
                    std::unique_lock<std::mutex> lock(m_mutex);
                    for (;;) {
                        while (m_jobs.empty() && !m_finish_up)
                            m_changes.wait(lock);
                        if (m_finish_up)
                            break; // terminate thread
                        the_job = std::move(m_jobs.back());
                        m_jobs.pop_back();
                        run_a_job(lock, state, the_job);
                        m_changes.notify_all();
                    }
                });
            }

            // Submit the job for execution:
            m_jobs.emplace_back(std::move(job));
            m_changes.notify_all();
        }
    }

    // You should call wait_completion() before trying to destroy a WorkerBox to get proper
    // propagation of exceptions.
    void wait_completion(WorkerState& state)
    {
        std::unique_lock<std::mutex> lock(m_mutex);
        while (!m_jobs.empty() || m_active > 0) {
            if (!m_jobs.empty()) { // if possible, make this thread participate in running m_jobs
                JobType the_job = std::move(m_jobs.back());
                m_jobs.pop_back();
                run_a_job(lock, state, the_job);
            }
            else {
                m_changes.wait(lock);
            }
        }
        if (m_epr) {
            std::rethrow_exception(m_epr);
        }
    }

    WorkerBox(unsigned int num_threads)
    {
        m_queue_limit = num_threads * 10; // fudge factor for job size variation
        m_max_num_threads = num_threads;
    }

    ~WorkerBox()
    {
        {
            std::unique_lock<std::mutex> lock(m_mutex);
            m_finish_up = true;
            m_changes.notify_all();
        }
        for (auto& e : m_threads)
            e.join();
    }

private:
    std::mutex m_mutex;
    std::condition_variable m_changes;
    std::vector<std::thread> m_threads;
    std::vector<JobType> m_jobs;
    unsigned int m_active = 0;
    bool m_finish_up = false;
    unsigned int m_queue_limit = 0;
    unsigned int m_max_num_threads = 0;
    std::exception_ptr m_epr;

    void run_a_job(std::unique_lock<std::mutex>& lock, WorkerState& state, JobType& job)
    {
        ++m_active;
        lock.unlock();
        try {
            job(state);
            lock.lock();
        }
        catch (...) {
            lock.lock();
            if (!m_epr)
                m_epr = std::current_exception();
        }
        --m_active;
    }
};


// ============================ ServerFile ============================

class ServerFile : public util::RefCountBase {
public:
    util::PrefixLogger logger;

    // Logger to be used by the worker thread
    util::PrefixLogger wlogger;

    ServerFile(ServerImpl& server, ServerFileAccessCache& cache, const std::string& virt_path, std::string real_path,
               bool disable_sync_to_disk);
    ~ServerFile() noexcept;

    void initialize();
    void activate();

    ServerImpl& get_server() noexcept
    {
        return m_server;
    }

    const std::string& get_real_path() const noexcept
    {
        return m_file.realm_path;
    }

    const std::string& get_virt_path() const noexcept
    {
        return m_file.virt_path;
    }

    ServerFileAccessCache::File& access()
    {
        return m_file.access(); // Throws
    }

    ServerFileAccessCache::File& worker_access()
    {
        return m_worker_file.access(); // Throws
    }

    version_type get_realm_version() const noexcept
    {
        return m_version_info.realm_version;
    }

    version_type get_sync_version() const noexcept
    {
        return m_version_info.sync_version.version;
    }

    SaltedVersion get_salted_sync_version() const noexcept
    {
        return m_version_info.sync_version;
    }

    DownloadCache& get_download_cache() noexcept;

    void register_client_access(file_ident_type client_file_ident);

    using file_ident_request_type = std::int_fast64_t;

    // Initiate a request for a new client file identifier.
    //
    // Unless the request is cancelled, the identifier will be delivered to the
    // receiver by way of an invocation of
    // FileIdentReceiver::receive_file_ident().
    //
    // FileIdentReceiver::receive_file_ident() is guaranteed to not be called
    // until after request_file_ident() has returned (no callback reentrance).
    //
    // New client file identifiers will be delivered to receivers in the order
    // that they were requested.
    //
    // The returned value is a nonzero integer that can be used to cancel the
    // request before the file identifier is delivered using
    // cancel_file_ident_request().
    auto request_file_ident(FileIdentReceiver&, file_ident_type proxy_file, ClientType) -> file_ident_request_type;

    // Cancel the specified file identifier request.
    //
    // It is an error to call this function after the identifier has been
    // delivered.
    void cancel_file_ident_request(file_ident_request_type) noexcept;

    void add_unidentified_session(Session*);
    void identify_session(Session*, file_ident_type client_file_ident);

    void remove_unidentified_session(Session*) noexcept;
    void remove_identified_session(file_ident_type client_file_ident) noexcept;

    Session* get_identified_session(file_ident_type client_file_ident) noexcept;

    bool can_add_changesets_from_downstream() const noexcept;
    void add_changesets_from_downstream(file_ident_type client_file_ident, UploadCursor upload_progress,
                                        version_type locked_server_version, const UploadChangeset*,
                                        std::size_t num_changesets);

    // bootstrap_client_session calls the function of same name in server_history
    // but corrects the upload_progress with information from pending
    // integratable changesets. A situation can occur where a client terminates
    // a session and starts a new session and re-uploads changesets that are known
    // by the ServerFile object but not by the ServerHistory.
    BootstrapError bootstrap_client_session(SaltedFileIdent client_file_ident, DownloadCursor download_progress,
                                            SaltedVersion server_version, ClientType client_type,
                                            UploadCursor& upload_progress, version_type& locked_server_version,
                                            Logger&);

    // NOTE: This function is executed by the worker thread
    void worker_process_work_unit(WorkerState&);

    void recognize_external_change();

private:
    ServerImpl& m_server;
    ServerFileAccessCache::Slot m_file;

    // In general, `m_version_info` refers to the last snapshot of the Realm
    // file that is supposed to be visible to remote peers engaging in regular
    // Realm file synchronization.
    VersionInfo m_version_info;

    file_ident_request_type m_last_file_ident_request = 0;

    // The set of sessions whose client file identifier is not yet known, i.e.,
    // those for which an IDENT message has not yet been received,
    std::set<Session*> m_unidentified_sessions;

    // A map of the sessions whose client file identifier is known, i.e, those
    // for which an IDENT message has been received.
    std::map<file_ident_type, Session*> m_identified_sessions;

    // Used when a file used as partial view wants to allocate a client file
    // identifier from the reference Realm.
    file_ident_request_type m_file_ident_request = 0;

    struct FileIdentRequestInfo {
        FileIdentReceiver* receiver;
        file_ident_type proxy_file;
        ClientType client_type;
    };

    // When nonempty, it counts towards outstanding blocked work (see
    // `m_has_blocked_work`).
    std::map<file_ident_request_type, FileIdentRequestInfo> m_file_ident_requests;

    // Changesets received from the downstream clients, and waiting to be
    // integrated, as well as information about the clients progress in terms of
    // integrating changesets received from the server. When nonempty, it counts
    // towards outstanding blocked work (see `m_has_blocked_work`).
    //
    // At any given time, the set of changesets from a particular client-side
    // file may be comprised of changesets received via distinct sessions.
    //
    // See also `m_num_changesets_from_downstream`.
    IntegratableChangesets m_changesets_from_downstream;

    // Keeps track of the number of changesets in `m_changesets_from_downstream`.
    //
    // Its purpose is also to initialize
    // `Work::have_changesets_from_downstream`.
    std::size_t m_num_changesets_from_downstream = 0;

    // The total size, in bytes, of the changesets that were received from
    // clients, are targeting this file, and are currently part of the blocked
    // work unit.
    //
    // Together with `m_unblocked_changesets_from_downstream_byte_size`, its
    // purpose is to allow the server to keep track of the accumulated size of
    // changesets being processed, or waiting to be processed (metric
    // `upload.pending.bytes`) (see
    // ServerImpl::inc_byte_size_for_pending_downstream_changesets()).
    //
    // Its purpose is also to enable the "very poor man's" backpressure solution
    // (see can_add_changesets_from_downstream()).
    std::size_t m_blocked_changesets_from_downstream_byte_size = 0;

    // Same as `m_blocked_changesets_from_downstream_byte_size` but for the
    // currently unblocked work unit.
    std::size_t m_unblocked_changesets_from_downstream_byte_size = 0;

    // When nonempty, it counts towards outstanding blocked work (see
    // `m_has_blocked_work`).
    std::vector<std::string> m_permission_changes;

    // True iff this file, or any of its associated partial files (when
    // applicable), has a nonzero amount of outstanding work that is currently
    // held back from being passed to the worker thread because a previously
    // accumulated chunk of work related to this file is currently in progress.
    bool m_has_blocked_work = false;

    // A file, that is not a partial file, is considered *exposed to the worker
    // thread* from the point in time where it is submitted to the worker
    // (Worker::enqueue()) and up until the point in time where
    // group_postprocess_stage_1() starts to execute. A partial file is
    // considered *exposed to the worker thread* precisely when the associated
    // reference file is exposed to the worker thread, but only if it was in
    // `m_reference_file->m_work.partial_files` at the point in time where the
    // reference file was passed to the worker.
    //
    // While this file is exposed to the worker thread, all members of `m_work`
    // other than `changesets_from_downstream` may be accessed and modified by
    // the worker thread only.
    //
    // While this file is exposed to the worker thread,
    // `m_work.changesets_from_downstream` may be accessed by all threads, but
    // must not be modified by any thread. This special status of
    // `m_work.changesets_from_downstream` is required to allow
    // ServerFile::bootstrap_client_session() to read from it at any time.
    Work m_work;

    // For reference files, set to true when work is unblocked, and reset back
    // to false when the work finalization process completes
    // (group_postprocess_stage_3()). Always zero for partial files.
    bool m_has_work_in_progress = 0;

    // This one must only be accessed by the worker thread.
    //
    // More specifically, `m_worker_file.access()` must only be called by the
    // worker thread, and if it was ever called, it must be closed by the worker
    // thread before the ServerFile object is destroyed, if destruction happens
    // before the destruction of the server object itself.
    ServerFileAccessCache::Slot m_worker_file;

    std::vector<std::int_fast64_t> m_deleting_connections;

    DownloadCache m_download_cache;

    void on_changesets_from_downstream_added(std::size_t num_changesets, std::size_t num_bytes);
    void on_work_added();
    void group_unblock_work();
    void unblock_work();

    /// Resume history scanning in all sessions bound to this file. To be called
    /// after a successfull integration of a changeset.
    void resume_download() noexcept;

    // NOTE: These functions are executed by the worker thread
    void worker_allocate_file_identifiers();
    bool worker_integrate_changes_from_downstream(WorkerState&);
    ServerHistory& get_client_file_history(WorkerState& state, std::unique_ptr<ServerHistory>& hist_ptr,
                                           DBRef& sg_ptr);
    ServerHistory& get_reference_file_history(WorkerState& state);
    void group_postprocess_stage_1();
    void group_postprocess_stage_2();
    void group_postprocess_stage_3();
    void group_finalize_work_stage_1();
    void group_finalize_work_stage_2();
    void finalize_work_stage_1();
    void finalize_work_stage_2();
};


inline DownloadCache& ServerFile::get_download_cache() noexcept
{
    return m_download_cache;
}

inline void ServerFile::group_finalize_work_stage_1()
{
    finalize_work_stage_1(); // Throws
}

inline void ServerFile::group_finalize_work_stage_2()
{
    finalize_work_stage_2(); // Throws
}


// ============================ Worker ============================

// All write transaction on server-side Realm files performed on behalf of the
// server, must be performed by the worker thread, not the network event loop
// thread. This is to ensure that the network event loop thread never gets
// blocked waiting for the worker thread to end a long running write
// transaction.
//
// FIXME: Currently, the event loop thread does perform a number of write
// transactions, but only on subtier nodes of a star topology server cluster.
class Worker : public ServerHistory::Context {
public:
    std::shared_ptr<util::Logger> logger_ptr;
    util::Logger& logger;

    explicit Worker(ServerImpl&);

    ServerFileAccessCache& get_file_access_cache() noexcept;

    void enqueue(ServerFile*);

    // Overriding members of ServerHistory::Context
    std::mt19937_64& server_history_get_random() noexcept override final;

private:
    ServerImpl& m_server;
    std::mt19937_64 m_random;
    ServerFileAccessCache m_file_access_cache;

    util::Mutex m_mutex;
    util::CondVar m_cond; // Protected by `m_mutex`

    bool m_stop = false; // Protected by `m_mutex`

    util::CircularBuffer<ServerFile*> m_queue; // Protected by `m_mutex`

    WorkerState m_state;

    void run();
    void stop() noexcept;

    friend class util::ThreadExecGuardWithParent<Worker, ServerImpl>;
};


inline ServerFileAccessCache& Worker::get_file_access_cache() noexcept
{
    return m_file_access_cache;
}


// ============================ ServerImpl ============================

class ServerImpl : public ServerImplBase, public ServerHistory::Context {
public:
    std::uint_fast64_t errors_seen = 0;

    std::atomic<milliseconds_type> m_par_time;
    std::atomic<milliseconds_type> m_seq_time;

    util::Mutex last_client_accesses_mutex;

    const std::shared_ptr<util::Logger> logger_ptr;
    util::Logger& logger;

    network::Service& get_service() noexcept
    {
        return m_service;
    }

    const network::Service& get_service() const noexcept
    {
        return m_service;
    }

    std::mt19937_64& get_random() noexcept
    {
        return m_random;
    }

    const Server::Config& get_config() const noexcept
    {
        return m_config;
    }

    std::size_t get_max_upload_backlog() const noexcept
    {
        return m_max_upload_backlog;
    }

    const std::string& get_root_dir() const noexcept
    {
        return m_root_dir;
    }

    network::ssl::Context& get_ssl_context() noexcept
    {
        return *m_ssl_context;
    }

    const AccessControl& get_access_control() const noexcept
    {
        return m_access_control;
    }

    ProtocolVersionRange get_protocol_version_range() const noexcept
    {
        return m_protocol_version_range;
    }

    ServerProtocol& get_server_protocol() noexcept
    {
        return m_server_protocol;
    }

    compression::CompressMemoryArena& get_compress_memory_arena() noexcept
    {
        return m_compress_memory_arena;
    }

    MiscBuffers& get_misc_buffers() noexcept
    {
        return m_misc_buffers;
    }

    int_fast64_t get_current_server_session_ident() const noexcept
    {
        return m_current_server_session_ident;
    }

    util::ScratchMemory& get_scratch_memory() noexcept
    {
        return m_scratch_memory;
    }

    Worker& get_worker() noexcept
    {
        return m_worker;
    }

    void get_workunit_timers(milliseconds_type& parallel_section, milliseconds_type& sequential_section)
    {
        parallel_section = m_par_time;
        sequential_section = m_seq_time;
    }

    ServerImpl(const std::string& root_dir, util::Optional<sync::PKey>, Server::Config);
    ~ServerImpl() noexcept;

    void start();

    void start(std::string listen_address, std::string listen_port, bool reuse_address)
    {
        m_config.listen_address = listen_address;
        m_config.listen_port = listen_port;
        m_config.reuse_address = reuse_address;

        start(); // Throws
    }

    network::Endpoint listen_endpoint() const
    {
        return m_acceptor.local_endpoint();
    }

    void run();
    void stop() noexcept;

    void remove_http_connection(std::int_fast64_t conn_id) noexcept;

    void add_sync_connection(int_fast64_t connection_id, std::unique_ptr<SyncConnection>&& sync_conn);
    void remove_sync_connection(int_fast64_t connection_id);

    size_t get_number_of_http_connections()
    {
        return m_http_connections.size();
    }

    size_t get_number_of_sync_connections()
    {
        return m_sync_connections.size();
    }

    bool is_sync_stopped()
    {
        return m_sync_stopped;
    }

    const std::set<std::string>& get_realm_names() const noexcept
    {
        return m_realm_names;
    }

    // virt_path must be valid when get_or_create_file() is called.
    util::bind_ptr<ServerFile> get_or_create_file(const std::string& virt_path)
    {
        util::bind_ptr<ServerFile> file = get_file(virt_path);
        if (REALM_LIKELY(file))
            return file;

        _impl::VirtualPathComponents virt_path_components =
            _impl::parse_virtual_path(m_root_dir, virt_path); // Throws
        REALM_ASSERT(virt_path_components.is_valid);

        _impl::make_dirs(m_root_dir, virt_path); // Throws
        m_realm_names.insert(virt_path);         // Throws
        {
            bool disable_sync_to_disk = m_config.disable_sync_to_disk;
            file.reset(new ServerFile(*this, m_file_access_cache, virt_path, virt_path_components.real_realm_path,
                                      disable_sync_to_disk)); // Throws
        }

        file->initialize();
        m_files[virt_path] = file; // Throws
        file->activate();          // Throws
        return file;
    }

    std::unique_ptr<ServerHistory> make_history_for_path()
    {
        return std::make_unique<ServerHistory>(*this);
    }

    util::bind_ptr<ServerFile> get_file(const std::string& virt_path) noexcept
    {
        auto i = m_files.find(virt_path);
        if (REALM_LIKELY(i != m_files.end()))
            return i->second;
        return {};
    }

    // Returns the number of seconds since the Epoch of
    // std::chrono::system_clock.
    std::chrono::system_clock::time_point token_expiration_clock_now() const noexcept
    {
        if (REALM_UNLIKELY(m_config.token_expiration_clock))
            return m_config.token_expiration_clock->now();
        return std::chrono::system_clock::now();
    }

    void set_connection_reaper_timeout(milliseconds_type);

    void close_connections();
    bool map_virtual_to_real_path(const std::string& virt_path, std::string& real_path);

    void recognize_external_change(const std::string& virt_path);

    void stop_sync_and_wait_for_backup_completion(util::UniqueFunction<void(bool did_backup)> completion_handler,
                                                  milliseconds_type timeout);

    // Server global outputbuffers that can be reused.
    // The server is single threaded, so there are no
    // synchronization issues.
    // output_buffers_count is equal to the
    // maximum number of buffers needed at any point.
    static constexpr int output_buffers_count = 1;
    OutputBuffer output_buffers[output_buffers_count];

    bool is_load_balancing_allowed() const
    {
        return m_allow_load_balancing;
    }

    // inc_byte_size_for_pending_downstream_changesets() must be called by
    // ServerFile objects when changesets from downstream clients have been
    // received.
    //
    // dec_byte_size_for_pending_downstream_changesets() must be called by
    // ServerFile objects when changesets from downstream clients have been
    // processed or discarded.
    //
    // ServerImpl uses this information to keep a running tally (metric
    // `upload.pending.bytes`) of the total byte size of pending changesets from
    // downstream clients.
    //
    // These functions must be called on the network thread.
    void inc_byte_size_for_pending_downstream_changesets(std::size_t byte_size);
    void dec_byte_size_for_pending_downstream_changesets(std::size_t byte_size);

    // Overriding member functions in _impl::ServerHistory::Context
    std::mt19937_64& server_history_get_random() noexcept override final;

private:
    Server::Config m_config;
    network::Service m_service;
    std::mt19937_64 m_random;
    const std::size_t m_max_upload_backlog;
    const std::string m_root_dir;
    const AccessControl m_access_control;
    const ProtocolVersionRange m_protocol_version_range;

    // The reserved files will be closed in situations where the server
    // runs out of file descriptors.
    std::unique_ptr<File> m_reserved_files[5];

    // The set of all Realm files known to this server, represented by their
    // virtual path.
    //
    // INVARIANT: If a Realm file is in the servers directory (i.e., it would be
    // reported by an invocation of _impl::get_realm_names()), then the
    // corresponding virtual path is in `m_realm_names`, assuming no external
    // file-system level intervention.
    std::set<std::string> m_realm_names;

    std::unique_ptr<network::ssl::Context> m_ssl_context;
    ServerFileAccessCache m_file_access_cache;
    Worker m_worker;
    std::map<std::string, util::bind_ptr<ServerFile>> m_files; // Key is virtual path
    network::Acceptor m_acceptor;
    std::int_fast64_t m_next_conn_id = 0;
    std::unique_ptr<HTTPConnection> m_next_http_conn;
    network::Endpoint m_next_http_conn_endpoint;
    std::map<std::int_fast64_t, std::unique_ptr<HTTPConnection>> m_http_connections;
    std::map<std::int_fast64_t, std::unique_ptr<SyncConnection>> m_sync_connections;
    ServerProtocol m_server_protocol;
    compression::CompressMemoryArena m_compress_memory_arena;
    MiscBuffers m_misc_buffers;
    int_fast64_t m_current_server_session_ident;
    Optional<network::DeadlineTimer> m_connection_reaper_timer;
    bool m_allow_load_balancing = false;

    util::Mutex m_mutex;

    bool m_stopped = false; // Protected by `m_mutex`

    // m_sync_stopped is used by stop_sync_and_wait_for_backup_completion().
    // When m_sync_stopped is true, the server does not perform any sync.
    bool m_sync_stopped = false;

    std::atomic<bool> m_running{false}; // Debugging facility

    std::size_t m_pending_changesets_from_downstream_byte_size = 0;

    util::CondVar m_wait_or_service_stopped_cond; // Protected by `m_mutex`

    util::ScratchMemory m_scratch_memory;

    void listen();
    void initiate_accept();
    void handle_accept(std::error_code);

    void reap_connections();
    void initiate_connection_reaper_timer(milliseconds_type timeout);
    void do_close_connections();

    static std::size_t determine_max_upload_backlog(Server::Config& config) noexcept
    {
        if (config.max_upload_backlog == 0)
            return 4294967295; // 4GiB - 1 (largest allowable number on a 32-bit platform)
        return config.max_upload_backlog;
    }

    static ProtocolVersionRange determine_protocol_version_range(Server::Config& config)
    {
        const int actual_min = ServerImplBase::get_oldest_supported_protocol_version();
        const int actual_max = get_current_protocol_version();
        static_assert(actual_min <= actual_max, "");
        int min = actual_min;
        int max = actual_max;
        if (config.max_protocol_version != 0 && config.max_protocol_version < max) {
            if (config.max_protocol_version < min)
                throw Server::NoSupportedProtocolVersions();
            max = config.max_protocol_version;
        }
        return {min, max};
    }

    void do_recognize_external_change(const std::string& virt_path);

    void do_stop_sync_and_wait_for_backup_completion(util::UniqueFunction<void(bool did_complete)> completion_handler,
                                                     milliseconds_type timeout);
};

// ============================ SyncConnection ============================

class SyncConnection : public websocket::Config {
public:
    const std::shared_ptr<util::Logger> logger_ptr;
    util::Logger& logger;

    // Clients with sync protocol version 8 or greater support pbs->flx migration
    static constexpr int PBS_FLX_MIGRATION_PROTOCOL_VERSION = 8;
    // Clients with sync protocol version less than 10 do not support log messages
    static constexpr int SERVER_LOG_PROTOCOL_VERSION = 10;

    SyncConnection(ServerImpl& serv, std::int_fast64_t id, std::unique_ptr<network::Socket>&& socket,
                   std::unique_ptr<network::ssl::Stream>&& ssl_stream,
                   std::unique_ptr<network::ReadAheadBuffer>&& read_ahead_buffer, int client_protocol_version,
<<<<<<< HEAD
                   std::string client_user_agent, AccessToken access_token, std::string remote_endpoint, std::string appservices_request_id)
        : logger_ptr{std::make_shared<util::PrefixLogger>(make_logger_prefix(id), serv.logger_ptr)} // Throws
=======
                   std::string client_user_agent, std::string remote_endpoint, std::string appservices_request_id)
        : logger_ptr{std::make_shared<util::PrefixLogger>(util::LogCategory::server, make_logger_prefix(id),
                                                          serv.logger_ptr)} // Throws
>>>>>>> 383bdc81
        , logger{*logger_ptr}
        , m_server{serv}
        , m_id{id}
        , m_socket{std::move(socket)}
        , m_ssl_stream{std::move(ssl_stream)}
        , m_read_ahead_buffer{std::move(read_ahead_buffer)}
        , m_websocket{*this}
        , m_client_protocol_version{client_protocol_version}
        , m_client_user_agent{std::move(client_user_agent)}
        , m_client_access_token{std::move(access_token)}
        , m_remote_endpoint{std::move(remote_endpoint)}
        , m_appservices_request_id{std::move(appservices_request_id)}
    {
        // Make the output buffer stream throw std::bad_alloc if it fails to
        // expand the buffer
        m_output_buffer.exceptions(std::ios_base::badbit | std::ios_base::failbit);

        network::Service& service = m_server.get_service();
        auto handler = [this](Status status) {
            if (!status.is_ok())
                return;
            if (!m_is_sending)
                send_next_message(); // Throws
        };
        m_send_trigger = std::make_unique<Trigger<network::Service>>(&service, std::move(handler)); // Throws
    }

    ~SyncConnection() noexcept;

    ServerImpl& get_server() noexcept
    {
        return m_server;
    }

    ServerProtocol& get_server_protocol() noexcept
    {
        return m_server.get_server_protocol();
    }

    int get_client_protocol_version()
    {
        return m_client_protocol_version;
    }

    const std::string& get_client_user_agent() const noexcept
    {
        return m_client_user_agent;
    }

    const std::string& get_remote_endpoint() const noexcept
    {
        return m_remote_endpoint;
    }

    const std::shared_ptr<util::Logger>& websocket_get_logger() noexcept final
    {
        return logger_ptr;
    }

    std::mt19937_64& websocket_get_random() noexcept final override
    {
        return m_server.get_random();
    }

    bool websocket_binary_message_received(const char* data, size_t size) final override
    {
        using sf = _impl::SimulatedFailure;
        if (sf::check_trigger(sf::sync_server__read_head)) {
            // Suicide
            read_error(sf::sync_server__read_head);
            return false;
        }
        // After a connection level error has occurred, all incoming messages
        // will be ignored. By continuing to read until end of input, the server
        // is able to know when the client closes the connection, which in
        // general means that is has received the ERROR message.
        if (REALM_LIKELY(!m_is_closing)) {
            m_last_activity_at = steady_clock_now();
            handle_message_received(data, size);
        }
        return true;
    }

    bool websocket_ping_message_received(const char* data, size_t size) final override
    {
        if (REALM_LIKELY(!m_is_closing)) {
            m_last_activity_at = steady_clock_now();
            handle_ping_received(data, size);
        }
        return true;
    }

    void async_write(const char* data, size_t size, websocket::WriteCompletionHandler handler) final override
    {
        if (m_ssl_stream) {
            m_ssl_stream->async_write(data, size, std::move(handler)); // Throws
        }
        else {
            m_socket->async_write(data, size, std::move(handler)); // Throws
        }
    }

    void async_read(char* buffer, size_t size, websocket::ReadCompletionHandler handler) final override
    {
        if (m_ssl_stream) {
            m_ssl_stream->async_read(buffer, size, *m_read_ahead_buffer, std::move(handler)); // Throws
        }
        else {
            m_socket->async_read(buffer, size, *m_read_ahead_buffer, std::move(handler)); // Throws
        }
    }

    void async_read_until(char* buffer, size_t size, char delim,
                          websocket::ReadCompletionHandler handler) final override
    {
        if (m_ssl_stream) {
            m_ssl_stream->async_read_until(buffer, size, delim, *m_read_ahead_buffer,
                                           std::move(handler)); // Throws
        }
        else {
            m_socket->async_read_until(buffer, size, delim, *m_read_ahead_buffer,
                                       std::move(handler)); // Throws
        }
    }

    void websocket_read_error_handler(std::error_code ec) final override
    {
        read_error(ec);
    }

    void websocket_write_error_handler(std::error_code ec) final override
    {
        write_error(ec);
    }

    void websocket_handshake_error_handler(std::error_code ec, const HTTPHeaders*,
                                           const std::string_view*) final override
    {
        // WebSocket class has already logged a message for this error
        close_due_to_error(ec); // Throws
    }

    void websocket_protocol_error_handler(std::error_code ec) final override
    {
        logger.error("WebSocket protocol error (%1): %2", ec, ec.message()); // Throws
        close_due_to_error(ec);                                              // Throws
    }

    void websocket_handshake_completion_handler(const HTTPHeaders&) final override
    {
        // This is not called since we handle HTTP request in handle_request_for_sync()
        REALM_TERMINATE("websocket_handshake_completion_handler should not have been called");
    }

    int_fast64_t get_id() const noexcept
    {
        return m_id;
    }

    network::Socket& get_socket() noexcept
    {
        return *m_socket;
    }

    void initiate();

    // Commits suicide
    template <class... Params>
    void terminate(Logger::Level, const char* log_message, Params... log_params);

    // Commits suicide
    void terminate_if_dead(SteadyTimePoint now);

    void enlist_to_send(Session*) noexcept;

    // Sessions should get the output_buffer and insert a message, after which
    // they call initiate_write_output_buffer().
    OutputBuffer& get_output_buffer()
    {
        m_output_buffer.reset();
        return m_output_buffer;
    }

    // More advanced memory strategies can be implemented if needed.
    void release_output_buffer() {}

    // When this function is called, the connection will initiate a write with
    // its output_buffer. Sessions use this method.
    void initiate_write_output_buffer();

    void initiate_pong_output_buffer();

    void handle_protocol_error(Status status);

    void receive_bind_message(session_ident_type, std::string path, std::string signed_user_token,
                              bool need_client_file_ident, bool is_subserver);

    void receive_ident_message(session_ident_type, file_ident_type client_file_ident,
                               salt_type client_file_ident_salt, version_type scan_server_version,
                               version_type scan_client_version, version_type latest_server_version,
                               salt_type latest_server_version_salt);

    void receive_upload_message(session_ident_type, version_type progress_client_version,
                                version_type progress_server_version, version_type locked_server_version,
                                const UploadChangesets&);

    void receive_mark_message(session_ident_type, request_ident_type);

    void receive_unbind_message(session_ident_type);

    void receive_ping(milliseconds_type timestamp, milliseconds_type rtt);

    void receive_error_message(session_ident_type, int error_code, std::string_view error_body);

    void protocol_error(ProtocolError, Session* = nullptr);

    void initiate_soft_close();

    void discard_session(session_ident_type) noexcept;

    void send_log_message(util::Logger::Level level, const std::string&& message, session_ident_type sess_ident = 0,
                          std::optional<std::string> co_id = std::nullopt);

private:
    ServerImpl& m_server;
    const int_fast64_t m_id;
    std::unique_ptr<network::Socket> m_socket;
    std::unique_ptr<network::ssl::Stream> m_ssl_stream;
    std::unique_ptr<network::ReadAheadBuffer> m_read_ahead_buffer;

    websocket::Socket m_websocket;
    std::unique_ptr<char[]> m_input_body_buffer;
    OutputBuffer m_output_buffer;
    std::map<session_ident_type, std::unique_ptr<Session>> m_sessions;

    // The protocol version in use by the connected client.
    const int m_client_protocol_version;

    // The user agent description passed by the client.
    const std::string m_client_user_agent;
    const AccessToken m_client_access_token;

    const std::string m_remote_endpoint;

    const std::string m_appservices_request_id;

    // A queue of sessions that have enlisted for an opportunity to send a
    // message. Sessions will be served in the order that they enlist. A session
    // can only occur once in this queue (linked list). If the queue is not
    // empty, and no message is currently being written to the socket, the first
    // session is taken out of the queue, and then granted an opportunity to
    // send a message.
    //
    // Sessions will never be destroyed while in this queue. This is ensured
    // because the connection owns the sessions that are associated with it, and
    // the connection only removes a session from m_sessions at points in time
    // where that session is guaranteed to not be in m_sessions_enlisted_to_send
    // (Connection::send_next_message() and Connection::~Connection()).
    SessionQueue m_sessions_enlisted_to_send;

    Session* m_receiving_session = nullptr;

    bool m_is_sending = false;
    bool m_is_closing = false;

    bool m_send_pong = false;
    bool m_sending_pong = false;

    std::unique_ptr<Trigger<network::Service>> m_send_trigger;

    milliseconds_type m_last_ping_timestamp = 0;

    // If `m_is_closing` is true, this is the time at which `m_is_closing` was
    // set to true (initiation of soft close). Otherwise, if no messages have
    // been received from the client, this is the time at which the connection
    // object was initiated (completion of WebSocket handshake). Otherwise this
    // is the time at which the last message was received from the client.
    SteadyTimePoint m_last_activity_at;

    // These are initialized by do_initiate_soft_close().
    //
    // With recent versions of the protocol (when the version is greater than,
    // or equal to 23), `m_error_session_ident` is always zero.
    ProtocolError m_error_code = {};
    session_ident_type m_error_session_ident = 0;

    struct LogMessage {
        session_ident_type sess_ident;
        util::Logger::Level level;
        std::string message;
        std::optional<std::string> co_id;
    };

    std::mutex m_log_mutex;
    std::queue<LogMessage> m_log_messages;

    static std::string make_logger_prefix(int_fast64_t id)
    {
        std::ostringstream out;
        out.imbue(std::locale::classic());
        out << "Sync Connection[" << id << "]: "; // Throws
        return out.str();                         // Throws
    }

    // The return value of handle_message_received() designates whether
    // message processing should continue. If the connection object is
    // destroyed during execution of handle_message_received(), the return
    // value must be false.
    void handle_message_received(const char* data, size_t size);

    void handle_ping_received(const char* data, size_t size);

    void send_next_message();
    void send_pong(milliseconds_type timestamp);
    void send_log_message(const LogMessage& log_msg);

    void handle_write_output_buffer();
    void handle_pong_output_buffer();

    void initiate_write_error(ProtocolError, session_ident_type);
    void handle_write_error(std::error_code ec);

    void do_initiate_soft_close(ProtocolError, session_ident_type);
    void read_error(std::error_code);
    void write_error(std::error_code);

    void close_due_to_close_by_client(std::error_code);
    void close_due_to_error(std::error_code);

    void terminate_sessions();

    void bad_session_ident(const char* message_type, session_ident_type);
    void message_after_unbind(const char* message_type, session_ident_type);
    void message_before_ident(const char* message_type, session_ident_type);
};


inline void SyncConnection::read_error(std::error_code ec)
{
    REALM_ASSERT(ec != util::error::operation_aborted);
    if (ec == util::MiscExtErrors::end_of_input || ec == util::error::connection_reset) {
        // Suicide
        close_due_to_close_by_client(ec); // Throws
        return;
    }
    if (ec == util::MiscExtErrors::delim_not_found) {
        logger.error("Input message head delimited not found"); // Throws
        protocol_error(ProtocolError::limits_exceeded);         // Throws
        return;
    }

    logger.error("Reading failed: %1", ec.message()); // Throws

    // Suicide
    close_due_to_error(ec); // Throws
}

inline void SyncConnection::write_error(std::error_code ec)
{
    REALM_ASSERT(ec != util::error::operation_aborted);
    if (ec == util::error::broken_pipe || ec == util::error::connection_reset) {
        // Suicide
        close_due_to_close_by_client(ec); // Throws
        return;
    }
    logger.error("Writing failed: %1", ec.message()); // Throws

    // Suicide
    close_due_to_error(ec); // Throws
}


// ============================ HTTPConnection ============================

std::string g_user_agent = "User-Agent";

class HTTPConnection {
public:
    const std::shared_ptr<Logger> logger_ptr;
    util::Logger& logger;

    HTTPConnection(ServerImpl& serv, int_fast64_t id, bool is_ssl)
        : logger_ptr{std::make_shared<PrefixLogger>(util::LogCategory::server, make_logger_prefix(id),
                                                    serv.logger_ptr)} // Throws
        , logger{*logger_ptr}
        , m_server{serv}
        , m_id{id}
        , m_socket{new network::Socket{serv.get_service()}} // Throws
        , m_read_ahead_buffer{new network::ReadAheadBuffer} // Throws
        , m_http_server{*this, logger_ptr}
    {
        // Make the output buffer stream throw std::bad_alloc if it fails to
        // expand the buffer
        m_output_buffer.exceptions(std::ios_base::badbit | std::ios_base::failbit);

        if (is_ssl) {
            using namespace network::ssl;
            Context& ssl_context = serv.get_ssl_context();
            m_ssl_stream = std::make_unique<Stream>(*m_socket, ssl_context,
                                                    Stream::server); // Throws
        }
    }

    ServerImpl& get_server() noexcept
    {
        return m_server;
    }

    int_fast64_t get_id() const noexcept
    {
        return m_id;
    }

    network::Socket& get_socket() noexcept
    {
        return *m_socket;
    }

    template <class H>
    void async_write(const char* data, size_t size, H handler)
    {
        if (m_ssl_stream) {
            m_ssl_stream->async_write(data, size, std::move(handler)); // Throws
        }
        else {
            m_socket->async_write(data, size, std::move(handler)); // Throws
        }
    }

    template <class H>
    void async_read(char* buffer, size_t size, H handler)
    {
        if (m_ssl_stream) {
            m_ssl_stream->async_read(buffer, size, *m_read_ahead_buffer,
                                     std::move(handler)); // Throws
        }
        else {
            m_socket->async_read(buffer, size, *m_read_ahead_buffer,
                                 std::move(handler)); // Throws
        }
    }

    template <class H>
    void async_read_until(char* buffer, size_t size, char delim, H handler)
    {
        if (m_ssl_stream) {
            m_ssl_stream->async_read_until(buffer, size, delim, *m_read_ahead_buffer,
                                           std::move(handler)); // Throws
        }
        else {
            m_socket->async_read_until(buffer, size, delim, *m_read_ahead_buffer,
                                       std::move(handler)); // Throws
        }
    }

    void initiate(std::string remote_endpoint)
    {
        m_last_activity_at = steady_clock_now();
        m_remote_endpoint = std::move(remote_endpoint);

        logger.detail("Connection from %1", m_remote_endpoint); // Throws

        if (m_ssl_stream) {
            initiate_ssl_handshake(); // Throws
        }
        else {
            initiate_http(); // Throws
        }
    }

    void respond_200_ok()
    {
        handle_text_response(HTTPStatus::Ok, "OK"); // Throws
    }

    void respond_404_not_found()
    {
        handle_text_response(HTTPStatus::NotFound, "Not found"); // Throws
    }

    void respond_503_service_unavailable()
    {
        handle_text_response(HTTPStatus::ServiceUnavailable, "Service unavailable"); // Throws
    }

    // Commits suicide
    template <class... Params>
    void terminate(Logger::Level log_level, const char* log_message, Params... log_params)
    {
        logger.log(log_level, log_message, log_params...); // Throws
        m_ssl_stream.reset();
        m_socket.reset();
        m_server.remove_http_connection(m_id); // Suicide
    }

    // Commits suicide
    void terminate_if_dead(SteadyTimePoint now)
    {
        milliseconds_type time = steady_duration(m_last_activity_at, now);
        const Server::Config& config = m_server.get_config();
        if (m_is_sending) {
            if (time >= config.http_response_timeout) {
                // Suicide
                terminate(Logger::Level::error,
                          "HTTP connection closed (request timeout)"); // Throws
            }
        }
        else {
            if (time >= config.http_request_timeout) {
                // Suicide
                terminate(Logger::Level::error,
                          "HTTP connection closed (response timeout)"); // Throws
            }
        }
    }

    std::string get_appservices_request_id() const
    {
        return m_appservices_request_id.to_string();
    }

private:
    ServerImpl& m_server;
    const int_fast64_t m_id;
    const ObjectId m_appservices_request_id = ObjectId::gen();
    std::unique_ptr<network::Socket> m_socket;
    std::unique_ptr<network::ssl::Stream> m_ssl_stream;
    std::unique_ptr<network::ReadAheadBuffer> m_read_ahead_buffer;
    HTTPServer<HTTPConnection> m_http_server;
    OutputBuffer m_output_buffer;
    bool m_is_sending = false;
    SteadyTimePoint m_last_activity_at;
    std::string m_remote_endpoint;
    int m_negotiated_protocol_version = 0;

    void initiate_ssl_handshake()
    {
        auto handler = [this](std::error_code ec) {
            if (ec != util::error::operation_aborted)
                handle_ssl_handshake(ec); // Throws
        };
        m_ssl_stream->async_handshake(std::move(handler)); // Throws
    }

    void handle_ssl_handshake(std::error_code ec)
    {
        if (ec) {
            logger.error("SSL handshake error (%1): %2", ec, ec.message()); // Throws
            close_due_to_error(ec);                                         // Throws
            return;
        }
        initiate_http(); // Throws
    }

    void initiate_http()
    {
        logger.debug("Connection initiates HTTP receipt");

        auto handler = [this](HTTPRequest request, std::error_code ec) {
            if (REALM_UNLIKELY(ec == util::error::operation_aborted))
                return;
            if (REALM_UNLIKELY(ec == HTTPParserError::MalformedRequest)) {
                logger.error("Malformed HTTP request");
                close_due_to_error(ec); // Throws
                return;
            }
            if (REALM_UNLIKELY(ec == HTTPParserError::BadRequest)) {
                logger.error("Bad HTTP request");
                const char* body = "The HTTP request was corrupted";
                handle_400_bad_request(body); // Throws
                return;
            }
            if (REALM_UNLIKELY(ec)) {
                read_error(ec); // Throws
                return;
            }
            handle_http_request(std::move(request)); // Throws
        };
        m_http_server.async_receive_request(std::move(handler)); // Throws
    }

    void handle_http_request(const HTTPRequest& request)
    {
        StringData path = request.path;

        logger.debug("HTTP request received, request = %1", request);

        m_is_sending = true;
        m_last_activity_at = steady_clock_now();

        // FIXME: When thinking of this function as a switching device, it seem
        // wrong that it requires a `%2F` after `/realm-sync/`. If `%2F` is
        // supposed to be mandatory, then that check ought to be delegated to
        // handle_request_for_sync(), as that will yield a sharper separation of
        // concerns.
        if (path == "/realm-sync" || path.begins_with("/realm-sync?") || path.begins_with("/realm-sync/%2F")) {
            handle_request_for_sync(request); // Throws
        }
        else {
            handle_404_not_found(request); // Throws
        }
    }

    void handle_request_for_sync(const HTTPRequest& request)
    {
        if (m_server.is_sync_stopped()) {
            logger.debug("Attempt to create a sync connection to a server that has been "
                         "stopped"); // Throws
            handle_503_service_unavailable(request, "The server does not accept sync "
                                                    "connections"); // Throws
            return;
        }

        util::Optional<std::string> sec_websocket_protocol = websocket::read_sec_websocket_protocol(request);

        // Figure out whether there are any protocol versions supported by both
        // the client and the server, and if so, choose the newest one of them.
        MiscBuffers& misc_buffers = m_server.get_misc_buffers();
        using ProtocolVersionRanges = MiscBuffers::ProtocolVersionRanges;
        ProtocolVersionRanges& protocol_version_ranges = misc_buffers.protocol_version_ranges;
        {
            protocol_version_ranges.clear();
            util::MemoryInputStream in;
            in.imbue(std::locale::classic());
            in.unsetf(std::ios_base::skipws);
            std::string_view value;
            if (sec_websocket_protocol)
                value = *sec_websocket_protocol;
            HttpListHeaderValueParser parser{value};
            std::string_view elem;
            while (parser.next(elem)) {
                // FIXME: Use std::string_view::begins_with() in C++20.
                const StringData protocol{elem};
                std::string_view prefix;
                if (protocol.begins_with(get_pbs_websocket_protocol_prefix()))
                    prefix = get_pbs_websocket_protocol_prefix();
                else if (protocol.begins_with(get_old_pbs_websocket_protocol_prefix()))
                    prefix = get_old_pbs_websocket_protocol_prefix();
                if (!prefix.empty()) {
                    auto parse_version = [&](std::string_view str) {
                        in.set_buffer(str.data(), str.data() + str.size());
                        int version = 0;
                        in >> version;
                        if (REALM_LIKELY(in && in.eof() && version >= 0))
                            return version;
                        return -1;
                    };
                    int min, max;
                    std::string_view range = elem.substr(prefix.size());
                    auto i = range.find('-');
                    if (i != std::string_view::npos) {
                        min = parse_version(range.substr(0, i));
                        max = parse_version(range.substr(i + 1));
                    }
                    else {
                        min = parse_version(range);
                        max = min;
                    }
                    if (REALM_LIKELY(min >= 0 && max >= 0 && min <= max)) {
                        protocol_version_ranges.emplace_back(min, max); // Throws
                        continue;
                    }
                    logger.error("Protocol version negotiation failed: Client sent malformed "
                                 "specification of supported protocol versions: '%1'",
                                 elem); // Throws
                    handle_400_bad_request("Protocol version negotiation failed: Malformed "
                                           "specification of supported protocol "
                                           "versions\n"); // Throws
                    return;
                }
                logger.warn("Unrecognized protocol token in HTTP response header "
                            "Sec-WebSocket-Protocol: '%1'",
                            elem); // Throws
            }
            if (protocol_version_ranges.empty()) {
                logger.error("Protocol version negotiation failed: Client did not send a "
                             "specification of supported protocol versions"); // Throws
                handle_400_bad_request("Protocol version negotiation failed: Missing specification "
                                       "of supported protocol versions\n"); // Throws
                return;
            }
        }
        {
            ProtocolVersionRange server_range = m_server.get_protocol_version_range();
            int server_min = server_range.first;
            int server_max = server_range.second;
            int best_match = 0;
            int overall_client_min = std::numeric_limits<int>::max();
            int overall_client_max = std::numeric_limits<int>::min();
            for (const auto& range : protocol_version_ranges) {
                int client_min = range.first;
                int client_max = range.second;
                if (client_max >= server_min && client_min <= server_max) {
                    // Overlap
                    int version = std::min(client_max, server_max);
                    if (version > best_match) {
                        best_match = version;
                    }
                }
                if (client_min < overall_client_min)
                    overall_client_min = client_min;
                if (client_max > overall_client_max)
                    overall_client_max = client_max;
            }
            Formatter& formatter = misc_buffers.formatter;
            if (REALM_UNLIKELY(best_match == 0)) {
                const char* elaboration = "No version supported by both client and server";
                const char* identifier_hint = nullptr;
                if (overall_client_max < server_min) {
                    // Client is too old
                    elaboration = "Client is too old for server";
                    identifier_hint = "CLIENT_TOO_OLD";
                }
                else if (overall_client_min > server_max) {
                    // Client is too new
                    elaboration = "Client is too new for server";
                    identifier_hint = "CLIENT_TOO_NEW";
                }
                auto format_ranges = [&](const auto& list) {
                    bool nonfirst = false;
                    for (auto range : list) {
                        if (nonfirst)
                            formatter << ", "; // Throws
                        int min = range.first, max = range.second;
                        REALM_ASSERT(min <= max);
                        formatter << min;
                        if (max != min)
                            formatter << "-" << max;
                        nonfirst = true;
                    }
                };
                using Range = ProtocolVersionRange;
                formatter.reset();
                format_ranges(protocol_version_ranges); // Throws
                logger.error("Protocol version negotiation failed: %1 "
                             "(client supports: %2)",
                             elaboration, std::string_view(formatter.data(), formatter.size())); // Throws
                formatter.reset();
                formatter << "Protocol version negotiation failed: "
                             ""
                          << elaboration << ".\n\n";                                   // Throws
                formatter << "Server supports: ";                                      // Throws
                format_ranges(std::initializer_list<Range>{{server_min, server_max}}); // Throws
                formatter << "\n";                                                     // Throws
                formatter << "Client supports: ";                                      // Throws
                format_ranges(protocol_version_ranges);                                // Throws
                formatter << "\n\n";                                                   // Throws
                formatter << "REALM_SYNC_PROTOCOL_MISMATCH";                           // Throws
                if (identifier_hint)
                    formatter << ":" << identifier_hint;                      // Throws
                formatter << "\n";                                            // Throws
                handle_400_bad_request({formatter.data(), formatter.size()}); // Throws
                return;
            }
            m_negotiated_protocol_version = best_match;
            logger.debug("Received: Sync HTTP request (negotiated_protocol_version=%1)",
                         m_negotiated_protocol_version); // Throws
            formatter.reset();
        }

        std::string sec_websocket_protocol_2;
        {
            std::string_view prefix =
                m_negotiated_protocol_version < SyncConnection::PBS_FLX_MIGRATION_PROTOCOL_VERSION
                    ? get_old_pbs_websocket_protocol_prefix()
                    : get_pbs_websocket_protocol_prefix();
            std::ostringstream out;
            out.imbue(std::locale::classic());
            out << prefix << m_negotiated_protocol_version; // Throws
            sec_websocket_protocol_2 = std::move(out).str();
        }

        std::error_code ec;
        util::Optional<HTTPResponse> response =
            websocket::make_http_response(request, sec_websocket_protocol_2, ec); // Throws

        if (ec) {
            if (ec == websocket::HttpError::bad_request_header_upgrade) {
                logger.error("There must be a header of the form 'Upgrade: websocket'");
            }
            else if (ec == websocket::HttpError::bad_request_header_connection) {
                logger.error("There must be a header of the form 'Connection: Upgrade'");
            }
            else if (ec == websocket::HttpError::bad_request_header_websocket_version) {
                logger.error("There must be a header of the form 'Sec-WebSocket-Version: 13'");
            }
            else if (ec == websocket::HttpError::bad_request_header_websocket_key) {
                logger.error("The header Sec-WebSocket-Key is missing");
            }

            logger.error("The HTTP request with the error is:\n%1", request);
            logger.error("Check the proxy configuration and make sure that the "
                         "HTTP request is a valid Websocket request.");
            close_due_to_error(ec);
            return;
        }

        auto token = std::string("");

        // Check Auth header. Used by Android
        const auto &it = request.headers.find("Authorization");
        if (it != request.headers.end()) {
            auto auth_header = it->second;
            auto bearer = std::string_view("Bearer ");
            auto start = auth_header.find(bearer);
            if (start != std::string::npos) {
                start += bearer.length();
                token = auth_header.substr(start, auth_header.length() - start);
            }
        }
        if (token.length() == 0) { // Check baas_at param. Used by iOS
            auto paramName = std::string_view("baas_at=");
            auto start = request.path.find(paramName);
            if (start != std::string::npos) {
                start += paramName.length();

                auto end = request.path.find('&', start);
                if (end == std::string::npos) {
                    end = request.path.length();
                }

                token = request.path.substr(start, end - start);
            }
        }

        if (token.length() == 0) {
            logger.error("Missing Authorization header and baas_at param");
            close_due_to_error(websocket::HttpError::bad_response_401_unauthorized);
            return;
        }

        AccessToken::ParseError error;
        util::Optional<AccessToken> access_token =
            get_server().get_access_control().verify_access_token(token.c_str(), &error);

        if (error != AccessToken::ParseError::none && !access_token) {
            logger.error("Invalid token");
            close_due_to_error(websocket::HttpError::bad_response_401_unauthorized);
            return;
        }

        REALM_ASSERT(response);
        add_common_http_response_headers(*response);

        std::string user_agent;
        {
            auto i = request.headers.find(g_user_agent);
            if (i != request.headers.end())
                user_agent = i->second; // Throws (copy)
        }

        auto handler = [protocol_version = m_negotiated_protocol_version,
                        user_agent = std::move(user_agent),
                        access_token = std::move(*access_token),
                        this](std::error_code ec) {
            // If the operation is aborted, the socket object may have been destroyed.
            if (ec != util::error::operation_aborted) {
                if (ec) {
                    write_error(ec);
                    return;
                }

                std::unique_ptr<SyncConnection> sync_conn = std::make_unique<SyncConnection>(
                    m_server, m_id, std::move(m_socket), std::move(m_ssl_stream), std::move(m_read_ahead_buffer),
                    protocol_version, std::move(user_agent), std::move(access_token),
                    std::move(m_remote_endpoint), get_appservices_request_id()); // Throws
                SyncConnection& sync_conn_ref = *sync_conn;
                m_server.add_sync_connection(m_id, std::move(sync_conn));
                m_server.remove_http_connection(m_id);
                sync_conn_ref.initiate();
            }
        };
        m_http_server.async_send_response(*response, std::move(handler));
    }

    void handle_text_response(HTTPStatus http_status, std::string_view body)
    {
        std::string body_2 = std::string(body); // Throws

        HTTPResponse response;
        response.status = http_status;
        add_common_http_response_headers(response);
        response.headers["Connection"] = "close";

        if (!body_2.empty()) {
            response.headers["Content-Length"] = util::to_string(body_2.size());
            response.body = std::move(body_2);
        }

        auto handler = [this](std::error_code ec) {
            if (REALM_UNLIKELY(ec == util::error::operation_aborted))
                return;
            if (REALM_UNLIKELY(ec)) {
                write_error(ec);
                return;
            }
            terminate(Logger::Level::error, "HTTP connection closed"); // Throws
        };
        m_http_server.async_send_response(response, std::move(handler));
    }

    void handle_400_bad_request(std::string_view body)
    {
        logger.detail("400 Bad Request");
        handle_text_response(HTTPStatus::BadRequest, body); // Throws
    }

    void handle_404_not_found(const HTTPRequest&)
    {
        logger.detail("404 Not Found"); // Throws
        handle_text_response(HTTPStatus::NotFound,
                             "Realm sync server\n\nPage not found\n"); // Throws
    }

    void handle_503_service_unavailable(const HTTPRequest&, std::string_view message)
    {
        logger.debug("503 Service Unavailable");                       // Throws
        handle_text_response(HTTPStatus::ServiceUnavailable, message); // Throws
    }

    void add_common_http_response_headers(HTTPResponse& response)
    {
        response.headers["Server"] = "RealmSync/" REALM_VERSION_STRING; // Throws
        if (m_negotiated_protocol_version < SyncConnection::SERVER_LOG_PROTOCOL_VERSION) {
            // This isn't a real X-Appservices-Request-Id, but it should be enough to test with
            response.headers["X-Appservices-Request-Id"] = get_appservices_request_id();
        }
    }

    void read_error(std::error_code ec)
    {
        REALM_ASSERT(ec != util::error::operation_aborted);
        if (ec == util::MiscExtErrors::end_of_input || ec == util::error::connection_reset) {
            // Suicide
            close_due_to_close_by_client(ec); // Throws
            return;
        }
        if (ec == util::MiscExtErrors::delim_not_found) {
            logger.error("Input message head delimited not found"); // Throws
            close_due_to_error(ec);                                 // Throws
            return;
        }

        logger.error("Reading failed: %1", ec.message()); // Throws

        // Suicide
        close_due_to_error(ec); // Throws
    }

    void write_error(std::error_code ec)
    {
        REALM_ASSERT(ec != util::error::operation_aborted);
        if (ec == util::error::broken_pipe || ec == util::error::connection_reset) {
            // Suicide
            close_due_to_close_by_client(ec); // Throws
            return;
        }
        logger.error("Writing failed: %1", ec.message()); // Throws

        // Suicide
        close_due_to_error(ec); // Throws
    }

    void close_due_to_close_by_client(std::error_code ec)
    {
        auto log_level = (ec == util::MiscExtErrors::end_of_input ? Logger::Level::detail : Logger::Level::info);
        // Suicide
        terminate(log_level, "HTTP connection closed by client: %1", ec.message()); // Throws
    }

    void close_due_to_error(std::error_code ec)
    {
        // Suicide
        terminate(Logger::Level::error, "HTTP connection closed due to error: %1",
                  ec.message()); // Throws
    }

    static std::string make_logger_prefix(int_fast64_t id)
    {
        std::ostringstream out;
        out.imbue(std::locale::classic());
        out << "HTTP Connection[" << id << "]: "; // Throws
        return out.str();                         // Throws
    }
};


class DownloadHistoryEntryHandler : public ServerHistory::HistoryEntryHandler {
public:
    std::size_t num_changesets = 0;
    std::size_t accum_original_size = 0;
    std::size_t accum_compacted_size = 0;

    DownloadHistoryEntryHandler(ServerProtocol& protocol, OutputBuffer& buffer, util::Logger& logger) noexcept
        : m_protocol{protocol}
        , m_buffer{buffer}
        , m_logger{logger}
    {
    }

    void handle(version_type server_version, const HistoryEntry& entry, size_t original_size) override
    {
        version_type client_version = entry.remote_version;
        ServerProtocol::ChangesetInfo info{server_version, client_version, entry, original_size};
        m_protocol.insert_single_changeset_download_message(m_buffer, info, m_logger); // Throws
        ++num_changesets;
        accum_original_size += original_size;
        accum_compacted_size += entry.changeset.size();
    }

private:
    ServerProtocol& m_protocol;
    OutputBuffer& m_buffer;
    util::Logger& m_logger;
};


// ============================ Session ============================

//                        Need cli-   Send     IDENT     UNBIND              ERROR
//   Protocol             ent file    IDENT    message   message   Error     message
//   state                identifier  message  received  received  occurred  sent
// ---------------------------------------------------------------------------------
//   AllocatingIdent      yes         yes      no        no        no        no
//   SendIdent            no          yes      no        no        no        no
//   WaitForIdent         no          no       no        no        no        no
//   WaitForUnbind        maybe       no       yes       no        no        no
//   SendError            maybe       maybe    maybe     no        yes       no
//   WaitForUnbindErr     maybe       maybe    maybe     no        yes       yes
//   SendUnbound          maybe       maybe    maybe     yes       maybe     no
//
//
//   Condition                      Expression
// ----------------------------------------------------------
//   Need client file identifier    need_client_file_ident()
//   Send IDENT message             must_send_ident_message()
//   IDENT message received         ident_message_received()
//   UNBIND message received        unbind_message_received()
//   Error occurred                 error_occurred()
//   ERROR message sent             m_error_message_sent
//
//
//   Protocol
//   state                Will send              Can receive
// -----------------------------------------------------------------------
//   AllocatingIdent      none                   UNBIND
//   SendIdent            IDENT                  UNBIND
//   WaitForIdent         none                   IDENT, UNBIND
//   WaitForUnbind        DOWNLOAD, TRANSACT,    UPLOAD, TRANSACT, MARK,
//                        MARK, ALLOC            ALLOC, UNBIND
//   SendError            ERROR                  any
//   WaitForUnbindErr     none                   any
//   SendUnbound          UNBOUND                none
//
class Session final : private FileIdentReceiver {
public:
    util::PrefixLogger logger;

    Session(SyncConnection& conn, session_ident_type session_ident)
        : logger{util::LogCategory::server, make_logger_prefix(session_ident), conn.logger_ptr} // Throws
        , m_connection{conn}
        , m_session_ident{session_ident}
    {
    }

    ~Session() noexcept
    {
        REALM_ASSERT(!is_enlisted_to_send());
        detach_from_server_file();
    }

    SyncConnection& get_connection() noexcept
    {
        return m_connection;
    }

    const Optional<std::array<char, 64>>& get_encryption_key()
    {
        return m_connection.get_server().get_config().encryption_key;
    }

    session_ident_type get_session_ident() const noexcept
    {
        return m_session_ident;
    }

    ServerProtocol& get_server_protocol() noexcept
    {
        return m_connection.get_server_protocol();
    }

    bool need_client_file_ident() const noexcept
    {
        return (m_file_ident_request != 0);
    }

    bool must_send_ident_message() const noexcept
    {
        return m_send_ident_message;
    }

    bool ident_message_received() const noexcept
    {
        return m_client_file_ident != 0;
    }

    bool unbind_message_received() const noexcept
    {
        return m_unbind_message_received;
    }

    bool error_occurred() const noexcept
    {
        return int(m_error_code) != 0;
    }

    bool relayed_alloc_request_in_progress() const noexcept
    {
        return (need_client_file_ident() || m_allocated_file_ident.ident != 0);
    }

    // Returns the file identifier (always a nonzero value) of the client side
    // file if ident_message_received() returns true. Otherwise it returns zero.
    file_ident_type get_client_file_ident() const noexcept
    {
        return m_client_file_ident;
    }

    void initiate()
    {
        logger.detail("Session initiated", m_session_ident); // Throws
    }

    void terminate()
    {
        logger.detail("Session terminated", m_session_ident); // Throws
    }

    // Initiate the deactivation process, if it has not been initiated already
    // by the client.
    //
    // IMPORTANT: This function must not be called with protocol versions
    // earlier than 23.
    //
    // The deactivation process will eventually lead to termination of the
    // session.
    //
    // The session will detach itself from the server file when the deactivation
    // process is initiated, regardless of whether it is initiated by the
    // client, or by calling this function.
    void initiate_deactivation(ProtocolError error_code)
    {
        REALM_ASSERT(is_session_level_error(error_code));
        REALM_ASSERT(!error_occurred()); // Must only be called once

        // If the UNBIND message has been received, then the client has
        // initiated the deactivation process already.
        if (REALM_LIKELY(!unbind_message_received())) {
            detach_from_server_file();
            m_error_code = error_code;
            // Protocol state is now SendError
            ensure_enlisted_to_send();
            return;
        }
        // Protocol state was SendUnbound, and remains unchanged
    }

    bool is_enlisted_to_send() const noexcept
    {
        return m_next != nullptr;
    }

    void ensure_enlisted_to_send() noexcept
    {
        if (!is_enlisted_to_send())
            enlist_to_send();
    }

    void enlist_to_send() noexcept
    {
        m_connection.enlist_to_send(this);
    }

    // Overriding memeber function in FileIdentReceiver
    void receive_file_ident(SaltedFileIdent file_ident) override final
    {
        // Protocol state must be AllocatingIdent or WaitForUnbind
        if (!ident_message_received()) {
            REALM_ASSERT(need_client_file_ident());
            REALM_ASSERT(m_send_ident_message);
        }
        else {
            REALM_ASSERT(!m_send_ident_message);
        }
        REALM_ASSERT(!unbind_message_received());
        REALM_ASSERT(!error_occurred());
        REALM_ASSERT(!m_error_message_sent);

        m_file_ident_request = 0;
        m_allocated_file_ident = file_ident;

        // If the protocol state was AllocatingIdent, it is now SendIdent,
        // otherwise it continues to be WaitForUnbind.

        logger.debug("Acquired outbound salted file identifier (%1, %2)", file_ident.ident,
                     file_ident.salt); // Throws

        ensure_enlisted_to_send();
    }

    // Called by the associated connection object when this session is granted
    // an opportunity to initiate the sending of a message.
    //
    // This function may lead to the destruction of the session object
    // (suicide).
    void send_message()
    {
        if (REALM_LIKELY(!unbind_message_received())) {
            if (REALM_LIKELY(!error_occurred())) {
                if (REALM_LIKELY(ident_message_received())) {
                    // State is WaitForUnbind.
                    bool relayed_alloc = (m_allocated_file_ident.ident != 0);
                    if (REALM_LIKELY(!relayed_alloc)) {
                        // Send DOWNLOAD or MARK.
                        continue_history_scan(); // Throws
                        // Session object may have been
                        // destroyed at this point (suicide)
                        return;
                    }
                    send_alloc_message(); // Throws
                    return;
                }
                // State is SendIdent
                send_ident_message(); // Throws
                return;
            }
            // State is SendError
            send_error_message(); // Throws
            return;
        }
        // State is SendUnbound
        send_unbound_message(); // Throws
        terminate();            // Throws
        m_connection.discard_session(m_session_ident);
        // This session is now destroyed!
    }

    bool receive_bind_message(std::string path, std::string signed_user_token, bool need_client_file_ident,
                              bool is_subserver, ProtocolError& error)
    {
        if (logger.would_log(util::Logger::Level::info)) {
            logger.detail("Received: BIND(server_path=%1, signed_user_token='%2', "
                          "need_client_file_ident=%3, is_subserver=%4)",
                          path, short_token_fmt(signed_user_token), int(need_client_file_ident),
                          int(is_subserver)); // Throws
        }

        ServerImpl& server = m_connection.get_server();
        _impl::VirtualPathComponents virt_path_components =
            _impl::parse_virtual_path(server.get_root_dir(), path); // Throws

        if (!virt_path_components.is_valid) {
            logger.error("Bad virtual path (message_type='bind', path='%1', "
                         "signed_user_token='%2')",
                         path,
                         short_token_fmt(signed_user_token)); // Throws
            error = ProtocolError::illegal_realm_path;
            return false;
        }

        // The user has proper permissions at this stage.

        m_server_file = server.get_or_create_file(path); // Throws

        m_server_file->add_unidentified_session(this); // Throws

        logger.info("Client info: (path='%1', from=%2, protocol=%3) %4", path, m_connection.get_remote_endpoint(),
                    m_connection.get_client_protocol_version(),
                    m_connection.get_client_user_agent()); // Throws

        m_is_subserver = is_subserver;
        if (REALM_LIKELY(!need_client_file_ident)) {
            // Protocol state is now WaitForUnbind
            return true;
        }

        // FIXME: We must make a choice about client file ident for read only
        // sessions. They should have a special read-only client file ident.
        file_ident_type proxy_file = 0; // No proxy
        ClientType client_type = (is_subserver ? ClientType::subserver : ClientType::regular);
        m_file_ident_request = m_server_file->request_file_ident(*this, proxy_file, client_type); // Throws
        m_send_ident_message = true;
        // Protocol state is now AllocatingIdent

        return true;
    }

    bool receive_ident_message(file_ident_type client_file_ident, salt_type client_file_ident_salt,
                               version_type scan_server_version, version_type scan_client_version,
                               version_type latest_server_version, salt_type latest_server_version_salt,
                               ProtocolError& error)
    {
        // Protocol state must be WaitForIdent
        REALM_ASSERT(!need_client_file_ident());
        REALM_ASSERT(!m_send_ident_message);
        REALM_ASSERT(!ident_message_received());
        REALM_ASSERT(!unbind_message_received());
        REALM_ASSERT(!error_occurred());
        REALM_ASSERT(!m_error_message_sent);

        logger.debug("Received: IDENT(client_file_ident=%1, client_file_ident_salt=%2, "
                     "scan_server_version=%3, scan_client_version=%4, latest_server_version=%5, "
                     "latest_server_version_salt=%6)",
                     client_file_ident, client_file_ident_salt, scan_server_version, scan_client_version,
                     latest_server_version, latest_server_version_salt); // Throws

        SaltedFileIdent client_file_ident_2 = {client_file_ident, client_file_ident_salt};
        DownloadCursor download_progress = {scan_server_version, scan_client_version};
        SaltedVersion server_version_2 = {latest_server_version, latest_server_version_salt};
        ClientType client_type = (m_is_subserver ? ClientType::subserver : ClientType::regular);
        UploadCursor upload_threshold = {0, 0};
        version_type locked_server_version = 0;
        BootstrapError error_2 =
            m_server_file->bootstrap_client_session(client_file_ident_2, download_progress, server_version_2,
                                                    client_type, upload_threshold, locked_server_version,
                                                    logger); // Throws
        switch (error_2) {
            case BootstrapError::no_error:
                break;
            case BootstrapError::client_file_expired:
                logger.warn("Client (%1) expired", client_file_ident); // Throws
                error = ProtocolError::client_file_expired;
                return false;
            case BootstrapError::bad_client_file_ident:
                logger.error("Bad client file ident (%1) in IDENT message",
                             client_file_ident); // Throws
                error = ProtocolError::bad_client_file_ident;
                return false;
            case BootstrapError::bad_client_file_ident_salt:
                logger.error("Bad client file identifier salt (%1) in IDENT message",
                             client_file_ident_salt); // Throws
                error = ProtocolError::diverging_histories;
                return false;
            case BootstrapError::bad_download_server_version:
                logger.error("Bad download progress server version in IDENT message"); // Throws
                error = ProtocolError::bad_server_version;
                return false;
            case BootstrapError::bad_download_client_version:
                logger.error("Bad download progress client version in IDENT message"); // Throws
                error = ProtocolError::bad_client_version;
                return false;
            case BootstrapError::bad_server_version:
                logger.error("Bad server version (message_type='ident')"); // Throws
                error = ProtocolError::bad_server_version;
                return false;
            case BootstrapError::bad_server_version_salt:
                logger.error("Bad server version salt in IDENT message"); // Throws
                error = ProtocolError::diverging_histories;
                return false;
            case BootstrapError::bad_client_type:
                logger.error("Bad client type (%1) in IDENT message", int(client_type)); // Throws
                error = ProtocolError::bad_client_file_ident; // FIXME: Introduce new protocol-level error
                                                              // `bad_client_type`.
                return false;
        }

        // Make sure there is no other session currently associcated with the
        // same client-side file
        if (Session* other_sess = m_server_file->get_identified_session(client_file_ident)) {
            SyncConnection& other_conn = other_sess->get_connection();
            // It is a protocol violation if the other session is associated
            // with the same connection
            if (&other_conn == &m_connection) {
                logger.error("Client file already bound in other session associated with "
                             "the same connection"); // Throws
                error = ProtocolError::bound_in_other_session;
                return false;
            }
            // When the other session is associated with a different connection
            // (`other_conn`), the clash may be due to the server not yet having
            // realized that the other connection has been closed by the
            // client. If so, the other connention is a "zombie". In the
            // interest of getting rid of zombie connections as fast as
            // possible, we shall assume that a clash with a session in another
            // connection is always due to that other connection being a
            // zombie. And when such a situation is detected, we want to close
            // the zombie connection immediately.
            auto log_level = Logger::Level::error;
            other_conn.terminate(log_level,
                                 "Sync connection closed (superseded session)"); // Throws
        }

        logger.info("Bound to client file (client_file_ident=%1)", client_file_ident); // Throws

        send_log_message(util::Logger::Level::debug, util::format("Session %1 bound to client file ident %2",
                                                                  m_session_ident, client_file_ident));

        m_server_file->identify_session(this, client_file_ident); // Throws

        m_client_file_ident = client_file_ident;
        m_download_progress = download_progress;
        m_upload_threshold = upload_threshold;
        m_locked_server_version = locked_server_version;

        ServerImpl& server = m_connection.get_server();
        const Server::Config& config = server.get_config();
        m_disable_download = (config.disable_download_for.count(client_file_ident) != 0);

        if (REALM_UNLIKELY(config.session_bootstrap_callback)) {
            config.session_bootstrap_callback(m_server_file->get_virt_path(),
                                              client_file_ident); // Throws
        }

        // Protocol  state is now WaitForUnbind
        enlist_to_send();
        return true;
    }

    bool receive_upload_message(version_type progress_client_version, version_type progress_server_version,
                                version_type locked_server_version, const UploadChangesets& upload_changesets,
                                ProtocolError& error)
    {
        // Protocol state must be WaitForUnbind
        REALM_ASSERT(!m_send_ident_message);
        REALM_ASSERT(ident_message_received());
        REALM_ASSERT(!unbind_message_received());
        REALM_ASSERT(!error_occurred());
        REALM_ASSERT(!m_error_message_sent);

        logger.detail("Received: UPLOAD(progress_client_version=%1, progress_server_version=%2, "
                      "locked_server_version=%3, num_changesets=%4)",
                      progress_client_version, progress_server_version, locked_server_version,
                      upload_changesets.size()); // Throws

        // We are unable to reproduce the cursor object for the upload progress
        // when the protocol version is less than 29, because the client does
        // not provide the required information. When the protocol version is
        // less than 25, we can always get a consistent cursor by taking it from
        // the changeset that was uploaded last, but in protocol versions 25,
        // 26, 27, and 28, things are more complicated. Here, we receive new
        // values for `last_integrated_server_version` which we cannot afford to
        // ignore, but we do not know what client versions they correspond
        // to. Fortunately, we can produce a cursor that works, and is mutually
        // consistent with previous cursors, by simply bumping
        // `upload_progress.client_version` when
        // `upload_progress.last_intgerated_server_version` grows.
        //
        // To see that this scheme works, consider the last changeset, A, that
        // will have already been uploaded and integrated at the beginning of
        // the next session, and the first changeset, B, that follows A in the
        // client side history, and is not upload skippable (of local origin and
        // nonempty). We then need to show that A will be skipped, if uploaded
        // in the next session, but B will not.
        //
        // Let V be the client version produced by A, and let T be the value of
        // `upload_progress.client_version` as determined in this session, which
        // is used as threshold in the next session. Then we know that A is
        // skipped during the next session if V is less than, or equal to T. If
        // the protocol version is at least 29, the protocol requires that T is
        // greater than, or equal to V. If the protocol version is less than 25,
        // T will be equal to V. Finally, if the protocol version is 25, 26, 27,
        // or 28, we construct T such that it is always greater than, or equal
        // to V, so in all cases, A will be skipped during the next session.
        //
        // Let W be the client version on which B is based. We then know that B
        // will be retained if, and only if W is greater than, or equalto T. If
        // the protocol version is at least 29, we know that T is less than, or
        // equal to W, since B is not integrated until the next session. If the
        // protocol version is less tahn 25, we know that T is V. Since V must
        // be less than, or equal to W, we again know that T is less than, or
        // equal to W. Finally, if the protocol version is 25, 26, 27, or 28, we
        // construct T such that it is equal to V + N, where N is the number of
        // observed increments in `last_integrated_server_version` since the
        // client version prodiced by A. For each of these observed increments,
        // there must have been a distinct new client version, but all these
        // client versions must be less than, or equal to W, since B is not
        // integrated until the next session. Therefore, we know that T = V + N
        // is less than, or qual to W. So, in all cases, B will not skipped
        // during the next session.
        int protocol_version = m_connection.get_client_protocol_version();
        static_cast<void>(protocol_version); // No protocol diversion (yet)

        UploadCursor upload_progress;
        upload_progress = {progress_client_version, progress_server_version};

        // `upload_progress.client_version` must be nondecreasing across the
        // session.
        bool good_1 = (upload_progress.client_version >= m_upload_progress.client_version);
        if (REALM_UNLIKELY(!good_1)) {
            logger.error("Decreasing client version in upload progress (%1 < %2)", upload_progress.client_version,
                         m_upload_progress.client_version); // Throws
            error = ProtocolError::bad_client_version;
            return false;
        }
        // `upload_progress.last_integrated_server_version` must be a version
        // that the client can have heard about.
        bool good_2 = (upload_progress.last_integrated_server_version <= m_download_progress.server_version);
        if (REALM_UNLIKELY(!good_2)) {
            logger.error("Bad last integrated server version in upload progress (%1 > %2)",
                         upload_progress.last_integrated_server_version,
                         m_download_progress.server_version); // Throws
            error = ProtocolError::bad_server_version;
            return false;
        }

        // `upload_progress` must be consistent.
        if (REALM_UNLIKELY(!is_consistent(upload_progress))) {
            logger.error("Upload progress is inconsistent (%1, %2)", upload_progress.client_version,
                         upload_progress.last_integrated_server_version); // Throws
            error = ProtocolError::bad_server_version;
            return false;
        }
        // `upload_progress` and `m_upload_threshold` must be mutually
        // consistent.
        if (REALM_UNLIKELY(!are_mutually_consistent(upload_progress, m_upload_threshold))) {
            logger.error("Upload progress (%1, %2) is mutually inconsistent with "
                         "threshold (%3, %4)",
                         upload_progress.client_version, upload_progress.last_integrated_server_version,
                         m_upload_threshold.client_version,
                         m_upload_threshold.last_integrated_server_version); // Throws
            error = ProtocolError::bad_server_version;
            return false;
        }
        // `upload_progress` and `m_upload_progress` must be mutually
        // consistent.
        if (REALM_UNLIKELY(!are_mutually_consistent(upload_progress, m_upload_progress))) {
            logger.error("Upload progress (%1, %2) is mutually inconsistent with previous "
                         "upload progress (%3, %4)",
                         upload_progress.client_version, upload_progress.last_integrated_server_version,
                         m_upload_progress.client_version,
                         m_upload_progress.last_integrated_server_version); // Throws
            error = ProtocolError::bad_server_version;
            return false;
        }

        version_type locked_server_version_2 = locked_server_version;

        // `locked_server_version_2` must be nondecreasing over the lifetime of
        // the client-side file.
        if (REALM_UNLIKELY(locked_server_version_2 < m_locked_server_version)) {
            logger.error("Decreasing locked server version (%1 < %2)", locked_server_version_2,
                         m_locked_server_version); // Throws
            error = ProtocolError::bad_server_version;
            return false;
        }
        // `locked_server_version_2` must be a version that the client can have
        // heard about.
        if (REALM_UNLIKELY(locked_server_version_2 > m_download_progress.server_version)) {
            logger.error("Bad locked server version (%1 > %2)", locked_server_version_2,
                         m_download_progress.server_version); // Throws
            error = ProtocolError::bad_server_version;
            return false;
        }

        std::size_t num_previously_integrated_changesets = 0;
        if (!upload_changesets.empty()) {
            UploadCursor up = m_upload_progress;
            for (const ServerProtocol::UploadChangeset& uc : upload_changesets) {
                // `uc.upload_cursor.client_version` must be increasing across
                // all the changesets in this UPLOAD message, and all must be
                // greater than upload_progress.client_version of previous
                // UPLOAD message.
                if (REALM_UNLIKELY(uc.upload_cursor.client_version <= up.client_version)) {
                    logger.error("Nonincreasing client version in upload cursor of uploaded "
                                 "changeset (%1 <= %2)",
                                 uc.upload_cursor.client_version,
                                 up.client_version); // Throws
                    error = ProtocolError::bad_client_version;
                    return false;
                }
                // `uc.upload_progress` must be consistent.
                if (REALM_UNLIKELY(!is_consistent(uc.upload_cursor))) {
                    logger.error("Upload cursor of uploaded changeset is inconsistent (%1, %2)",
                                 uc.upload_cursor.client_version,
                                 uc.upload_cursor.last_integrated_server_version); // Throws
                    error = ProtocolError::bad_server_version;
                    return false;
                }
                // `uc.upload_progress` must be mutually consistent with
                // previous upload cursor.
                if (REALM_UNLIKELY(!are_mutually_consistent(uc.upload_cursor, up))) {
                    logger.error("Upload cursor of uploaded changeset (%1, %2) is mutually "
                                 "inconsistent with previous upload cursor (%3, %4)",
                                 uc.upload_cursor.client_version, uc.upload_cursor.last_integrated_server_version,
                                 up.client_version, up.last_integrated_server_version); // Throws
                    error = ProtocolError::bad_server_version;
                    return false;
                }
                // `uc.upload_progress` must be mutually consistent with
                // threshold, that is, for changesets that have not previously
                // been integrated, it is important that the specified value of
                // `last_integrated_server_version` is greater than, or equal to
                // the reciprocal history base version.
                bool consistent_with_threshold = are_mutually_consistent(uc.upload_cursor, m_upload_threshold);
                if (REALM_UNLIKELY(!consistent_with_threshold)) {
                    logger.error("Upload cursor of uploaded changeset (%1, %2) is mutually "
                                 "inconsistent with threshold (%3, %4)",
                                 uc.upload_cursor.client_version, uc.upload_cursor.last_integrated_server_version,
                                 m_upload_threshold.client_version,
                                 m_upload_threshold.last_integrated_server_version); // Throws
                    error = ProtocolError::bad_server_version;
                    return false;
                }
                bool previously_integrated = (uc.upload_cursor.client_version <= m_upload_threshold.client_version);
                if (previously_integrated)
                    ++num_previously_integrated_changesets;
                up = uc.upload_cursor;
            }
            // `upload_progress.client_version` must be greater than, or equal
            // to client versions produced by each of the changesets in this
            // UPLOAD message.
            if (REALM_UNLIKELY(up.client_version > upload_progress.client_version)) {
                logger.error("Upload progress less than client version produced by uploaded "
                             "changeset (%1 > %2)",
                             up.client_version,
                             upload_progress.client_version); // Throws
                error = ProtocolError::bad_client_version;
                return false;
            }
            // The upload cursor of last uploaded changeset must be mutually
            // consistent with the reported upload progress.
            if (REALM_UNLIKELY(!are_mutually_consistent(up, upload_progress))) {
                logger.error("Upload cursor (%1, %2) of last uploaded changeset is mutually "
                             "inconsistent with upload progress (%3, %4)",
                             up.client_version, up.last_integrated_server_version, upload_progress.client_version,
                             upload_progress.last_integrated_server_version); // Throws
                error = ProtocolError::bad_server_version;
                return false;
            }
        }

        // FIXME: Part of a very poor man's substitute for a proper backpressure
        // scheme.
        if (REALM_UNLIKELY(!m_server_file->can_add_changesets_from_downstream())) {
            logger.debug("Terminating uploading session because buffer is full"); // Throws
            // Using this exact error code, because it causes `try_again` flag
            // to be set to true, which causes the client to wait for about 5
            // minuites before trying to connect again.
            error = ProtocolError::connection_closed;
            return false;
        }

        m_upload_progress = upload_progress;

        bool have_real_upload_progress = (upload_progress.client_version > m_upload_threshold.client_version);
        bool bump_locked_server_version = (locked_server_version_2 > m_locked_server_version);

        std::size_t num_changesets_to_integrate = upload_changesets.size() - num_previously_integrated_changesets;
        REALM_ASSERT(have_real_upload_progress || num_changesets_to_integrate == 0);

        bool have_anything_to_do = (have_real_upload_progress || bump_locked_server_version);
        if (!have_anything_to_do)
            return true;

        if (!have_real_upload_progress)
            upload_progress = m_upload_threshold;

        if (num_previously_integrated_changesets > 0) {
            logger.detail("Ignoring %1 previously integrated changesets",
                          num_previously_integrated_changesets); // Throws
        }
        if (num_changesets_to_integrate > 0) {
            logger.detail("Initiate integration of %1 remote changesets",
                          num_changesets_to_integrate); // Throws
        }

        REALM_ASSERT(m_server_file);
        ServerFile& file = *m_server_file;
        std::size_t offset = num_previously_integrated_changesets;
        file.add_changesets_from_downstream(m_client_file_ident, upload_progress, locked_server_version_2,
                                            upload_changesets.data() + offset, num_changesets_to_integrate); // Throws

        m_locked_server_version = locked_server_version_2;
        return true;
    }

    bool receive_mark_message(request_ident_type request_ident, ProtocolError&)
    {
        // Protocol state must be WaitForUnbind
        REALM_ASSERT(!m_send_ident_message);
        REALM_ASSERT(ident_message_received());
        REALM_ASSERT(!unbind_message_received());
        REALM_ASSERT(!error_occurred());
        REALM_ASSERT(!m_error_message_sent);

        logger.debug("Received: MARK(request_ident=%1)", request_ident); // Throws

        m_download_completion_request = request_ident;

        ensure_enlisted_to_send();
        return true;
    }

    // Returns true if the deactivation process has been completed, at which
    // point the caller (SyncConnection::receive_unbind_message()) should
    // terminate the session.
    //
    // CAUTION: This function may commit suicide!
    void receive_unbind_message()
    {
        // Protocol state may be anything but SendUnbound
        REALM_ASSERT(!m_unbind_message_received);

        logger.detail("Received: UNBIND"); // Throws

        detach_from_server_file();
        m_unbind_message_received = true;

        // Detect completion of the deactivation process
        if (m_error_message_sent) {
            // Deactivation process completed
            terminate(); // Throws
            m_connection.discard_session(m_session_ident);
            // This session is now destroyed!
            return;
        }

        // Protocol state is now SendUnbound
        ensure_enlisted_to_send();
    }

    void receive_error_message(session_ident_type, int, std::string_view)
    {
        REALM_ASSERT(!m_unbind_message_received);

        logger.detail("Received: ERROR"); // Throws
    }

private:
    SyncConnection& m_connection;

    const session_ident_type m_session_ident;

    // Not null if, and only if this session is in
    // m_connection.m_sessions_enlisted_to_send.
    Session* m_next = nullptr;

    // Becomes nonnull when the BIND message is received, if no error occurs. Is
    // reset to null when the deactivation process is initiated, either when the
    // UNBIND message is recieved, or when initiate_deactivation() is called.
    util::bind_ptr<ServerFile> m_server_file;

    bool m_disable_download = false;
    bool m_is_subserver = false;

    using file_ident_request_type = ServerFile::file_ident_request_type;

    // When nonzero, this session has an outstanding request for a client file
    // identifier.
    file_ident_request_type m_file_ident_request = 0;

    // Payload for next outgoing ALLOC message.
    SaltedFileIdent m_allocated_file_ident = {0, 0};

    // Zero until the session receives an IDENT message from the client.
    file_ident_type m_client_file_ident = 0;

    // Zero until initiate_deactivation() is called.
    ProtocolError m_error_code = {};

    // The current point of progression of the download process. Set to (<server
    // version>, <client version>) of the IDENT message when the IDENT message
    // is received. At the time of return from continue_history_scan(), it
    // points to the latest server version such that all preceding changesets in
    // the server-side history have been downloaded, are currently being
    // downloaded, or are *download excluded*.
    DownloadCursor m_download_progress = {0, 0};

    request_ident_type m_download_completion_request = 0;

    // Records the progress of the upload process. Used to check that the client
    // uploads changesets in order. Also, when m_upload_progress >
    // m_upload_threshold, m_upload_progress works as a cache of the persisted
    // version of the upload progress.
    UploadCursor m_upload_progress = {0, 0};

    // Initialized on reception of the IDENT message. Specifies the actual
    // upload progress (as recorded on the server-side) at the beginning of the
    // session, and it remains fixed throughout the session.
    //
    // m_upload_threshold includes the progress resulting from the received
    // changesets that have not yet been integrated (only relevant for
    // synchronous backup).
    UploadCursor m_upload_threshold = {0, 0};

    // Works partially as a cache of the persisted value, and partially as a way
    // of checking that the client respects that it can never decrease.
    version_type m_locked_server_version = 0;

    bool m_send_ident_message = false;
    bool m_unbind_message_received = false;
    bool m_error_message_sent = false;

    /// m_one_download_message_sent denotes whether at least one DOWNLOAD message
    /// has been sent in the current session. The variable is used to ensure
    /// that a DOWNLOAD message is always sent in a session. The received
    /// DOWNLOAD message is needed by the client to ensure that its current
    /// download progress is up to date.
    bool m_one_download_message_sent = false;

    static std::string make_logger_prefix(session_ident_type session_ident)
    {
        std::ostringstream out;
        out.imbue(std::locale::classic());
        out << "Session[" << session_ident << "]: "; // Throws
        return out.str();                            // Throws
    }

    // Scan the history for changesets to be downloaded.
    // If the history is longer than the end point of the previous scan,
    // a DOWNLOAD message will be sent.
    // A MARK message is sent if no DOWNLOAD message is sent, and the client has
    // requested to be notified about download completion.
    // In case neither a DOWNLOAD nor a MARK is sent, no message is sent.
    //
    // This function may lead to the destruction of the session object
    // (suicide).
    void continue_history_scan()
    {
        // Protocol state must be WaitForUnbind
        REALM_ASSERT(!m_send_ident_message);
        REALM_ASSERT(ident_message_received());
        REALM_ASSERT(!unbind_message_received());
        REALM_ASSERT(!error_occurred());
        REALM_ASSERT(!m_error_message_sent);
        REALM_ASSERT(!is_enlisted_to_send());

        SaltedVersion last_server_version = m_server_file->get_salted_sync_version();
        REALM_ASSERT(last_server_version.version >= m_download_progress.server_version);

        ServerImpl& server = m_connection.get_server();
        const Server::Config& config = server.get_config();
        if (REALM_UNLIKELY(m_disable_download))
            return;

        bool have_more_to_scan =
            (last_server_version.version > m_download_progress.server_version || !m_one_download_message_sent);
        if (have_more_to_scan) {
            m_server_file->register_client_access(m_client_file_ident);     // Throws
            const ServerHistory& history = m_server_file->access().history; // Throws
            const char* body;
            std::size_t uncompressed_body_size;
            std::size_t compressed_body_size = 0;
            bool body_is_compressed = false;
            version_type end_version = last_server_version.version;
            DownloadCursor download_progress;
            UploadCursor upload_progress = {0, 0};
            std::uint_fast64_t downloadable_bytes = 0;
            std::size_t num_changesets;
            std::size_t accum_original_size;
            std::size_t accum_compacted_size;
            ServerProtocol& protocol = get_server_protocol();
            bool disable_download_compaction = config.disable_download_compaction;
            bool enable_cache = (config.enable_download_bootstrap_cache && m_download_progress.server_version == 0 &&
                                 m_upload_progress.client_version == 0 && m_upload_threshold.client_version == 0);
            DownloadCache& cache = m_server_file->get_download_cache();
            bool fetch_from_cache = (enable_cache && cache.body && end_version == cache.end_version);
            if (fetch_from_cache) {
                body = cache.body.get();
                uncompressed_body_size = cache.uncompressed_body_size;
                compressed_body_size = cache.compressed_body_size;
                body_is_compressed = cache.body_is_compressed;
                download_progress = cache.download_progress;
                downloadable_bytes = cache.downloadable_bytes;
                num_changesets = cache.num_changesets;
                accum_original_size = cache.accum_original_size;
                accum_compacted_size = cache.accum_compacted_size;
            }
            else {
                // Discard the old cached DOWNLOAD body before generating a new
                // one to be cached. This can make a big difference because the
                // size of that body can be very large (10GiB has been seen in a
                // real-world case).
                if (enable_cache)
                    cache.body = {};

                OutputBuffer& out = server.get_misc_buffers().download_message;
                out.reset();
                download_progress = m_download_progress;
                auto fetch_and_compress = [&](std::size_t max_download_size) {
                    DownloadHistoryEntryHandler handler{protocol, out, logger};
                    std::uint_fast64_t cumulative_byte_size_current;
                    std::uint_fast64_t cumulative_byte_size_total;
                    bool not_expired = history.fetch_download_info(
                        m_client_file_ident, download_progress, end_version, upload_progress, handler,
                        cumulative_byte_size_current, cumulative_byte_size_total, disable_download_compaction,
                        max_download_size); // Throws
                    REALM_ASSERT(upload_progress.client_version >= download_progress.last_integrated_client_version);
                    SyncConnection& conn = get_connection();
                    if (REALM_UNLIKELY(!not_expired)) {
                        logger.debug("History scanning failed: Client file entry "
                                     "expired during session"); // Throws
                        conn.protocol_error(ProtocolError::client_file_expired, this);
                        // Session object may have been destroyed at this point
                        // (suicide).
                        return false;
                    }

                    downloadable_bytes = cumulative_byte_size_total - cumulative_byte_size_current;
                    uncompressed_body_size = out.size();
                    BinaryData uncompressed = {out.data(), uncompressed_body_size};
                    body = uncompressed.data();
                    std::size_t max_uncompressed = 1024;
                    if (!config.disable_download_compaction && uncompressed.size() > max_uncompressed) {
                        compression::CompressMemoryArena& arena = server.get_compress_memory_arena();
                        std::vector<char>& buffer = server.get_misc_buffers().compress;
                        compression::allocate_and_compress(arena, uncompressed, buffer); // Throws
                        if (buffer.size() < uncompressed.size()) {
                            body = buffer.data();
                            compressed_body_size = buffer.size();
                            body_is_compressed = true;
                        }
                    }
                    num_changesets = handler.num_changesets;
                    accum_original_size = handler.accum_original_size;
                    accum_compacted_size = handler.accum_compacted_size;
                    return true;
                };
                if (enable_cache) {
                    std::size_t max_download_size = std::numeric_limits<size_t>::max();
                    if (!fetch_and_compress(max_download_size)) { // Throws
                        // Session object may have been destroyed at this point
                        // (suicide).
                        return;
                    }
                    REALM_ASSERT(upload_progress.client_version == 0);
                    std::size_t body_size = (body_is_compressed ? compressed_body_size : uncompressed_body_size);
                    cache.body = std::make_unique<char[]>(body_size); // Throws
                    std::copy(body, body + body_size, cache.body.get());
                    cache.uncompressed_body_size = uncompressed_body_size;
                    cache.compressed_body_size = compressed_body_size;
                    cache.body_is_compressed = body_is_compressed;
                    cache.end_version = end_version;
                    cache.download_progress = download_progress;
                    cache.downloadable_bytes = downloadable_bytes;
                    cache.num_changesets = num_changesets;
                    cache.accum_original_size = accum_original_size;
                    cache.accum_compacted_size = accum_compacted_size;
                }
                else {
                    std::size_t max_download_size = config.max_download_size;
                    if (!fetch_and_compress(max_download_size)) { // Throws
                        // Session object may have been destroyed at this point
                        // (suicide).
                        return;
                    }
                }
            }

            OutputBuffer& out = m_connection.get_output_buffer();
            protocol.make_download_message(
                m_connection.get_client_protocol_version(), out, m_session_ident, download_progress.server_version,
                download_progress.last_integrated_client_version, last_server_version.version,
                last_server_version.salt, upload_progress.client_version,
                upload_progress.last_integrated_server_version, downloadable_bytes, num_changesets, body,
                uncompressed_body_size, compressed_body_size, body_is_compressed, logger); // Throws

            if (!disable_download_compaction) {
                std::size_t saved = accum_original_size - accum_compacted_size;
                double saved_2 = (accum_original_size == 0 ? 0 : std::round(saved * 100.0 / accum_original_size));
                logger.detail("Download compaction: Saved %1 bytes (%2%%)", saved, saved_2); // Throws
            }

            m_download_progress = download_progress;
            logger.debug("Setting of m_download_progress.server_version = %1",
                         m_download_progress.server_version); // Throws
            send_download_message();
            m_one_download_message_sent = true;

            enlist_to_send();
        }
        else if (m_download_completion_request) {
            // Send a MARK message
            request_ident_type request_ident = m_download_completion_request;
            send_mark_message(request_ident);  // Throws
            m_download_completion_request = 0; // Request handled
            enlist_to_send();
        }
    }

    void send_ident_message()
    {
        // Protocol state must be SendIdent
        REALM_ASSERT(!need_client_file_ident());
        REALM_ASSERT(m_send_ident_message);
        REALM_ASSERT(!ident_message_received());
        REALM_ASSERT(!unbind_message_received());
        REALM_ASSERT(!error_occurred());
        REALM_ASSERT(!m_error_message_sent);

        REALM_ASSERT(m_allocated_file_ident.ident != 0);

        file_ident_type client_file_ident = m_allocated_file_ident.ident;
        salt_type client_file_ident_salt = m_allocated_file_ident.salt;

        logger.debug("Sending: IDENT(client_file_ident=%1, client_file_ident_salt=%2)", client_file_ident,
                     client_file_ident_salt); // Throws

        ServerProtocol& protocol = get_server_protocol();
        OutputBuffer& out = m_connection.get_output_buffer();
        int protocol_version = m_connection.get_client_protocol_version();
        protocol.make_ident_message(protocol_version, out, m_session_ident, client_file_ident,
                                    client_file_ident_salt); // Throws
        m_connection.initiate_write_output_buffer();         // Throws

        m_allocated_file_ident.ident = 0; // Consumed
        m_send_ident_message = false;
        // Protocol state is now WaitForStateRequest or WaitForIdent
    }

    void send_download_message()
    {
        m_connection.initiate_write_output_buffer(); // Throws
    }

    void send_mark_message(request_ident_type request_ident)
    {
        logger.debug("Sending: MARK(request_ident=%1)", request_ident); // Throws

        ServerProtocol& protocol = get_server_protocol();
        OutputBuffer& out = m_connection.get_output_buffer();
        protocol.make_mark_message(out, m_session_ident, request_ident); // Throws
        m_connection.initiate_write_output_buffer();                     // Throws
    }

    void send_alloc_message()
    {
        // Protocol state must be WaitForUnbind
        REALM_ASSERT(!m_send_ident_message);
        REALM_ASSERT(ident_message_received());
        REALM_ASSERT(!unbind_message_received());
        REALM_ASSERT(!error_occurred());
        REALM_ASSERT(!m_error_message_sent);

        REALM_ASSERT(m_allocated_file_ident.ident != 0);

        // Relayed allocations are only allowed from protocol version 23 (old protocol).
        REALM_ASSERT(false);

        file_ident_type file_ident = m_allocated_file_ident.ident;

        logger.debug("Sending: ALLOC(file_ident=%1)", file_ident); // Throws

        ServerProtocol& protocol = get_server_protocol();
        OutputBuffer& out = m_connection.get_output_buffer();
        protocol.make_alloc_message(out, m_session_ident, file_ident); // Throws
        m_connection.initiate_write_output_buffer();                   // Throws

        m_allocated_file_ident.ident = 0; // Consumed

        // Other messages may be waiting to be sent.
        enlist_to_send();
    }

    void send_unbound_message()
    {
        // Protocol state must be SendUnbound
        REALM_ASSERT(unbind_message_received());
        REALM_ASSERT(!m_error_message_sent);

        logger.debug("Sending: UNBOUND"); // Throws

        ServerProtocol& protocol = get_server_protocol();
        OutputBuffer& out = m_connection.get_output_buffer();
        protocol.make_unbound_message(out, m_session_ident); // Throws
        m_connection.initiate_write_output_buffer();         // Throws
    }

    void send_error_message()
    {
        // Protocol state must be SendError
        REALM_ASSERT(!unbind_message_received());
        REALM_ASSERT(error_occurred());
        REALM_ASSERT(!m_error_message_sent);

        REALM_ASSERT(is_session_level_error(m_error_code));

        ProtocolError error_code = m_error_code;
        const char* message = get_protocol_error_message(int(error_code));
        std::size_t message_size = std::strlen(message);
        bool try_again = determine_try_again(error_code);

        logger.detail("Sending: ERROR(error_code=%1, message_size=%2, try_again=%3)", int(error_code), message_size,
                      try_again); // Throws

        ServerProtocol& protocol = get_server_protocol();
        OutputBuffer& out = m_connection.get_output_buffer();
        int protocol_version = m_connection.get_client_protocol_version();
        protocol.make_error_message(protocol_version, out, error_code, message, message_size, try_again,
                                    m_session_ident); // Throws
        m_connection.initiate_write_output_buffer();  // Throws

        m_error_message_sent = true;
        // Protocol state is now WaitForUnbindErr
    }

    void send_log_message(util::Logger::Level level, const std::string&& message)
    {
        if (m_connection.get_client_protocol_version() < SyncConnection::SERVER_LOG_PROTOCOL_VERSION) {
            return logger.log(level, message.c_str());
        }

        m_connection.send_log_message(level, std::move(message), m_session_ident);
    }

    // Idempotent
    void detach_from_server_file() noexcept
    {
        if (!m_server_file)
            return;
        ServerFile& file = *m_server_file;
        if (ident_message_received()) {
            file.remove_identified_session(m_client_file_ident);
        }
        else {
            file.remove_unidentified_session(this);
        }
        if (m_file_ident_request != 0)
            file.cancel_file_ident_request(m_file_ident_request);
        m_server_file.reset();
    }

    friend class SessionQueue;
};


// ============================ SessionQueue implementation ============================

void SessionQueue::push_back(Session* sess) noexcept
{
    REALM_ASSERT(!sess->m_next);
    if (m_back) {
        sess->m_next = m_back->m_next;
        m_back->m_next = sess;
    }
    else {
        sess->m_next = sess;
    }
    m_back = sess;
}


Session* SessionQueue::pop_front() noexcept
{
    Session* sess = nullptr;
    if (m_back) {
        sess = m_back->m_next;
        if (sess != m_back) {
            m_back->m_next = sess->m_next;
        }
        else {
            m_back = nullptr;
        }
        sess->m_next = nullptr;
    }
    return sess;
}


void SessionQueue::clear() noexcept
{
    if (m_back) {
        Session* sess = m_back;
        for (;;) {
            Session* next = sess->m_next;
            sess->m_next = nullptr;
            if (next == m_back)
                break;
            sess = next;
        }
        m_back = nullptr;
    }
}


// ============================ ServerFile implementation ============================

ServerFile::ServerFile(ServerImpl& server, ServerFileAccessCache& cache, const std::string& virt_path,
                       std::string real_path, bool disable_sync_to_disk)
    : logger{util::LogCategory::server, "ServerFile[" + virt_path + "]: ", server.logger_ptr}               // Throws
    , wlogger{util::LogCategory::server, "ServerFile[" + virt_path + "]: ", server.get_worker().logger_ptr} // Throws
    , m_server{server}
    , m_file{cache, real_path, virt_path, false, disable_sync_to_disk} // Throws
    , m_worker_file{server.get_worker().get_file_access_cache(), real_path, virt_path, true, disable_sync_to_disk}
{
}


ServerFile::~ServerFile() noexcept
{
    REALM_ASSERT(m_unidentified_sessions.empty());
    REALM_ASSERT(m_identified_sessions.empty());
    REALM_ASSERT(m_file_ident_request == 0);
}


void ServerFile::initialize()
{
    const ServerHistory& history = access().history; // Throws
    file_ident_type partial_file_ident = 0;
    version_type partial_progress_reference_version = 0;
    bool has_upstream_sync_status;
    history.get_status(m_version_info, has_upstream_sync_status, partial_file_ident,
                       partial_progress_reference_version); // Throws
    REALM_ASSERT(!has_upstream_sync_status);
    REALM_ASSERT(partial_file_ident == 0);
}


void ServerFile::activate() {}


// This function must be called only after a completed invocation of
// initialize(). Both functinos must only ever be called by the network event
// loop thread.
void ServerFile::register_client_access(file_ident_type) {}


auto ServerFile::request_file_ident(FileIdentReceiver& receiver, file_ident_type proxy_file, ClientType client_type)
    -> file_ident_request_type
{
    auto request = ++m_last_file_ident_request;
    m_file_ident_requests[request] = {&receiver, proxy_file, client_type}; // Throws

    on_work_added(); // Throws
    return request;
}


void ServerFile::cancel_file_ident_request(file_ident_request_type request) noexcept
{
    auto i = m_file_ident_requests.find(request);
    REALM_ASSERT(i != m_file_ident_requests.end());
    FileIdentRequestInfo& info = i->second;
    REALM_ASSERT(info.receiver);
    info.receiver = nullptr;
}


void ServerFile::add_unidentified_session(Session* sess)
{
    REALM_ASSERT(m_unidentified_sessions.count(sess) == 0);
    m_unidentified_sessions.insert(sess); // Throws
}


void ServerFile::identify_session(Session* sess, file_ident_type client_file_ident)
{
    REALM_ASSERT(m_unidentified_sessions.count(sess) == 1);
    REALM_ASSERT(m_identified_sessions.count(client_file_ident) == 0);

    m_identified_sessions[client_file_ident] = sess; // Throws
    m_unidentified_sessions.erase(sess);
}


void ServerFile::remove_unidentified_session(Session* sess) noexcept
{
    REALM_ASSERT(m_unidentified_sessions.count(sess) == 1);
    m_unidentified_sessions.erase(sess);
}


void ServerFile::remove_identified_session(file_ident_type client_file_ident) noexcept
{
    REALM_ASSERT(m_identified_sessions.count(client_file_ident) == 1);
    m_identified_sessions.erase(client_file_ident);
}


Session* ServerFile::get_identified_session(file_ident_type client_file_ident) noexcept
{
    auto i = m_identified_sessions.find(client_file_ident);
    if (i == m_identified_sessions.end())
        return nullptr;
    return i->second;
}

bool ServerFile::can_add_changesets_from_downstream() const noexcept
{
    return (m_blocked_changesets_from_downstream_byte_size < m_server.get_max_upload_backlog());
}


void ServerFile::add_changesets_from_downstream(file_ident_type client_file_ident, UploadCursor upload_progress,
                                                version_type locked_server_version, const UploadChangeset* changesets,
                                                std::size_t num_changesets)
{
    register_client_access(client_file_ident); // Throws

    bool dirty = false;

    IntegratableChangesetList& list = m_changesets_from_downstream[client_file_ident]; // Throws
    std::size_t num_bytes = 0;
    for (std::size_t i = 0; i < num_changesets; ++i) {
        const UploadChangeset& uc = changesets[i];
        auto& changesets = list.changesets;
        changesets.emplace_back(client_file_ident, uc.origin_timestamp, uc.origin_file_ident, uc.upload_cursor,
                                uc.changeset); // Throws
        num_bytes += uc.changeset.size();
        dirty = true;
    }

    REALM_ASSERT(upload_progress.client_version >= list.upload_progress.client_version);
    REALM_ASSERT(are_mutually_consistent(upload_progress, list.upload_progress));
    if (upload_progress.client_version > list.upload_progress.client_version) {
        list.upload_progress = upload_progress;
        dirty = true;
    }

    REALM_ASSERT(locked_server_version >= list.locked_server_version);
    if (locked_server_version > list.locked_server_version) {
        list.locked_server_version = locked_server_version;
        dirty = true;
    }

    if (REALM_LIKELY(dirty)) {
        if (num_changesets > 0) {
            on_changesets_from_downstream_added(num_changesets, num_bytes); // Throws
        }
        else {
            on_work_added(); // Throws
        }
    }
}


BootstrapError ServerFile::bootstrap_client_session(SaltedFileIdent client_file_ident,
                                                    DownloadCursor download_progress, SaltedVersion server_version,
                                                    ClientType client_type, UploadCursor& upload_progress,
                                                    version_type& locked_server_version, Logger& logger)
{
    // The Realm file may contain a later snapshot than the one reflected by
    // `m_sync_version`, but if so, the client cannot "legally" know about it.
    if (server_version.version > m_version_info.sync_version.version)
        return BootstrapError::bad_server_version;

    const ServerHistory& hist = access().history; // Throws
    BootstrapError error = hist.bootstrap_client_session(client_file_ident, download_progress, server_version,
                                                         client_type, upload_progress, locked_server_version,
                                                         logger); // Throws

    // FIXME: Rather than taking previously buffered changesets from the same
    // client file into account when determining the upload progress, and then
    // allowing for an error during the integration of those changesets to be
    // reported to, and terminate the new session, consider to instead postpone
    // the bootstrapping of the new session until all previously buffered
    // changesets from same client file have been fully processed.

    if (error == BootstrapError::no_error) {
        register_client_access(client_file_ident.ident); // Throws

        // If upload, or releaseing of server versions progressed further during
        // previous sessions than the persisted points, take that into account
        auto i = m_work.changesets_from_downstream.find(client_file_ident.ident);
        if (i != m_work.changesets_from_downstream.end()) {
            const IntegratableChangesetList& list = i->second;
            REALM_ASSERT(list.upload_progress.client_version >= upload_progress.client_version);
            upload_progress = list.upload_progress;
            REALM_ASSERT(list.locked_server_version >= locked_server_version);
            locked_server_version = list.locked_server_version;
        }
        auto j = m_changesets_from_downstream.find(client_file_ident.ident);
        if (j != m_changesets_from_downstream.end()) {
            const IntegratableChangesetList& list = j->second;
            REALM_ASSERT(list.upload_progress.client_version >= upload_progress.client_version);
            upload_progress = list.upload_progress;
            REALM_ASSERT(list.locked_server_version >= locked_server_version);
            locked_server_version = list.locked_server_version;
        }
    }

    return error;
}

// NOTE: This function is executed by the worker thread
void ServerFile::worker_process_work_unit(WorkerState& state)
{
    SteadyTimePoint start_time = steady_clock_now();
    milliseconds_type parallel_time = 0;

    Work& work = m_work;
    wlogger.debug("Work unit execution started"); // Throws

    if (work.has_primary_work) {
        if (REALM_UNLIKELY(!m_work.file_ident_alloc_slots.empty()))
            worker_allocate_file_identifiers(); // Throws

        if (!m_work.changesets_from_downstream.empty())
            worker_integrate_changes_from_downstream(state); // Throws
    }

    wlogger.debug("Work unit execution completed"); // Throws

    milliseconds_type time = steady_duration(start_time);
    milliseconds_type seq_time = time - parallel_time;
    m_server.m_seq_time.fetch_add(seq_time, std::memory_order_relaxed);
    m_server.m_par_time.fetch_add(parallel_time, std::memory_order_relaxed);

    // Pass control back to the network event loop thread
    network::Service& service = m_server.get_service();
    service.post([this](Status) {
        // FIXME: The safety of capturing `this` here, relies on the fact
        // that ServerFile objects currently are not destroyed until the
        // server object is destroyed.
        group_postprocess_stage_1(); // Throws
        // Suicide may have happened at this point
    }); // Throws
}


void ServerFile::on_changesets_from_downstream_added(std::size_t num_changesets, std::size_t num_bytes)
{
    m_num_changesets_from_downstream += num_changesets;

    if (num_bytes > 0) {
        m_blocked_changesets_from_downstream_byte_size += num_bytes;
        get_server().inc_byte_size_for_pending_downstream_changesets(num_bytes); // Throws
    }

    on_work_added(); // Throws
}


void ServerFile::on_work_added()
{
    if (m_has_blocked_work)
        return;
    m_has_blocked_work = true;
    // Reference file
    if (m_has_work_in_progress)
        return;
    group_unblock_work(); // Throws
}


void ServerFile::group_unblock_work()
{
    REALM_ASSERT(!m_has_work_in_progress);
    if (REALM_LIKELY(!m_server.is_sync_stopped())) {
        unblock_work(); // Throws
        const Work& work = m_work;
        if (REALM_LIKELY(work.has_primary_work)) {
            logger.trace("Work unit unblocked"); // Throws
            m_has_work_in_progress = true;
            Worker& worker = m_server.get_worker();
            worker.enqueue(this); // Throws
        }
    }
}


void ServerFile::unblock_work()
{
    REALM_ASSERT(m_has_blocked_work);

    m_work.reset();

    // Discard requests for file identifiers whose receiver is no longer
    // waiting.
    {
        auto i = m_file_ident_requests.begin();
        auto end = m_file_ident_requests.end();
        while (i != end) {
            auto j = i++;
            const FileIdentRequestInfo& info = j->second;
            if (!info.receiver)
                m_file_ident_requests.erase(j);
        }
    }
    std::size_t n = m_file_ident_requests.size();
    if (n > 0) {
        m_work.file_ident_alloc_slots.resize(n); // Throws
        std::size_t i = 0;
        for (const auto& pair : m_file_ident_requests) {
            const FileIdentRequestInfo& info = pair.second;
            FileIdentAllocSlot& slot = m_work.file_ident_alloc_slots[i];
            slot.proxy_file = info.proxy_file;
            slot.client_type = info.client_type;
            ++i;
        }
        m_work.has_primary_work = true;
    }

    // FIXME: `ServerFile::m_changesets_from_downstream` and
    // `Work::changesets_from_downstream` should be renamed to something else,
    // as it may contain kinds of data other than changesets.

    using std::swap;
    swap(m_changesets_from_downstream, m_work.changesets_from_downstream);
    m_work.have_changesets_from_downstream = (m_num_changesets_from_downstream > 0);
    bool has_changesets = !m_work.changesets_from_downstream.empty();
    if (has_changesets) {
        m_work.has_primary_work = true;
    }

    // Keep track of the size of pending changesets
    REALM_ASSERT(m_unblocked_changesets_from_downstream_byte_size == 0);
    m_unblocked_changesets_from_downstream_byte_size = m_blocked_changesets_from_downstream_byte_size;
    m_blocked_changesets_from_downstream_byte_size = 0;

    m_num_changesets_from_downstream = 0;
    m_has_blocked_work = false;
}


void ServerFile::resume_download() noexcept
{
    for (const auto& entry : m_identified_sessions) {
        Session& sess = *entry.second;
        sess.ensure_enlisted_to_send();
    }
}


void ServerFile::recognize_external_change()
{
    VersionInfo prev_version_info = m_version_info;
    const ServerHistory& history = access().history;       // Throws
    bool has_upstream_status;                              // Dummy
    sync::file_ident_type partial_file_ident;              // Dummy
    sync::version_type partial_progress_reference_version; // Dummy
    history.get_status(m_version_info, has_upstream_status, partial_file_ident,
                       partial_progress_reference_version); // Throws

    REALM_ASSERT(m_version_info.realm_version >= prev_version_info.realm_version);
    REALM_ASSERT(m_version_info.sync_version.version >= prev_version_info.sync_version.version);
    if (m_version_info.sync_version.version > prev_version_info.sync_version.version) {
        REALM_ASSERT(m_version_info.realm_version > prev_version_info.realm_version);
        resume_download();
    }
}


// NOTE: This function is executed by the worker thread
void ServerFile::worker_allocate_file_identifiers()
{
    Work& work = m_work;
    REALM_ASSERT(!work.file_ident_alloc_slots.empty());
    ServerHistory& hist = worker_access().history;                                      // Throws
    hist.allocate_file_identifiers(m_work.file_ident_alloc_slots, m_work.version_info); // Throws
    m_work.produced_new_realm_version = true;
}


// Returns true when, and only when this function produces a new sync version
// (adds a new entry to the sync history).
//
// NOTE: This function is executed by the worker thread
bool ServerFile::worker_integrate_changes_from_downstream(WorkerState& state)
{
    REALM_ASSERT(!m_work.changesets_from_downstream.empty());

    std::unique_ptr<ServerHistory> hist_ptr;
    DBRef sg_ptr;
    ServerHistory& hist = get_client_file_history(state, hist_ptr, sg_ptr);
    bool backup_whole_realm = false;
    bool produced_new_realm_version = hist.integrate_client_changesets(
        m_work.changesets_from_downstream, m_work.version_info, backup_whole_realm, m_work.integration_result,
        wlogger); // Throws
    bool produced_new_sync_version = !m_work.integration_result.integrated_changesets.empty();
    REALM_ASSERT(!produced_new_sync_version || produced_new_realm_version);
    if (produced_new_realm_version) {
        m_work.produced_new_realm_version = true;
        if (produced_new_sync_version) {
            m_work.produced_new_sync_version = true;
        }
    }
    return produced_new_sync_version;
}

ServerHistory& ServerFile::get_client_file_history(WorkerState& state, std::unique_ptr<ServerHistory>& hist_ptr,
                                                   DBRef& sg_ptr)
{
    if (state.use_file_cache)
        return worker_access().history; // Throws
    const std::string& path = m_worker_file.realm_path;
    hist_ptr = m_server.make_history_for_path();                   // Throws
    DBOptions options = m_worker_file.make_shared_group_options(); // Throws
    sg_ptr = DB::create(*hist_ptr, path, options);                 // Throws
    sg_ptr->claim_sync_agent();                                    // Throws
    return *hist_ptr;                                              // Throws
}


// When worker thread finishes work unit.
void ServerFile::group_postprocess_stage_1()
{
    REALM_ASSERT(m_has_work_in_progress);

    group_finalize_work_stage_1(); // Throws
    group_finalize_work_stage_2(); // Throws
    group_postprocess_stage_2();   // Throws
}


void ServerFile::group_postprocess_stage_2()
{
    REALM_ASSERT(m_has_work_in_progress);
    group_postprocess_stage_3(); // Throws
    // Suicide may have happened at this point
}


// When all files, including the reference file, have been backed up.
void ServerFile::group_postprocess_stage_3()
{
    REALM_ASSERT(m_has_work_in_progress);
    m_has_work_in_progress = false;

    logger.trace("Work unit postprocessing complete"); // Throws
    if (m_has_blocked_work)
        group_unblock_work(); // Throws
}


void ServerFile::finalize_work_stage_1()
{
    if (m_unblocked_changesets_from_downstream_byte_size > 0) {
        // Report the byte size of completed downstream changesets.
        std::size_t byte_size = m_unblocked_changesets_from_downstream_byte_size;
        get_server().dec_byte_size_for_pending_downstream_changesets(byte_size); // Throws
        m_unblocked_changesets_from_downstream_byte_size = 0;
    }

    // Deal with errors (bad changesets) pertaining to downstream clients
    std::size_t num_changesets_removed = 0;
    std::size_t num_bytes_removed = 0;
    for (const auto& entry : m_work.integration_result.excluded_client_files) {
        file_ident_type client_file_ident = entry.first;
        ExtendedIntegrationError error = entry.second;
        ProtocolError error_2 = ProtocolError::other_session_error;
        switch (error) {
            case ExtendedIntegrationError::client_file_expired:
                logger.debug("Changeset integration failed: Client file entry "
                             "expired during session"); // Throws
                error_2 = ProtocolError::client_file_expired;
                break;
            case ExtendedIntegrationError::bad_origin_file_ident:
                error_2 = ProtocolError::bad_origin_file_ident;
                break;
            case ExtendedIntegrationError::bad_changeset:
                error_2 = ProtocolError::bad_changeset;
                break;
        }
        auto i = m_identified_sessions.find(client_file_ident);
        if (i != m_identified_sessions.end()) {
            Session& sess = *i->second;
            SyncConnection& conn = sess.get_connection();
            conn.protocol_error(error_2, &sess); // Throws
        }
        const IntegratableChangesetList& list = m_changesets_from_downstream[client_file_ident];
        std::size_t num_changesets = list.changesets.size();
        std::size_t num_bytes = 0;
        for (const IntegratableChangeset& ic : list.changesets)
            num_bytes += ic.changeset.size();
        logger.info("Excluded %1 changesets of combined byte size %2 for client file %3", num_changesets, num_bytes,
                    client_file_ident); // Throws
        num_changesets_removed += num_changesets;
        num_bytes_removed += num_bytes;
        m_changesets_from_downstream.erase(client_file_ident);
    }

    REALM_ASSERT(num_changesets_removed <= m_num_changesets_from_downstream);
    REALM_ASSERT(num_bytes_removed <= m_blocked_changesets_from_downstream_byte_size);

    if (num_changesets_removed == 0)
        return;

    m_num_changesets_from_downstream -= num_changesets_removed;

    // The byte size of the blocked changesets must be decremented.
    if (num_bytes_removed > 0) {
        m_blocked_changesets_from_downstream_byte_size -= num_bytes_removed;
        get_server().dec_byte_size_for_pending_downstream_changesets(num_bytes_removed); // Throws
    }
}


void ServerFile::finalize_work_stage_2()
{
    // Expose new snapshot to remote peers
    REALM_ASSERT(m_work.produced_new_realm_version || m_work.version_info.realm_version == 0);
    if (m_work.version_info.realm_version > m_version_info.realm_version) {
        REALM_ASSERT(m_work.version_info.sync_version.version >= m_version_info.sync_version.version);
        m_version_info = m_work.version_info;
    }

    bool resume_download_and_upload = m_work.produced_new_sync_version;

    // Deliver allocated file identifiers to requesters
    REALM_ASSERT(m_file_ident_requests.size() >= m_work.file_ident_alloc_slots.size());
    auto begin = m_file_ident_requests.begin();
    auto i = begin;
    for (const FileIdentAllocSlot& slot : m_work.file_ident_alloc_slots) {
        FileIdentRequestInfo& info = i->second;
        REALM_ASSERT(info.proxy_file == slot.proxy_file);
        REALM_ASSERT(info.client_type == slot.client_type);
        if (FileIdentReceiver* receiver = info.receiver) {
            info.receiver = nullptr;
            receiver->receive_file_ident(slot.file_ident); // Throws
        }
        ++i;
    }
    m_file_ident_requests.erase(begin, i);

    // Resume download to downstream clients
    if (resume_download_and_upload) {
        resume_download();
    }
}

// ============================ Worker implementation ============================

Worker::Worker(ServerImpl& server)
    : logger_ptr{std::make_shared<util::PrefixLogger>(util::LogCategory::server, "Worker: ", server.logger_ptr)}
    // Throws
    , logger(*logger_ptr)
    , m_server{server}
    , m_file_access_cache{server.get_config().max_open_files, logger, *this, server.get_config().encryption_key}
{
    util::seed_prng_nondeterministically(m_random); // Throws
}


void Worker::enqueue(ServerFile* file)
{
    util::LockGuard lock{m_mutex};
    m_queue.push_back(file); // Throws
    m_cond.notify_all();
}


std::mt19937_64& Worker::server_history_get_random() noexcept
{
    return m_random;
}


void Worker::run()
{
    for (;;) {
        ServerFile* file = nullptr;
        {
            util::LockGuard lock{m_mutex};
            for (;;) {
                if (REALM_UNLIKELY(m_stop))
                    return;
                if (!m_queue.empty()) {
                    file = m_queue.front();
                    m_queue.pop_front();
                    break;
                }
                m_cond.wait(lock);
            }
        }
        file->worker_process_work_unit(m_state); // Throws
    }
}


void Worker::stop() noexcept
{
    util::LockGuard lock{m_mutex};
    m_stop = true;
    m_cond.notify_all();
}


// ============================ ServerImpl implementation ============================

ServerImpl::ServerImpl(const std::string& root_dir, util::Optional<sync::PKey> pkey, Server::Config config)
    : logger_ptr{std::make_shared<util::CategoryLogger>(util::LogCategory::server, std::move(config.logger))}
    , logger{*logger_ptr}
    , m_config{std::move(config)}
    , m_max_upload_backlog{determine_max_upload_backlog(config)}
    , m_root_dir{root_dir} // Throws
    , m_access_control{std::move(pkey)}
    , m_protocol_version_range{determine_protocol_version_range(config)}                 // Throws
    , m_file_access_cache{m_config.max_open_files, logger, *this, config.encryption_key} // Throws
    , m_worker{*this}                                                                    // Throws
    , m_acceptor{get_service()}
    , m_server_protocol{}       // Throws
    , m_compress_memory_arena{} // Throws
{
    if (m_config.ssl) {
        m_ssl_context = std::make_unique<network::ssl::Context>();                // Throws
        m_ssl_context->use_certificate_chain_file(m_config.ssl_certificate_path); // Throws
        m_ssl_context->use_private_key_file(m_config.ssl_certificate_key_path);   // Throws
    }
}


ServerImpl::~ServerImpl() noexcept
{
    bool server_destroyed_while_still_running = m_running;
    REALM_ASSERT_RELEASE(!server_destroyed_while_still_running);
}


void ServerImpl::start()
{
    logger.info("Realm sync server started (%1)", REALM_VER_CHUNK); // Throws
    logger.info("Supported protocol versions: %1-%2 (%3-%4 configured)",
                ServerImplBase::get_oldest_supported_protocol_version(), get_current_protocol_version(),
                m_protocol_version_range.first,
                m_protocol_version_range.second); // Throws
    logger.info("Platform: %1", util::get_platform_info());
    bool is_debug_build = false;
#if REALM_DEBUG
    is_debug_build = true;
#endif
    {
        const char* lead_text = "Build mode";
        if (is_debug_build) {
            logger.info("%1: Debug", lead_text); // Throws
        }
        else {
            logger.info("%1: Release", lead_text); // Throws
        }
    }
    if (is_debug_build) {
        logger.warn("Build mode is Debug! CAN SEVERELY IMPACT PERFORMANCE - "
                    "NOT RECOMMENDED FOR PRODUCTION"); // Throws
    }
    logger.info("Directory holding persistent state: %1", m_root_dir);        // Throws
    logger.info("Maximum number of open files: %1", m_config.max_open_files); // Throws
    {
        const char* lead_text = "Encryption";
        if (m_config.encryption_key) {
            logger.info("%1: Yes", lead_text); // Throws
        }
        else {
            logger.info("%1: No", lead_text); // Throws
        }
    }
    logger.info("Log level: %1", logger.get_level_threshold()); // Throws
    {
        const char* lead_text = "Disable sync to disk";
        if (m_config.disable_sync_to_disk) {
            logger.info("%1: All files", lead_text); // Throws
        }
        else {
            logger.info("%1: No", lead_text); // Throws
        }
    }
    if (m_config.disable_sync_to_disk) {
        logger.warn("Testing/debugging feature 'disable sync to disk' enabled - "
                    "never do this in production!"); // Throws
    }
    logger.info("Download compaction: %1",
                (m_config.disable_download_compaction ? "No" : "Yes")); // Throws
    logger.info("Download bootstrap caching: %1",
                (m_config.enable_download_bootstrap_cache ? "Yes" : "No"));                // Throws
    logger.info("Max download size: %1 bytes", m_config.max_download_size);                // Throws
    logger.info("Max upload backlog: %1 bytes", m_max_upload_backlog);                     // Throws
    logger.info("HTTP request timeout: %1 ms", m_config.http_request_timeout);             // Throws
    logger.info("HTTP response timeout: %1 ms", m_config.http_response_timeout);           // Throws
    logger.info("Connection reaper timeout: %1 ms", m_config.connection_reaper_timeout);   // Throws
    logger.info("Connection reaper interval: %1 ms", m_config.connection_reaper_interval); // Throws
    logger.info("Connection soft close timeout: %1 ms", m_config.soft_close_timeout);      // Throws
    logger.debug("Authorization header name: %1", m_config.authorization_header_name);     // Throws

    m_realm_names = _impl::find_realm_files(m_root_dir); // Throws

    initiate_connection_reaper_timer(m_config.connection_reaper_interval); // Throws

    listen(); // Throws
}


void ServerImpl::run()
{
    auto ta = util::make_temp_assign(m_running, true);

    {
        auto worker_thread = util::make_thread_exec_guard(m_worker, *this); // Throws
        std::string name;
        if (util::Thread::get_name(name)) {
            name += "-worker";
            worker_thread.start_with_signals_blocked(name); // Throws
        }
        else {
            worker_thread.start_with_signals_blocked(); // Throws
        }

        m_service.run(); // Throws

        worker_thread.stop_and_rethrow(); // Throws
    }

    logger.info("Realm sync server stopped");
}


void ServerImpl::stop() noexcept
{
    util::LockGuard lock{m_mutex};
    if (m_stopped)
        return;
    m_stopped = true;
    m_wait_or_service_stopped_cond.notify_all();
    m_service.stop();
}


void ServerImpl::inc_byte_size_for_pending_downstream_changesets(std::size_t byte_size)
{
    m_pending_changesets_from_downstream_byte_size += byte_size;
    logger.debug("Byte size for pending downstream changesets incremented by "
                 "%1 to reach a total of %2",
                 byte_size,
                 m_pending_changesets_from_downstream_byte_size); // Throws
}


void ServerImpl::dec_byte_size_for_pending_downstream_changesets(std::size_t byte_size)
{
    REALM_ASSERT(byte_size <= m_pending_changesets_from_downstream_byte_size);
    m_pending_changesets_from_downstream_byte_size -= byte_size;
    logger.debug("Byte size for pending downstream changesets decremented by "
                 "%1 to reach a total of %2",
                 byte_size,
                 m_pending_changesets_from_downstream_byte_size); // Throws
}


std::mt19937_64& ServerImpl::server_history_get_random() noexcept
{
    return get_random();
}


void ServerImpl::listen()
{
    network::Resolver resolver{get_service()};
    network::Resolver::Query query(m_config.listen_address, m_config.listen_port,
                                   network::Resolver::Query::passive | network::Resolver::Query::address_configured);
    network::Endpoint::List endpoints = resolver.resolve(query); // Throws

    auto i = endpoints.begin();
    auto end = endpoints.end();
    for (;;) {
        std::error_code ec;
        m_acceptor.open(i->protocol(), ec);
        if (!ec) {
            using SocketBase = network::SocketBase;
            m_acceptor.set_option(SocketBase::reuse_address(m_config.reuse_address), ec);
            if (!ec) {
                m_acceptor.bind(*i, ec);
                if (!ec)
                    break;
            }
            m_acceptor.close();
        }
        if (i + 1 == end) {
            for (auto i2 = endpoints.begin(); i2 != i; ++i2) {
                // FIXME: We don't have the error code for previous attempts, so
                // can't print a nice message.
                logger.error("Failed to bind to %1:%2", i2->address(),
                             i2->port()); // Throws
            }
            logger.error("Failed to bind to %1:%2: %3", i->address(), i->port(),
                         ec.message()); // Throws
            throw std::runtime_error("Could not create a listening socket: All endpoints failed");
        }
    }

    m_acceptor.listen(m_config.listen_backlog);

    network::Endpoint local_endpoint = m_acceptor.local_endpoint();
    const char* ssl_mode = (m_ssl_context ? "TLS" : "non-TLS");
    logger.info("Listening on %1:%2 (max backlog is %3, %4)", local_endpoint.address(), local_endpoint.port(),
                m_config.listen_backlog, ssl_mode); // Throws

    initiate_accept();
}


void ServerImpl::initiate_accept()
{
    auto handler = [this](std::error_code ec) {
        if (ec != util::error::operation_aborted)
            handle_accept(ec);
    };
    bool is_ssl = bool(m_ssl_context);
    m_next_http_conn.reset(new HTTPConnection(*this, ++m_next_conn_id, is_ssl));                            // Throws
    m_acceptor.async_accept(m_next_http_conn->get_socket(), m_next_http_conn_endpoint, std::move(handler)); // Throws
}


void ServerImpl::handle_accept(std::error_code ec)
{
    if (ec) {
        if (ec != util::error::connection_aborted) {
            REALM_ASSERT(ec != util::error::operation_aborted);

            // We close the reserved files to get a few extra file descriptors.
            for (size_t i = 0; i < sizeof(m_reserved_files) / sizeof(m_reserved_files[0]); ++i) {
                m_reserved_files[i].reset();
            }

            // FIXME: There are probably errors that need to be treated
            // specially, and not cause the server to "crash".

            if (ec == make_basic_system_error_code(EMFILE)) {
                logger.error("Failed to accept a connection due to the file descriptor limit, "
                             "consider increasing the limit in your system config"); // Throws
                throw OutOfFilesError(ec);
            }
            else {
                throw std::system_error(ec);
            }
        }
        logger.debug("Skipping aborted connection"); // Throws
    }
    else {
        HTTPConnection& conn = *m_next_http_conn;
        if (m_config.tcp_no_delay)
            conn.get_socket().set_option(network::SocketBase::no_delay(true));       // Throws
        m_http_connections.emplace(conn.get_id(), std::move(m_next_http_conn));      // Throws
        Formatter& formatter = m_misc_buffers.formatter;
        formatter.reset();
        formatter << "[" << m_next_http_conn_endpoint.address() << "]:" << m_next_http_conn_endpoint.port(); // Throws
        std::string remote_endpoint = {formatter.data(), formatter.size()};                                  // Throws
        conn.initiate(std::move(remote_endpoint));                                                           // Throws
    }
    initiate_accept(); // Throws
}


void ServerImpl::remove_http_connection(std::int_fast64_t conn_id) noexcept
{
    m_http_connections.erase(conn_id);
}


void ServerImpl::add_sync_connection(int_fast64_t connection_id, std::unique_ptr<SyncConnection>&& sync_conn)
{
    m_sync_connections.emplace(connection_id, std::move(sync_conn));
}


void ServerImpl::remove_sync_connection(int_fast64_t connection_id)
{
    m_sync_connections.erase(connection_id);
}


void ServerImpl::set_connection_reaper_timeout(milliseconds_type timeout)
{
    get_service().post([this, timeout](Status) {
        m_config.connection_reaper_timeout = timeout;
    });
}


void ServerImpl::close_connections()
{
    get_service().post([this](Status) {
        do_close_connections(); // Throws
    });
}


bool ServerImpl::map_virtual_to_real_path(const std::string& virt_path, std::string& real_path)
{
    return _impl::map_virt_to_real_realm_path(m_root_dir, virt_path, real_path); // Throws
}


void ServerImpl::recognize_external_change(const std::string& virt_path)
{
    std::string virt_path_2 = virt_path; // Throws (copy)
    get_service().post([this, virt_path = std::move(virt_path_2)](Status) {
        do_recognize_external_change(virt_path); // Throws
    });                                          // Throws
}


void ServerImpl::stop_sync_and_wait_for_backup_completion(
    util::UniqueFunction<void(bool did_backup)> completion_handler, milliseconds_type timeout)
{
    logger.info("stop_sync_and_wait_for_backup_completion() called with "
                "timeout = %1",
                timeout); // Throws

    get_service().post([this, completion_handler = std::move(completion_handler), timeout](Status) mutable {
        do_stop_sync_and_wait_for_backup_completion(std::move(completion_handler),
                                                    timeout); // Throws
    });
}


void ServerImpl::initiate_connection_reaper_timer(milliseconds_type timeout)
{
    m_connection_reaper_timer.emplace(get_service());
    m_connection_reaper_timer->async_wait(std::chrono::milliseconds(timeout), [this, timeout](Status status) {
        if (status != ErrorCodes::OperationAborted) {
            reap_connections();                        // Throws
            initiate_connection_reaper_timer(timeout); // Throws
        }
    }); // Throws
}


void ServerImpl::reap_connections()
{
    logger.debug("Discarding dead connections"); // Throws
    SteadyTimePoint now = steady_clock_now();
    {
        auto end = m_http_connections.end();
        auto i = m_http_connections.begin();
        while (i != end) {
            HTTPConnection& conn = *i->second;
            ++i;
            // Suicide
            conn.terminate_if_dead(now); // Throws
        }
    }
    {
        auto end = m_sync_connections.end();
        auto i = m_sync_connections.begin();
        while (i != end) {
            SyncConnection& conn = *i->second;
            ++i;
            // Suicide
            conn.terminate_if_dead(now); // Throws
        }
    }
}


void ServerImpl::do_close_connections()
{
    for (auto& entry : m_sync_connections) {
        SyncConnection& conn = *entry.second;
        conn.initiate_soft_close(); // Throws
    }
}


void ServerImpl::do_recognize_external_change(const std::string& virt_path)
{
    auto i = m_files.find(virt_path);
    if (i == m_files.end())
        return;
    ServerFile& file = *i->second;
    file.recognize_external_change();
}


void ServerImpl::do_stop_sync_and_wait_for_backup_completion(
    util::UniqueFunction<void(bool did_complete)> completion_handler, milliseconds_type timeout)
{
    static_cast<void>(timeout);
    if (m_sync_stopped)
        return;
    do_close_connections(); // Throws
    m_sync_stopped = true;
    bool completion_reached = false;
    completion_handler(completion_reached); // Throws
}


// ============================ SyncConnection implementation ============================

SyncConnection::~SyncConnection() noexcept
{
    m_sessions_enlisted_to_send.clear();
    m_sessions.clear();
}


void SyncConnection::initiate()
{
    m_last_activity_at = steady_clock_now();
    logger.debug("Sync Connection initiated");
    m_websocket.initiate_server_websocket_after_handshake();
    send_log_message(util::Logger::Level::info, "Client connection established with server", 0,
                     m_appservices_request_id);
}


template <class... Params>
void SyncConnection::terminate(Logger::Level log_level, const char* log_message, Params... log_params)
{
    terminate_sessions();                              // Throws
    logger.log(log_level, log_message, log_params...); // Throws
    m_websocket.stop();
    m_ssl_stream.reset();
    m_socket.reset();
    // Suicide
    m_server.remove_sync_connection(m_id);
}


void SyncConnection::terminate_if_dead(SteadyTimePoint now)
{
    milliseconds_type time = steady_duration(m_last_activity_at, now);
    const Server::Config& config = m_server.get_config();
    if (m_is_closing) {
        if (time >= config.soft_close_timeout) {
            // Suicide
            terminate(Logger::Level::error,
                      "Sync connection closed (timeout during soft close)"); // Throws
        }
    }
    else {
        if (time >= config.connection_reaper_timeout) {
            // Suicide
            terminate(Logger::Level::error,
                      "Sync connection closed (no heartbeat)"); // Throws
        }
    }
}


void SyncConnection::enlist_to_send(Session* sess) noexcept
{
    REALM_ASSERT(m_send_trigger);
    REALM_ASSERT(!m_is_closing);
    REALM_ASSERT(!sess->is_enlisted_to_send());
    m_sessions_enlisted_to_send.push_back(sess);
    m_send_trigger->trigger();
}


void SyncConnection::handle_protocol_error(Status status)
{
    logger.error("%1", status);
    switch (status.code()) {
        case ErrorCodes::SyncProtocolInvariantFailed:
            protocol_error(ProtocolError::bad_syntax); // Throws
            break;
        case ErrorCodes::LimitExceeded:
            protocol_error(ProtocolError::limits_exceeded); // Throws
            break;
        default:
            protocol_error(ProtocolError::other_error);
            break;
    }
}

void SyncConnection::receive_bind_message(session_ident_type session_ident, std::string path,
                                          std::string signed_user_token, bool need_client_file_ident,
                                          bool is_subserver)
{
    auto p = m_sessions.emplace(session_ident, nullptr); // Throws
    bool was_inserted = p.second;
    if (REALM_UNLIKELY(!was_inserted)) {
        logger.error("Overlapping reuse of session identifier %1 in BIND message",
                     session_ident);                           // Throws
        protocol_error(ProtocolError::reuse_of_session_ident); // Throws
        return;
    }
    try {
        p.first->second.reset(new Session(*this, session_ident)); // Throws
    }
    catch (...) {
        m_sessions.erase(p.first);
        throw;
    }

    Session& sess = *p.first->second;
    sess.initiate(); // Throws

    if (!m_client_access_token.path || *m_client_access_token.path != path) {
        logger.error("Permission denied");                       // Throws
        protocol_error(ProtocolError::permission_denied, &sess); // Throws
        return;
    }

    ProtocolError error;
    bool success =
        sess.receive_bind_message(std::move(path), std::move(signed_user_token), need_client_file_ident, is_subserver,
                                  error); // Throws
    if (REALM_UNLIKELY(!success))         // Throws
        protocol_error(error, &sess);     // Throws
}


void SyncConnection::receive_ident_message(session_ident_type session_ident, file_ident_type client_file_ident,
                                           salt_type client_file_ident_salt, version_type scan_server_version,
                                           version_type scan_client_version, version_type latest_server_version,
                                           salt_type latest_server_version_salt)
{
    auto i = m_sessions.find(session_ident);
    if (REALM_UNLIKELY(i == m_sessions.end())) {
        bad_session_ident("IDENT", session_ident); // Throws
        return;
    }
    Session& sess = *i->second;
    if (REALM_UNLIKELY(sess.unbind_message_received())) {
        message_after_unbind("IDENT", session_ident); // Throws
        return;
    }
    if (REALM_UNLIKELY(sess.error_occurred())) {
        // Protocol state is SendError or WaitForUnbindErr. In these states, all
        // messages, other than UNBIND, must be ignored.
        return;
    }
    if (REALM_UNLIKELY(sess.must_send_ident_message())) {
        logger.error("Received IDENT message before IDENT message was sent"); // Throws
        protocol_error(ProtocolError::bad_message_order);                     // Throws
        return;
    }
    if (REALM_UNLIKELY(sess.ident_message_received())) {
        logger.error("Received second IDENT message for session"); // Throws
        protocol_error(ProtocolError::bad_message_order);          // Throws
        return;
    }

    ProtocolError error = {};
    bool success = sess.receive_ident_message(client_file_ident, client_file_ident_salt, scan_server_version,
                                              scan_client_version, latest_server_version, latest_server_version_salt,
                                              error); // Throws
    if (REALM_UNLIKELY(!success))                     // Throws
        protocol_error(error, &sess);                 // Throws
}

void SyncConnection::receive_upload_message(session_ident_type session_ident, version_type progress_client_version,
                                            version_type progress_server_version, version_type locked_server_version,
                                            const UploadChangesets& upload_changesets)
{
    auto i = m_sessions.find(session_ident);
    if (REALM_UNLIKELY(i == m_sessions.end())) {
        bad_session_ident("UPLOAD", session_ident); // Throws
        return;
    }
    Session& sess = *i->second;
    if (REALM_UNLIKELY(sess.unbind_message_received())) {
        message_after_unbind("UPLOAD", session_ident); // Throws
        return;
    }
    if (REALM_UNLIKELY(sess.error_occurred())) {
        // Protocol state is SendError or WaitForUnbindErr. In these states, all
        // messages, other than UNBIND, must be ignored.
        return;
    }
    if (REALM_UNLIKELY(!sess.ident_message_received())) {
        message_before_ident("UPLOAD", session_ident); // Throws
        return;
    }

    ProtocolError error = {};
    bool success = sess.receive_upload_message(progress_client_version, progress_server_version,
                                               locked_server_version, upload_changesets, error); // Throws
    if (REALM_UNLIKELY(!success))                                                                // Throws
        protocol_error(error, &sess);                                                            // Throws
}


void SyncConnection::receive_mark_message(session_ident_type session_ident, request_ident_type request_ident)
{
    auto i = m_sessions.find(session_ident);
    if (REALM_UNLIKELY(i == m_sessions.end())) {
        bad_session_ident("MARK", session_ident);
        return;
    }
    Session& sess = *i->second;
    if (REALM_UNLIKELY(sess.unbind_message_received())) {
        message_after_unbind("MARK", session_ident); // Throws
        return;
    }
    if (REALM_UNLIKELY(sess.error_occurred())) {
        // Protocol state is SendError or WaitForUnbindErr. In these states, all
        // messages, other than UNBIND, must be ignored.
        return;
    }
    if (REALM_UNLIKELY(!sess.ident_message_received())) {
        message_before_ident("MARK", session_ident); // Throws
        return;
    }

    ProtocolError error;
    bool success = sess.receive_mark_message(request_ident, error); // Throws
    if (REALM_UNLIKELY(!success))                                   // Throws
        protocol_error(error, &sess);                               // Throws
}


void SyncConnection::receive_unbind_message(session_ident_type session_ident)
{
    auto i = m_sessions.find(session_ident); // Throws
    if (REALM_UNLIKELY(i == m_sessions.end())) {
        bad_session_ident("UNBIND", session_ident); // Throws
        return;
    }
    Session& sess = *i->second;
    if (REALM_UNLIKELY(sess.unbind_message_received())) {
        message_after_unbind("UNBIND", session_ident); // Throws
        return;
    }

    sess.receive_unbind_message(); // Throws
    // NOTE: The session might have gotten destroyed at this time!
}


void SyncConnection::receive_ping(milliseconds_type timestamp, milliseconds_type rtt)
{
    logger.debug("Received: PING(timestamp=%1, rtt=%2)", timestamp, rtt); // Throws
    m_send_pong = true;
    m_last_ping_timestamp = timestamp;
    if (!m_is_sending)
        send_next_message();
}


void SyncConnection::receive_error_message(session_ident_type session_ident, int error_code,
                                           std::string_view error_body)
{
    logger.debug("Received: ERROR(error_code=%1, message_size=%2, session_ident=%3)", error_code, error_body.size(),
                 session_ident); // Throws
    auto i = m_sessions.find(session_ident);
    if (REALM_UNLIKELY(i == m_sessions.end())) {
        bad_session_ident("ERROR", session_ident);
        return;
    }
    Session& sess = *i->second;
    if (REALM_UNLIKELY(sess.unbind_message_received())) {
        message_after_unbind("ERROR", session_ident); // Throws
        return;
    }

    sess.receive_error_message(session_ident, error_code, error_body); // Throws
}

void SyncConnection::send_log_message(util::Logger::Level level, const std::string&& message,
                                      session_ident_type sess_ident, std::optional<std::string> co_id)
{
    if (get_client_protocol_version() < SyncConnection::SERVER_LOG_PROTOCOL_VERSION) {
        return logger.log(level, message.c_str());
    }

    LogMessage log_msg{sess_ident, level, std::move(message), std::move(co_id)};
    {
        std::lock_guard lock(m_log_mutex);
        m_log_messages.push(std::move(log_msg));
    }
    m_send_trigger->trigger();
}


void SyncConnection::bad_session_ident(const char* message_type, session_ident_type session_ident)
{
    logger.error("Bad session identifier in %1 message, session_ident = %2", message_type,
                 session_ident);                      // Throws
    protocol_error(ProtocolError::bad_session_ident); // Throws
}


void SyncConnection::message_after_unbind(const char* message_type, session_ident_type session_ident)
{
    logger.error("Received %1 message after UNBIND message, session_ident = %2", message_type,
                 session_ident);                      // Throws
    protocol_error(ProtocolError::bad_message_order); // Throws
}


void SyncConnection::message_before_ident(const char* message_type, session_ident_type session_ident)
{
    logger.error("Received %1 message before IDENT message, session_ident = %2", message_type,
                 session_ident);                      // Throws
    protocol_error(ProtocolError::bad_message_order); // Throws
}


void SyncConnection::handle_message_received(const char* data, size_t size)
{
    // parse_message_received() parses the message and calls the
    // proper handler on the SyncConnection object (this).
    get_server_protocol().parse_message_received<SyncConnection>(*this, std::string_view(data, size));
    return;
}


void SyncConnection::handle_ping_received(const char* data, size_t size)
{
    // parse_message_received() parses the message and calls the
    // proper handler on the SyncConnection object (this).
    get_server_protocol().parse_ping_received<SyncConnection>(*this, std::string_view(data, size));
    return;
}


void SyncConnection::send_next_message()
{
    REALM_ASSERT(!m_is_sending);
    REALM_ASSERT(!m_sending_pong);
    if (m_send_pong) {
        send_pong(m_last_ping_timestamp);
        if (m_sending_pong)
            return;
    }
    for (;;) {
        Session* sess = m_sessions_enlisted_to_send.pop_front();
        if (!sess) {
            // No sessions were enlisted to send
            if (REALM_LIKELY(!m_is_closing))
                break; // Check to see if there are any log messages to go out
            // Send a connection level ERROR
            REALM_ASSERT(!is_session_level_error(m_error_code));
            initiate_write_error(m_error_code, m_error_session_ident); // Throws
            return;
        }
        sess->send_message(); // Throws
        // NOTE: The session might have gotten destroyed at this time!

        // At this point, `m_is_sending` is true if, and only if the session
        // chose to send a message. If it chose to not send a message, we must
        // loop back and give the next session in `m_sessions_enlisted_to_send`
        // a chance.
        if (m_is_sending)
            return;
    }
    {
        std::lock_guard lock(m_log_mutex);
        if (!m_log_messages.empty()) {
            send_log_message(m_log_messages.front());
            m_log_messages.pop();
        }
    }
    // Otherwise, nothing to do
}


void SyncConnection::initiate_write_output_buffer()
{
    auto handler = [this](std::error_code ec, size_t) {
        if (!ec) {
            handle_write_output_buffer();
        }
    };

    m_websocket.async_write_binary(m_output_buffer.data(), m_output_buffer.size(),
                                   std::move(handler)); // Throws
    m_is_sending = true;
}


void SyncConnection::initiate_pong_output_buffer()
{
    auto handler = [this](std::error_code ec, size_t) {
        if (!ec) {
            handle_pong_output_buffer();
        }
    };

    REALM_ASSERT(!m_is_sending);
    REALM_ASSERT(!m_sending_pong);
    m_websocket.async_write_binary(m_output_buffer.data(), m_output_buffer.size(),
                                   std::move(handler)); // Throws

    m_is_sending = true;
    m_sending_pong = true;
}


void SyncConnection::send_pong(milliseconds_type timestamp)
{
    REALM_ASSERT(m_send_pong);
    REALM_ASSERT(!m_sending_pong);
    m_send_pong = false;
    logger.debug("Sending: PONG(timestamp=%1)", timestamp); // Throws

    OutputBuffer& out = get_output_buffer();
    get_server_protocol().make_pong(out, timestamp); // Throws

    initiate_pong_output_buffer(); // Throws
}

void SyncConnection::send_log_message(const LogMessage& log_msg)
{
    OutputBuffer& out = get_output_buffer();
    get_server_protocol().make_log_message(out, log_msg.level, log_msg.message, log_msg.sess_ident,
                                           log_msg.co_id); // Throws

    initiate_write_output_buffer(); // Throws
}


void SyncConnection::handle_write_output_buffer()
{
    release_output_buffer();
    m_is_sending = false;
    send_next_message(); // Throws
}


void SyncConnection::handle_pong_output_buffer()
{
    release_output_buffer();
    REALM_ASSERT(m_is_sending);
    REALM_ASSERT(m_sending_pong);
    m_is_sending = false;
    m_sending_pong = false;
    send_next_message(); // Throws
}


void SyncConnection::initiate_write_error(ProtocolError error_code, session_ident_type session_ident)
{
    const char* message = get_protocol_error_message(int(error_code));
    std::size_t message_size = std::strlen(message);
    bool try_again = determine_try_again(error_code);

    logger.detail("Sending: ERROR(error_code=%1, message_size=%2, try_again=%3, session_ident=%4)", int(error_code),
                  message_size, try_again, session_ident); // Throws

    OutputBuffer& out = get_output_buffer();
    int protocol_version = get_client_protocol_version();
    get_server_protocol().make_error_message(protocol_version, out, error_code, message, message_size, try_again,
                                             session_ident); // Throws

    auto handler = [this](std::error_code ec, size_t) {
        handle_write_error(ec); // Throws
    };
    m_websocket.async_write_binary(out.data(), out.size(), std::move(handler));
    m_is_sending = true;
}


void SyncConnection::handle_write_error(std::error_code ec)
{
    m_is_sending = false;
    REALM_ASSERT(m_is_closing);
    if (!m_ssl_stream) {
        m_socket->shutdown(network::Socket::shutdown_send, ec);
        if (ec && ec != make_basic_system_error_code(ENOTCONN))
            throw std::system_error(ec);
    }
}


// For connection level errors, `sess` is ignored. For session level errors, a
// session must be specified.
//
// If a session is specified, that session object will have been detached from
// the ServerFile object (and possibly destroyed) upon return from
// protocol_error().
//
// If a session is specified for a protocol level error, that session object
// will have been destroyed upon return from protocol_error(). For session level
// errors, the specified session will have been destroyed upon return from
// protocol_error() if, and only if the negotiated protocol version is less than
// 23.
void SyncConnection::protocol_error(ProtocolError error_code, Session* sess)
{
    REALM_ASSERT(!m_is_closing);
    bool session_level = is_session_level_error(error_code);
    REALM_ASSERT(!session_level || sess);
    REALM_ASSERT(!sess || m_sessions.count(sess->get_session_ident()) == 1);
    if (logger.would_log(util::Logger::Level::debug)) {
        const char* message = get_protocol_error_message(int(error_code));
        Logger& logger_2 = (session_level ? sess->logger : logger);
        logger_2.debug("Protocol error: %1 (error_code=%2)", message, int(error_code)); // Throws
    }
    session_ident_type session_ident = (session_level ? sess->get_session_ident() : 0);
    if (session_level) {
        sess->initiate_deactivation(error_code); // Throws
        return;
    }
    do_initiate_soft_close(error_code, session_ident); // Throws
}


void SyncConnection::do_initiate_soft_close(ProtocolError error_code, session_ident_type session_ident)
{
    REALM_ASSERT(get_protocol_error_message(int(error_code)));

    // With recent versions of the protocol (when the version is greater than,
    // or equal to 23), this function will only be called for connection level
    // errors, never for session specific errors. However, for the purpose of
    // emulating earlier protocol versions, this function might be called for
    // session specific errors too.
    REALM_ASSERT(is_session_level_error(error_code) == (session_ident != 0));
    REALM_ASSERT(!is_session_level_error(error_code));

    REALM_ASSERT(m_send_trigger);
    REALM_ASSERT(!m_is_closing);
    m_is_closing = true;

    m_error_code = error_code;
    m_error_session_ident = session_ident;

    // Don't waste time and effort sending any other messages
    m_send_pong = false;
    m_sessions_enlisted_to_send.clear();

    m_receiving_session = nullptr;

    terminate_sessions(); // Throws

    m_send_trigger->trigger();
}


void SyncConnection::close_due_to_close_by_client(std::error_code ec)
{
    auto log_level = (ec == util::MiscExtErrors::end_of_input ? Logger::Level::detail : Logger::Level::info);
    // Suicide
    terminate(log_level, "Sync connection closed by client: %1", ec.message()); // Throws
}


void SyncConnection::close_due_to_error(std::error_code ec)
{
    // Suicide
    terminate(Logger::Level::error, "Sync connection closed due to error: %1",
              ec.message()); // Throws
}


void SyncConnection::terminate_sessions()
{
    for (auto& entry : m_sessions) {
        Session& sess = *entry.second;
        sess.terminate(); // Throws
    }
    m_sessions_enlisted_to_send.clear();
    m_sessions.clear();
}


void SyncConnection::initiate_soft_close()
{
    if (!m_is_closing) {
        session_ident_type session_ident = 0;                                    // Not session specific
        do_initiate_soft_close(ProtocolError::connection_closed, session_ident); // Throws
    }
}


void SyncConnection::discard_session(session_ident_type session_ident) noexcept
{
    m_sessions.erase(session_ident);
}

} // anonymous namespace


// ============================ sync::Server implementation ============================

class Server::Implementation : public ServerImpl {
public:
    Implementation(const std::string& root_dir, util::Optional<PKey> pkey, Server::Config config)
        : ServerImpl{root_dir, std::move(pkey), std::move(config)} // Throws
    {
    }
    virtual ~Implementation() {}
};


Server::Server(const std::string& root_dir, util::Optional<sync::PKey> pkey, Config config)
    : m_impl{new Implementation{root_dir, std::move(pkey), std::move(config)}} // Throws
{
}


Server::Server(Server&& serv) noexcept
    : m_impl{std::move(serv.m_impl)}
{
}


Server::~Server() noexcept {}


void Server::start()
{
    m_impl->start(); // Throws
}


void Server::start(const std::string& listen_address, const std::string& listen_port, bool reuse_address)
{
    m_impl->start(listen_address, listen_port, reuse_address); // Throws
}


network::Endpoint Server::listen_endpoint() const
{
    return m_impl->listen_endpoint(); // Throws
}


void Server::run()
{
    m_impl->run(); // Throws
}


void Server::stop() noexcept
{
    m_impl->stop();
}


uint_fast64_t Server::errors_seen() const noexcept
{
    return m_impl->errors_seen;
}


void Server::stop_sync_and_wait_for_backup_completion(util::UniqueFunction<void(bool did_backup)> completion_handler,
                                                      milliseconds_type timeout)
{
    m_impl->stop_sync_and_wait_for_backup_completion(std::move(completion_handler), timeout); // Throws
}


void Server::set_connection_reaper_timeout(milliseconds_type timeout)
{
    m_impl->set_connection_reaper_timeout(timeout);
}


void Server::close_connections()
{
    m_impl->close_connections();
}


bool Server::map_virtual_to_real_path(const std::string& virt_path, std::string& real_path)
{
    return m_impl->map_virtual_to_real_path(virt_path, real_path); // Throws
}


void Server::recognize_external_change(const std::string& virt_path)
{
    m_impl->recognize_external_change(virt_path); // Throws
}


void Server::get_workunit_timers(milliseconds_type& parallel_section, milliseconds_type& sequential_section)
{
    m_impl->get_workunit_timers(parallel_section, sequential_section);
}<|MERGE_RESOLUTION|>--- conflicted
+++ resolved
@@ -1080,14 +1080,9 @@
     SyncConnection(ServerImpl& serv, std::int_fast64_t id, std::unique_ptr<network::Socket>&& socket,
                    std::unique_ptr<network::ssl::Stream>&& ssl_stream,
                    std::unique_ptr<network::ReadAheadBuffer>&& read_ahead_buffer, int client_protocol_version,
-<<<<<<< HEAD
                    std::string client_user_agent, AccessToken access_token, std::string remote_endpoint, std::string appservices_request_id)
-        : logger_ptr{std::make_shared<util::PrefixLogger>(make_logger_prefix(id), serv.logger_ptr)} // Throws
-=======
-                   std::string client_user_agent, std::string remote_endpoint, std::string appservices_request_id)
         : logger_ptr{std::make_shared<util::PrefixLogger>(util::LogCategory::server, make_logger_prefix(id),
-                                                          serv.logger_ptr)} // Throws
->>>>>>> 383bdc81
+														  serv.logger_ptr)} // Throws
         , logger{*logger_ptr}
         , m_server{serv}
         , m_id{id}
