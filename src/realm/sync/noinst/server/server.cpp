#include <realm/sync/noinst/server/server.hpp>

#include <realm/binary_data.hpp>
#include <realm/impl/simulated_failure.hpp>
#include <realm/string_data.hpp>
#include <realm/sync/changeset.hpp>
#include <realm/sync/trigger.hpp>
#include <realm/sync/impl/clamped_hex_dump.hpp>
#include <realm/sync/impl/clock.hpp>
#include <realm/sync/network/http.hpp>
#include <realm/sync/network/network_ssl.hpp>
#include <realm/sync/network/websocket.hpp>
#include <realm/sync/noinst/client_history_impl.hpp>
#include <realm/sync/noinst/protocol_codec.hpp>
#include <realm/sync/noinst/server/access_control.hpp>
#include <realm/sync/noinst/server/server_dir.hpp>
#include <realm/sync/noinst/server/server_file_access_cache.hpp>
#include <realm/sync/noinst/server/server_impl_base.hpp>
#include <realm/sync/transform.hpp>
#include <realm/util/base64.hpp>
#include <realm/util/bind_ptr.hpp>
#include <realm/util/buffer_stream.hpp>
#include <realm/util/circular_buffer.hpp>
#include <realm/util/compression.hpp>
#include <realm/util/file.hpp>
#include <realm/util/json_parser.hpp>
#include <realm/util/load_file.hpp>
#include <realm/util/memory_stream.hpp>
#include <realm/util/optional.hpp>
#include <realm/util/platform_info.hpp>
#include <realm/util/random.hpp>
#include <realm/util/safe_int_ops.hpp>
#include <realm/util/scope_exit.hpp>
#include <realm/util/scratch_allocator.hpp>
#include <realm/util/thread.hpp>
#include <realm/util/thread_exec_guard.hpp>
#include <realm/util/value_reset_guard.hpp>
#include <realm/version.hpp>

#include <algorithm>
#include <atomic>
#include <cctype>
#include <chrono>
#include <cmath>
#include <condition_variable>
#include <cstdint>
#include <cstdio>
#include <cstring>
#include <functional>
#include <locale>
#include <map>
#include <memory>
#include <queue>
#include <sstream>
#include <stdexcept>
#include <thread>
#include <vector>

// NOTE: The protocol specification is in `/doc/protocol.md`


// FIXME: Verify that session identifier spoofing cannot be used to get access
// to sessions belonging to other network conections in any way.
// FIXME: Seems that server must close connection with zero sessions after a
// certain timeout.


using namespace realm;
using namespace realm::sync;
using namespace realm::util;

// clang-format off
using ServerHistory         = _impl::ServerHistory;
using ServerProtocol        = _impl::ServerProtocol;
using ServerFileAccessCache = _impl::ServerFileAccessCache;
using ServerImplBase = _impl::ServerImplBase;

using IntegratableChangeset = ServerHistory::IntegratableChangeset;
using IntegratableChangesetList = ServerHistory::IntegratableChangesetList;
using IntegratableChangesets = ServerHistory::IntegratableChangesets;
using IntegrationResult = ServerHistory::IntegrationResult;
using BootstrapError = ServerHistory::BootstrapError;
using ExtendedIntegrationError = ServerHistory::ExtendedIntegrationError;
using ClientType = ServerHistory::ClientType;
using FileIdentAllocSlot = ServerHistory::FileIdentAllocSlot;
using FileIdentAllocSlots = ServerHistory::FileIdentAllocSlots;

using UploadChangeset = ServerProtocol::UploadChangeset;
// clang-format on


using UploadChangesets = std::vector<UploadChangeset>;

using EventLoopMetricsHandler = network::Service::EventLoopMetricsHandler;


static_assert(std::numeric_limits<session_ident_type>::digits >= 63, "Bad session identifier type");
static_assert(std::numeric_limits<file_ident_type>::digits >= 63, "Bad file identifier type");
static_assert(std::numeric_limits<version_type>::digits >= 63, "Bad version type");
static_assert(std::numeric_limits<timestamp_type>::digits >= 63, "Bad timestamp type");


namespace {

enum class SchedStatus { done = 0, pending, in_progress };


std::string short_token_fmt(const std::string& str, size_t cutoff = 30)
{
    if (str.size() > cutoff) {
        return "..." + str.substr(str.size() - cutoff);
    }
    else {
        return str;
    }
}


class HttpListHeaderValueParser {
public:
    HttpListHeaderValueParser(std::string_view string) noexcept
        : m_string{string}
    {
    }
    bool next(std::string_view& elem) noexcept
    {
        while (m_pos < m_string.size()) {
            size_type i = m_pos;
            size_type j = m_string.find(',', i);
            if (j != std::string_view::npos) {
                m_pos = j + 1;
            }
            else {
                j = m_string.size();
                m_pos = j;
            }

            // Exclude leading and trailing white space
            while (i < j && is_http_lws(m_string[i]))
                ++i;
            while (j > i && is_http_lws(m_string[j - 1]))
                --j;

            if (i != j) {
                elem = m_string.substr(i, j - i);
                return true;
            }
        }
        return false;
    }

private:
    using size_type = std::string_view::size_type;
    const std::string_view m_string;
    size_type m_pos = 0;
    static bool is_http_lws(char ch) noexcept
    {
        return (ch == '\t' || ch == '\n' || ch == '\r' || ch == ' ');
    }
};


using SteadyClock = std::conditional<std::chrono::high_resolution_clock::is_steady,
                                     std::chrono::high_resolution_clock, std::chrono::steady_clock>::type;
using SteadyTimePoint = SteadyClock::time_point;

SteadyTimePoint steady_clock_now() noexcept
{
    return SteadyClock::now();
}

milliseconds_type steady_duration(SteadyTimePoint start_time, SteadyTimePoint end_time = steady_clock_now()) noexcept
{
    auto duration = end_time - start_time;
    auto millis_duration = std::chrono::duration_cast<std::chrono::milliseconds>(duration).count();
    return milliseconds_type(millis_duration);
}


bool determine_try_again(ProtocolError error_code) noexcept
{
    return (error_code == ProtocolError::connection_closed);
}


class ServerFile;
class ServerImpl;
class HTTPConnection;
class SyncConnection;
class Session;


using Formatter = util::ResettableExpandableBufferOutputStream;
using OutputBuffer = util::ResettableExpandableBufferOutputStream;

using ProtocolVersionRange = std::pair<int, int>;

class MiscBuffers {
public:
    Formatter formatter;
    OutputBuffer download_message;

    using ProtocolVersionRanges = std::vector<ProtocolVersionRange>;
    ProtocolVersionRanges protocol_version_ranges;

    std::vector<char> compress;

    MiscBuffers()
    {
        formatter.imbue(std::locale::classic());
        download_message.imbue(std::locale::classic());
    }
};


struct DownloadCache {
    std::unique_ptr<char[]> body;
    std::size_t uncompressed_body_size;
    std::size_t compressed_body_size;
    bool body_is_compressed;
    version_type end_version;
    DownloadCursor download_progress;
    std::uint_fast64_t downloadable_bytes;
    std::size_t num_changesets;
    std::size_t accum_original_size;
    std::size_t accum_compacted_size;
};


// An unblocked work unit is comprised of one Work object for each of the files
// that contribute work to the work unit, generally one reference file and a
// number of partial files.
class Work {
public:
    // In general, primary work is all forms of modifying work, including file
    // deletion.
    bool has_primary_work = false;

    // Only for reference files
    bool might_produce_new_sync_version = false;

    bool produced_new_realm_version = false;
    bool produced_new_sync_version = false;
    bool expired_reference_version = false;

    // True if, and only if changesets_from_downstream contains at least one
    // changeset.
    bool have_changesets_from_downstream = false;

    FileIdentAllocSlots file_ident_alloc_slots;
    std::vector<std::unique_ptr<char[]>> changeset_buffers;
    IntegratableChangesets changesets_from_downstream;

    VersionInfo version_info;

    // Result of integration of changesets from downstream clients
    IntegrationResult integration_result;

    void reset() noexcept
    {
        has_primary_work = false;

        might_produce_new_sync_version = false;

        produced_new_realm_version = false;
        produced_new_sync_version = false;
        expired_reference_version = false;
        have_changesets_from_downstream = false;

        file_ident_alloc_slots.clear();
        changeset_buffers.clear();
        changesets_from_downstream.clear();

        version_info = {};
        integration_result = {};
    }
};


class WorkerState {
public:
    FileIdentAllocSlots file_ident_alloc_slots;
    util::ScratchMemory scratch_memory;
    bool use_file_cache = true;
    std::unique_ptr<ServerHistory> reference_hist;
    DBRef reference_sg;
};


// ============================ SessionQueue ============================

class SessionQueue {
public:
    void push_back(Session*) noexcept;
    Session* pop_front() noexcept;
    void clear() noexcept;

private:
    Session* m_back = nullptr;
};


// ============================ FileIdentReceiver ============================

class FileIdentReceiver {
public:
    virtual void receive_file_ident(SaltedFileIdent) = 0;

protected:
    ~FileIdentReceiver() {}
};


// ============================ WorkerBox =============================

class WorkerBox {
public:
    using JobType = util::UniqueFunction<void(WorkerState&)>;
    void add_work(WorkerState& state, JobType job)
    {
        std::unique_lock<std::mutex> lock(m_mutex);
        if (m_jobs.size() >= m_queue_limit) {
            // Once we have many queued jobs, it is better to use this thread to run a new job
            // than to queue it.
            run_a_job(lock, state, job);
        }
        else {
            // Create worker threads on demand (if all existing threads are active):
            if (m_threads.size() < m_max_num_threads && m_active >= m_threads.size()) {
                m_threads.emplace_back([this]() {
                    WorkerState state;
                    state.use_file_cache = false;
                    JobType the_job;
                    std::unique_lock<std::mutex> lock(m_mutex);
                    for (;;) {
                        while (m_jobs.empty() && !m_finish_up)
                            m_changes.wait(lock);
                        if (m_finish_up)
                            break; // terminate thread
                        the_job = std::move(m_jobs.back());
                        m_jobs.pop_back();
                        run_a_job(lock, state, the_job);
                        m_changes.notify_all();
                    }
                });
            }

            // Submit the job for execution:
            m_jobs.emplace_back(std::move(job));
            m_changes.notify_all();
        }
    }

    // You should call wait_completion() before trying to destroy a WorkerBox to get proper
    // propagation of exceptions.
    void wait_completion(WorkerState& state)
    {
        std::unique_lock<std::mutex> lock(m_mutex);
        while (!m_jobs.empty() || m_active > 0) {
            if (!m_jobs.empty()) { // if possible, make this thread participate in running m_jobs
                JobType the_job = std::move(m_jobs.back());
                m_jobs.pop_back();
                run_a_job(lock, state, the_job);
            }
            else {
                m_changes.wait(lock);
            }
        }
        if (m_epr) {
            std::rethrow_exception(m_epr);
        }
    }

    WorkerBox(unsigned int num_threads)
    {
        m_queue_limit = num_threads * 10; // fudge factor for job size variation
        m_max_num_threads = num_threads;
    }

    ~WorkerBox()
    {
        {
            std::unique_lock<std::mutex> lock(m_mutex);
            m_finish_up = true;
            m_changes.notify_all();
        }
        for (auto& e : m_threads)
            e.join();
    }

private:
    std::mutex m_mutex;
    std::condition_variable m_changes;
    std::vector<std::thread> m_threads;
    std::vector<JobType> m_jobs;
    unsigned int m_active = 0;
    bool m_finish_up = false;
    unsigned int m_queue_limit = 0;
    unsigned int m_max_num_threads = 0;
    std::exception_ptr m_epr;

    void run_a_job(std::unique_lock<std::mutex>& lock, WorkerState& state, JobType& job)
    {
        ++m_active;
        lock.unlock();
        try {
            job(state);
            lock.lock();
        }
        catch (...) {
            lock.lock();
            if (!m_epr)
                m_epr = std::current_exception();
        }
        --m_active;
    }
};


// ============================ ServerFile ============================

class ServerFile : public util::RefCountBase {
public:
    util::PrefixLogger logger;

    // Logger to be used by the worker thread
    util::PrefixLogger wlogger;

    ServerFile(ServerImpl& server, ServerFileAccessCache& cache, const std::string& virt_path, std::string real_path,
               bool disable_sync_to_disk);
    ~ServerFile() noexcept;

    void initialize();
    void activate();

    ServerImpl& get_server() noexcept
    {
        return m_server;
    }

    const std::string& get_real_path() const noexcept
    {
        return m_file.realm_path;
    }

    const std::string& get_virt_path() const noexcept
    {
        return m_file.virt_path;
    }

    ServerFileAccessCache::File& access()
    {
        return m_file.access(); // Throws
    }

    ServerFileAccessCache::File& worker_access()
    {
        return m_worker_file.access(); // Throws
    }

    version_type get_realm_version() const noexcept
    {
        return m_version_info.realm_version;
    }

    version_type get_sync_version() const noexcept
    {
        return m_version_info.sync_version.version;
    }

    SaltedVersion get_salted_sync_version() const noexcept
    {
        return m_version_info.sync_version;
    }

    DownloadCache& get_download_cache() noexcept;

    void register_client_access(file_ident_type client_file_ident);

    using file_ident_request_type = std::int_fast64_t;

    // Initiate a request for a new client file identifier.
    //
    // Unless the request is cancelled, the identifier will be delivered to the
    // receiver by way of an invocation of
    // FileIdentReceiver::receive_file_ident().
    //
    // FileIdentReceiver::receive_file_ident() is guaranteed to not be called
    // until after request_file_ident() has returned (no callback reentrance).
    //
    // New client file identifiers will be delivered to receivers in the order
    // that they were requested.
    //
    // The returned value is a nonzero integer that can be used to cancel the
    // request before the file identifier is delivered using
    // cancel_file_ident_request().
    auto request_file_ident(FileIdentReceiver&, file_ident_type proxy_file, ClientType) -> file_ident_request_type;

    // Cancel the specified file identifier request.
    //
    // It is an error to call this function after the identifier has been
    // delivered.
    void cancel_file_ident_request(file_ident_request_type) noexcept;

    void add_unidentified_session(Session*);
    void identify_session(Session*, file_ident_type client_file_ident);

    void remove_unidentified_session(Session*) noexcept;
    void remove_identified_session(file_ident_type client_file_ident) noexcept;

    Session* get_identified_session(file_ident_type client_file_ident) noexcept;

    bool can_add_changesets_from_downstream() const noexcept;
    void add_changesets_from_downstream(file_ident_type client_file_ident, UploadCursor upload_progress,
                                        version_type locked_server_version, const UploadChangeset*,
                                        std::size_t num_changesets);

    // bootstrap_client_session calls the function of same name in server_history
    // but corrects the upload_progress with information from pending
    // integratable changesets. A situation can occur where a client terminates
    // a session and starts a new session and re-uploads changesets that are known
    // by the ServerFile object but not by the ServerHistory.
    BootstrapError bootstrap_client_session(SaltedFileIdent client_file_ident, DownloadCursor download_progress,
                                            SaltedVersion server_version, ClientType client_type,
                                            UploadCursor& upload_progress, version_type& locked_server_version,
                                            Logger&);

    // NOTE: This function is executed by the worker thread
    void worker_process_work_unit(WorkerState&);

    void recognize_external_change();

private:
    ServerImpl& m_server;
    ServerFileAccessCache::Slot m_file;

    // In general, `m_version_info` refers to the last snapshot of the Realm
    // file that is supposed to be visible to remote peers engaging in regular
    // Realm file synchronization.
    VersionInfo m_version_info;

    file_ident_request_type m_last_file_ident_request = 0;

    // The set of sessions whose client file identifier is not yet known, i.e.,
    // those for which an IDENT message has not yet been received,
    std::set<Session*> m_unidentified_sessions;

    // A map of the sessions whose client file identifier is known, i.e, those
    // for which an IDENT message has been received.
    std::map<file_ident_type, Session*> m_identified_sessions;

    // Used when a file used as partial view wants to allocate a client file
    // identifier from the reference Realm.
    file_ident_request_type m_file_ident_request = 0;

    struct FileIdentRequestInfo {
        FileIdentReceiver* receiver;
        file_ident_type proxy_file;
        ClientType client_type;
    };

    // When nonempty, it counts towards outstanding blocked work (see
    // `m_has_blocked_work`).
    std::map<file_ident_request_type, FileIdentRequestInfo> m_file_ident_requests;

    // Changesets received from the downstream clients, and waiting to be
    // integrated, as well as information about the clients progress in terms of
    // integrating changesets received from the server. When nonempty, it counts
    // towards outstanding blocked work (see `m_has_blocked_work`).
    //
    // At any given time, the set of changesets from a particular client-side
    // file may be comprised of changesets received via distinct sessions.
    //
    // See also `m_num_changesets_from_downstream`.
    IntegratableChangesets m_changesets_from_downstream;

    // Keeps track of the number of changesets in `m_changesets_from_downstream`.
    //
    // Its purpose is also to initialize
    // `Work::have_changesets_from_downstream`.
    std::size_t m_num_changesets_from_downstream = 0;

    // The total size, in bytes, of the changesets that were received from
    // clients, are targeting this file, and are currently part of the blocked
    // work unit.
    //
    // Together with `m_unblocked_changesets_from_downstream_byte_size`, its
    // purpose is to allow the server to keep track of the accumulated size of
    // changesets being processed, or waiting to be processed (metric
    // `upload.pending.bytes`) (see
    // ServerImpl::inc_byte_size_for_pending_downstream_changesets()).
    //
    // Its purpose is also to enable the "very poor man's" backpressure solution
    // (see can_add_changesets_from_downstream()).
    std::size_t m_blocked_changesets_from_downstream_byte_size = 0;

    // Same as `m_blocked_changesets_from_downstream_byte_size` but for the
    // currently unblocked work unit.
    std::size_t m_unblocked_changesets_from_downstream_byte_size = 0;

    // When nonempty, it counts towards outstanding blocked work (see
    // `m_has_blocked_work`).
    std::vector<std::string> m_permission_changes;

    // True iff this file, or any of its associated partial files (when
    // applicable), has a nonzero amount of outstanding work that is currently
    // held back from being passed to the worker thread because a previously
    // accumulated chunk of work related to this file is currently in progress.
    bool m_has_blocked_work = false;

    // A file, that is not a partial file, is considered *exposed to the worker
    // thread* from the point in time where it is submitted to the worker
    // (Worker::enqueue()) and up until the point in time where
    // group_postprocess_stage_1() starts to execute. A partial file is
    // considered *exposed to the worker thread* precisely when the associated
    // reference file is exposed to the worker thread, but only if it was in
    // `m_reference_file->m_work.partial_files` at the point in time where the
    // reference file was passed to the worker.
    //
    // While this file is exposed to the worker thread, all members of `m_work`
    // other than `changesets_from_downstream` may be accessed and modified by
    // the worker thread only.
    //
    // While this file is exposed to the worker thread,
    // `m_work.changesets_from_downstream` may be accessed by all threads, but
    // must not be modified by any thread. This special status of
    // `m_work.changesets_from_downstream` is required to allow
    // ServerFile::bootstrap_client_session() to read from it at any time.
    Work m_work;

    // For reference files, set to true when work is unblocked, and reset back
    // to false when the work finalization process completes
    // (group_postprocess_stage_3()). Always zero for partial files.
    bool m_has_work_in_progress = 0;

    // This one must only be accessed by the worker thread.
    //
    // More specifically, `m_worker_file.access()` must only be called by the
    // worker thread, and if it was ever called, it must be closed by the worker
    // thread before the ServerFile object is destroyed, if destruction happens
    // before the destruction of the server object itself.
    ServerFileAccessCache::Slot m_worker_file;

    std::vector<std::int_fast64_t> m_deleting_connections;

    DownloadCache m_download_cache;

    void on_changesets_from_downstream_added(std::size_t num_changesets, std::size_t num_bytes);
    void on_work_added();
    void group_unblock_work();
    void unblock_work();

    /// Resume history scanning in all sessions bound to this file. To be called
    /// after a successfull integration of a changeset.
    void resume_download() noexcept;

    // NOTE: These functions are executed by the worker thread
    void worker_allocate_file_identifiers();
    bool worker_integrate_changes_from_downstream(WorkerState&);
    ServerHistory& get_client_file_history(WorkerState& state, std::unique_ptr<ServerHistory>& hist_ptr,
                                           DBRef& sg_ptr);
    ServerHistory& get_reference_file_history(WorkerState& state);
    void group_postprocess_stage_1();
    void group_postprocess_stage_2();
    void group_postprocess_stage_3();
    void group_finalize_work_stage_1();
    void group_finalize_work_stage_2();
    void finalize_work_stage_1();
    void finalize_work_stage_2();
};


inline DownloadCache& ServerFile::get_download_cache() noexcept
{
    return m_download_cache;
}

inline void ServerFile::group_finalize_work_stage_1()
{
    finalize_work_stage_1(); // Throws
}

inline void ServerFile::group_finalize_work_stage_2()
{
    finalize_work_stage_2(); // Throws
}


// ============================ Worker ============================

// All write transaction on server-side Realm files performed on behalf of the
// server, must be performed by the worker thread, not the network event loop
// thread. This is to ensure that the network event loop thread never gets
// blocked waiting for the worker thread to end a long running write
// transaction.
//
// FIXME: Currently, the event loop thread does perform a number of write
// transactions, but only on subtier nodes of a star topology server cluster.
class Worker : public ServerHistory::Context {
public:
    util::PrefixLogger logger;

    explicit Worker(ServerImpl&);

    ServerFileAccessCache& get_file_access_cache() noexcept;

    void enqueue(ServerFile*);

    // Overriding members of ServerHistory::Context
    std::mt19937_64& server_history_get_random() noexcept override final;
    sync::Transformer& get_transformer() override final;
    util::Buffer<char>& get_transform_buffer() override final;

private:
    ServerImpl& m_server;
    std::mt19937_64 m_random;
    const std::unique_ptr<Transformer> m_transformer;
    util::Buffer<char> m_transform_buffer;
    ServerFileAccessCache m_file_access_cache;

    util::Mutex m_mutex;
    util::CondVar m_cond; // Protected by `m_mutex`

    bool m_stop = false; // Protected by `m_mutex`

    util::CircularBuffer<ServerFile*> m_queue; // Protected by `m_mutex`

    WorkerState m_state;

    void run();
    void stop() noexcept;

    friend class util::ThreadExecGuardWithParent<Worker, ServerImpl>;
};


inline ServerFileAccessCache& Worker::get_file_access_cache() noexcept
{
    return m_file_access_cache;
}


// ============================ ServerImpl ============================

class ServerImpl : public ServerImplBase, public ServerHistory::Context {
public:
    std::uint_fast64_t errors_seen = 0;

    std::atomic<milliseconds_type> m_par_time;
    std::atomic<milliseconds_type> m_seq_time;

    util::Mutex last_client_accesses_mutex;

    const std::shared_ptr<util::Logger> logger_ptr;
    util::Logger& logger;

    network::Service& get_service() noexcept
    {
        return m_service;
    }

    const network::Service& get_service() const noexcept
    {
        return m_service;
    }

    std::mt19937_64& get_random() noexcept
    {
        return m_random;
    }

    const Server::Config& get_config() const noexcept
    {
        return m_config;
    }

    std::size_t get_max_upload_backlog() const noexcept
    {
        return m_max_upload_backlog;
    }

    const std::string& get_root_dir() const noexcept
    {
        return m_root_dir;
    }

    network::ssl::Context& get_ssl_context() noexcept
    {
        return *m_ssl_context;
    }

    const AccessControl& get_access_control() const noexcept
    {
        return m_access_control;
    }

    ProtocolVersionRange get_protocol_version_range() const noexcept
    {
        return m_protocol_version_range;
    }

    ServerProtocol& get_server_protocol() noexcept
    {
        return m_server_protocol;
    }

    compression::CompressMemoryArena& get_compress_memory_arena() noexcept
    {
        return m_compress_memory_arena;
    }

    MiscBuffers& get_misc_buffers() noexcept
    {
        return m_misc_buffers;
    }

    int_fast64_t get_current_server_session_ident() const noexcept
    {
        return m_current_server_session_ident;
    }

    util::ScratchMemory& get_scratch_memory() noexcept
    {
        return m_scratch_memory;
    }

    Worker& get_worker() noexcept
    {
        return m_worker;
    }

    void get_workunit_timers(milliseconds_type& parallel_section, milliseconds_type& sequential_section)
    {
        parallel_section = m_par_time;
        sequential_section = m_seq_time;
    }

    ServerImpl(const std::string& root_dir, util::Optional<sync::PKey>, Server::Config);
    ~ServerImpl() noexcept;

    void start();

    void start(std::string listen_address, std::string listen_port, bool reuse_address)
    {
        m_config.listen_address = listen_address;
        m_config.listen_port = listen_port;
        m_config.reuse_address = reuse_address;

        start(); // Throws
    }

    network::Endpoint listen_endpoint() const
    {
        return m_acceptor.local_endpoint();
    }

    void run();
    void stop() noexcept;

    void remove_http_connection(std::int_fast64_t conn_id) noexcept;

    void add_sync_connection(int_fast64_t connection_id, std::unique_ptr<SyncConnection>&& sync_conn);
    void remove_sync_connection(int_fast64_t connection_id);

    size_t get_number_of_http_connections()
    {
        return m_http_connections.size();
    }

    size_t get_number_of_sync_connections()
    {
        return m_sync_connections.size();
    }

    bool is_sync_stopped()
    {
        return m_sync_stopped;
    }

    const std::set<std::string>& get_realm_names() const noexcept
    {
        return m_realm_names;
    }

    // virt_path must be valid when get_or_create_file() is called.
    util::bind_ptr<ServerFile> get_or_create_file(const std::string& virt_path)
    {
        util::bind_ptr<ServerFile> file = get_file(virt_path);
        if (REALM_LIKELY(file))
            return file;

        _impl::VirtualPathComponents virt_path_components =
            _impl::parse_virtual_path(m_root_dir, virt_path); // Throws
        REALM_ASSERT(virt_path_components.is_valid);

        _impl::make_dirs(m_root_dir, virt_path); // Throws
        m_realm_names.insert(virt_path);         // Throws
        {
            bool disable_sync_to_disk = m_config.disable_sync_to_disk;
            file.reset(new ServerFile(*this, m_file_access_cache, virt_path, virt_path_components.real_realm_path,
                                      disable_sync_to_disk)); // Throws
        }

        file->initialize();
        m_files[virt_path] = file; // Throws
        file->activate();          // Throws
        return file;
    }

    std::unique_ptr<ServerHistory> make_history_for_path()
    {
        return std::make_unique<ServerHistory>(*this);
    }

    util::bind_ptr<ServerFile> get_file(const std::string& virt_path) noexcept
    {
        auto i = m_files.find(virt_path);
        if (REALM_LIKELY(i != m_files.end()))
            return i->second;
        return {};
    }

    // Returns the number of seconds since the Epoch of
    // std::chrono::system_clock.
    std::chrono::system_clock::time_point token_expiration_clock_now() const noexcept
    {
        if (REALM_UNLIKELY(m_config.token_expiration_clock))
            return m_config.token_expiration_clock->now();
        return std::chrono::system_clock::now();
    }

    void set_connection_reaper_timeout(milliseconds_type);

    void close_connections();
    bool map_virtual_to_real_path(const std::string& virt_path, std::string& real_path);

    void recognize_external_change(const std::string& virt_path);

    void stop_sync_and_wait_for_backup_completion(util::UniqueFunction<void(bool did_backup)> completion_handler,
                                                  milliseconds_type timeout);

    // Server global outputbuffers that can be reused.
    // The server is single threaded, so there are no
    // synchronization issues.
    // output_buffers_count is equal to the
    // maximum number of buffers needed at any point.
    static constexpr int output_buffers_count = 1;
    OutputBuffer output_buffers[output_buffers_count];

    bool is_load_balancing_allowed() const
    {
        return m_allow_load_balancing;
    }

    // inc_byte_size_for_pending_downstream_changesets() must be called by
    // ServerFile objects when changesets from downstream clients have been
    // received.
    //
    // dec_byte_size_for_pending_downstream_changesets() must be called by
    // ServerFile objects when changesets from downstream clients have been
    // processed or discarded.
    //
    // ServerImpl uses this information to keep a running tally (metric
    // `upload.pending.bytes`) of the total byte size of pending changesets from
    // downstream clients.
    //
    // These functions must be called on the network thread.
    void inc_byte_size_for_pending_downstream_changesets(std::size_t byte_size);
    void dec_byte_size_for_pending_downstream_changesets(std::size_t byte_size);

    // Overriding member functions in _impl::ServerHistory::Context
    std::mt19937_64& server_history_get_random() noexcept override final;
    Transformer& get_transformer() noexcept override final;
    util::Buffer<char>& get_transform_buffer() noexcept override final;

private:
    Server::Config m_config;
    network::Service m_service;
    std::mt19937_64 m_random;
    const std::size_t m_max_upload_backlog;
    const std::string m_root_dir;
    const AccessControl m_access_control;
    const ProtocolVersionRange m_protocol_version_range;

    // The reserved files will be closed in situations where the server
    // runs out of file descriptors.
    std::unique_ptr<File> m_reserved_files[5];

    // The set of all Realm files known to this server, represented by their
    // virtual path.
    //
    // INVARIANT: If a Realm file is in the servers directory (i.e., it would be
    // reported by an invocation of _impl::get_realm_names()), then the
    // corresponding virtual path is in `m_realm_names`, assuming no external
    // file-system level intervention.
    std::set<std::string> m_realm_names;

    std::unique_ptr<network::ssl::Context> m_ssl_context;
    ServerFileAccessCache m_file_access_cache;
    Worker m_worker;
    std::map<std::string, util::bind_ptr<ServerFile>> m_files; // Key is virtual path
    network::Acceptor m_acceptor;
    std::int_fast64_t m_next_conn_id = 0;
    std::unique_ptr<HTTPConnection> m_next_http_conn;
    network::Endpoint m_next_http_conn_endpoint;
    std::map<std::int_fast64_t, std::unique_ptr<HTTPConnection>> m_http_connections;
    std::map<std::int_fast64_t, std::unique_ptr<SyncConnection>> m_sync_connections;
    ServerProtocol m_server_protocol;
    compression::CompressMemoryArena m_compress_memory_arena;
    MiscBuffers m_misc_buffers;
    std::unique_ptr<Transformer> m_transformer;
    util::Buffer<char> m_transform_buffer;
    int_fast64_t m_current_server_session_ident;
    Optional<network::DeadlineTimer> m_connection_reaper_timer;
    bool m_allow_load_balancing = false;

    util::Mutex m_mutex;

    bool m_stopped = false; // Protected by `m_mutex`

    // m_sync_stopped is used by stop_sync_and_wait_for_backup_completion().
    // When m_sync_stopped is true, the server does not perform any sync.
    bool m_sync_stopped = false;

    std::atomic<bool> m_running{false}; // Debugging facility

    std::size_t m_pending_changesets_from_downstream_byte_size = 0;

    util::CondVar m_wait_or_service_stopped_cond; // Protected by `m_mutex`

    util::ScratchMemory m_scratch_memory;

    void listen();
    void initiate_accept();
    void handle_accept(std::error_code);

    void reap_connections();
    void initiate_connection_reaper_timer(milliseconds_type timeout);
    void do_close_connections();

    static std::size_t determine_max_upload_backlog(Server::Config& config) noexcept
    {
        if (config.max_upload_backlog == 0)
            return 4294967295; // 4GiB - 1 (largest allowable number on a 32-bit platform)
        return config.max_upload_backlog;
    }

    static ProtocolVersionRange determine_protocol_version_range(Server::Config& config)
    {
        const int actual_min = ServerImplBase::get_oldest_supported_protocol_version();
        const int actual_max = get_current_protocol_version();
        static_assert(actual_min <= actual_max, "");
        int min = actual_min;
        int max = actual_max;
        if (config.max_protocol_version != 0 && config.max_protocol_version < max) {
            if (config.max_protocol_version < min)
                throw Server::NoSupportedProtocolVersions();
            max = config.max_protocol_version;
        }
        return {min, max};
    }

    void do_recognize_external_change(const std::string& virt_path);

    void do_stop_sync_and_wait_for_backup_completion(util::UniqueFunction<void(bool did_complete)> completion_handler,
                                                     milliseconds_type timeout);
};

// ============================ SyncConnection ============================

class SyncConnection : public websocket::Config {
public:
    const std::shared_ptr<util::Logger> logger_ptr;
    util::Logger& logger;

    SyncConnection(ServerImpl& serv, std::int_fast64_t id, std::unique_ptr<network::Socket>&& socket,
                   std::unique_ptr<network::ssl::Stream>&& ssl_stream,
                   std::unique_ptr<network::ReadAheadBuffer>&& read_ahead_buffer, int client_protocol_version,
<<<<<<< HEAD
                   std::string client_user_agent, AccessToken access_token, std::string remote_endpoint)
        : logger{make_logger_prefix(id), serv.logger} // Throws
=======
                   std::string client_user_agent, std::string remote_endpoint)
        : logger_ptr{std::make_shared<util::PrefixLogger>(make_logger_prefix(id), serv.logger_ptr)} // Throws
        , logger{*logger_ptr}
>>>>>>> 3c950f43
        , m_server{serv}
        , m_id{id}
        , m_socket{std::move(socket)}
        , m_ssl_stream{std::move(ssl_stream)}
        , m_read_ahead_buffer{std::move(read_ahead_buffer)}
        , m_websocket{*this}
        , m_client_protocol_version{client_protocol_version}
        , m_client_user_agent{std::move(client_user_agent)}
        , m_client_access_token{std::move(access_token)}
        , m_remote_endpoint{std::move(remote_endpoint)}
    {
        // Make the output buffer stream throw std::bad_alloc if it fails to
        // expand the buffer
        m_output_buffer.exceptions(std::ios_base::badbit | std::ios_base::failbit);

        network::Service& service = m_server.get_service();
        auto handler = [this](Status status) {
            if (!status.is_ok())
                return;
            if (!m_is_sending)
                send_next_message(); // Throws
        };
        m_send_trigger = std::make_unique<Trigger<network::Service>>(&service, std::move(handler)); // Throws
    }

    ~SyncConnection() noexcept;

    ServerImpl& get_server() noexcept
    {
        return m_server;
    }

    ServerProtocol& get_server_protocol() noexcept
    {
        return m_server.get_server_protocol();
    }

    int get_client_protocol_version()
    {
        return m_client_protocol_version;
    }

    const std::string& get_client_user_agent() const noexcept
    {
        return m_client_user_agent;
    }

    const std::string& get_remote_endpoint() const noexcept
    {
        return m_remote_endpoint;
    }

    const std::shared_ptr<util::Logger>& websocket_get_logger() noexcept final
    {
        return logger_ptr;
    }

    std::mt19937_64& websocket_get_random() noexcept final override
    {
        return m_server.get_random();
    }

    bool websocket_binary_message_received(const char* data, size_t size) final override
    {
        std::error_code ec;
        using sf = _impl::SimulatedFailure;
        if (sf::trigger(sf::sync_server__read_head, ec)) {
            // Suicide
            read_error(ec);
            return false;
        }
        // After a connection level error has occurred, all incoming messages
        // will be ignored. By continuing to read until end of input, the server
        // is able to know when the client closes the connection, which in
        // general means that is has received the ERROR message.
        if (REALM_LIKELY(!m_is_closing)) {
            m_last_activity_at = steady_clock_now();
            handle_message_received(data, size);
        }
        return true;
    }

    bool websocket_ping_message_received(const char* data, size_t size) final override
    {
        if (REALM_LIKELY(!m_is_closing)) {
            m_last_activity_at = steady_clock_now();
            handle_ping_received(data, size);
        }
        return true;
    }

    void async_write(const char* data, size_t size, websocket::WriteCompletionHandler handler) final override
    {
        if (m_ssl_stream) {
            m_ssl_stream->async_write(data, size, std::move(handler)); // Throws
        }
        else {
            m_socket->async_write(data, size, std::move(handler)); // Throws
        }
    }

    void async_read(char* buffer, size_t size, websocket::ReadCompletionHandler handler) final override
    {
        if (m_ssl_stream) {
            m_ssl_stream->async_read(buffer, size, *m_read_ahead_buffer, std::move(handler)); // Throws
        }
        else {
            m_socket->async_read(buffer, size, *m_read_ahead_buffer, std::move(handler)); // Throws
        }
    }

    void async_read_until(char* buffer, size_t size, char delim,
                          websocket::ReadCompletionHandler handler) final override
    {
        if (m_ssl_stream) {
            m_ssl_stream->async_read_until(buffer, size, delim, *m_read_ahead_buffer,
                                           std::move(handler)); // Throws
        }
        else {
            m_socket->async_read_until(buffer, size, delim, *m_read_ahead_buffer,
                                       std::move(handler)); // Throws
        }
    }

    void websocket_read_error_handler(std::error_code ec) final override
    {
        read_error(ec);
    }

    void websocket_write_error_handler(std::error_code ec) final override
    {
        write_error(ec);
    }

    void websocket_handshake_error_handler(std::error_code ec, const HTTPHeaders*,
                                           const std::string_view*) final override
    {
        // WebSocket class has already logged a message for this error
        close_due_to_error(ec); // Throws
    }

    void websocket_protocol_error_handler(std::error_code ec) final override
    {
        logger.error("WebSocket protocol error (%1): %2", ec, ec.message()); // Throws
        close_due_to_error(ec);                                              // Throws
    }

    void websocket_handshake_completion_handler(const HTTPHeaders&) final override
    {
        // This is not called since we handle HTTP request in handle_request_for_sync()
        REALM_TERMINATE("websocket_handshake_completion_handler should not have been called");
    }

    int_fast64_t get_id() const noexcept
    {
        return m_id;
    }

    network::Socket& get_socket() noexcept
    {
        return *m_socket;
    }

    void initiate();

    // Commits suicide
    template <class... Params>
    void terminate(Logger::Level, const char* log_message, Params... log_params);

    // Commits suicide
    void terminate_if_dead(SteadyTimePoint now);

    void enlist_to_send(Session*) noexcept;

    // Sessions should get the output_buffer and insert a message, after which
    // they call initiate_write_output_buffer().
    OutputBuffer& get_output_buffer()
    {
        m_output_buffer.reset();
        return m_output_buffer;
    }

    // More advanced memory strategies can be implemented if needed.
    void release_output_buffer() {}

    // When this function is called, the connection will initiate a write with
    // its output_buffer. Sessions use this method.
    void initiate_write_output_buffer();

    void initiate_pong_output_buffer();

    void handle_protocol_error(ServerProtocol::Error error);

    void receive_bind_message(session_ident_type, std::string path, std::string signed_user_token,
                              bool need_client_file_ident, bool is_subserver);

    void receive_ident_message(session_ident_type, file_ident_type client_file_ident,
                               salt_type client_file_ident_salt, version_type scan_server_version,
                               version_type scan_client_version, version_type latest_server_version,
                               salt_type latest_server_version_salt);

    void receive_upload_message(session_ident_type, version_type progress_client_version,
                                version_type progress_server_version, version_type locked_server_version,
                                const UploadChangesets&);

    void receive_mark_message(session_ident_type, request_ident_type);

    void receive_unbind_message(session_ident_type);

    void receive_ping(milliseconds_type timestamp, milliseconds_type rtt);

    void receive_error_message(session_ident_type, int error_code, std::string_view error_body);

    void protocol_error(ProtocolError, Session* = nullptr);

    void initiate_soft_close();

    void discard_session(session_ident_type) noexcept;

private:
    ServerImpl& m_server;
    const int_fast64_t m_id;
    std::unique_ptr<network::Socket> m_socket;
    std::unique_ptr<network::ssl::Stream> m_ssl_stream;
    std::unique_ptr<network::ReadAheadBuffer> m_read_ahead_buffer;

    websocket::Socket m_websocket;
    std::unique_ptr<char[]> m_input_body_buffer;
    OutputBuffer m_output_buffer;
    std::map<session_ident_type, std::unique_ptr<Session>> m_sessions;

    // The protocol version in use by the connected client.
    const int m_client_protocol_version;

    // The user agent description passed by the client.
    const std::string m_client_user_agent;
    const AccessToken m_client_access_token;

    const std::string m_remote_endpoint;

    // A queue of sessions that have enlisted for an opportunity to send a
    // message. Sessions will be served in the order that they enlist. A session
    // can only occur once in this queue (linked list). If the queue is not
    // empty, and no message is currently being written to the socket, the first
    // session is taken out of the queue, and then granted an opportunity to
    // send a message.
    //
    // Sessions will never be destroyed while in this queue. This is ensured
    // because the connection owns the sessions that are associated with it, and
    // the connection only removes a session from m_sessions at points in time
    // where that session is guaranteed to not be in m_sessions_enlisted_to_send
    // (Connection::send_next_message() and Connection::~Connection()).
    SessionQueue m_sessions_enlisted_to_send;

    Session* m_receiving_session = nullptr;

    bool m_is_sending = false;
    bool m_is_closing = false;

    bool m_send_pong = false;
    bool m_sending_pong = false;

    std::unique_ptr<Trigger<network::Service>> m_send_trigger;

    milliseconds_type m_last_ping_timestamp = 0;

    // If `m_is_closing` is true, this is the time at which `m_is_closing` was
    // set to true (initiation of soft close). Otherwise, if no messages have
    // been received from the client, this is the time at which the connection
    // object was initiated (completion of WebSocket handshake). Otherwise this
    // is the time at which the last message was received from the client.
    SteadyTimePoint m_last_activity_at;

    // These are initialized by do_initiate_soft_close().
    //
    // With recent versions of the protocol (when the version is greater than,
    // or equal to 23), `m_error_session_ident` is always zero.
    ProtocolError m_error_code = {};
    session_ident_type m_error_session_ident = 0;

    static std::string make_logger_prefix(int_fast64_t id)
    {
        std::ostringstream out;
        out.imbue(std::locale::classic());
        out << "Sync Connection[" << id << "]: "; // Throws
        return out.str();                         // Throws
    }

    // The return value of handle_message_received() designates whether
    // message processing should continue. If the connection object is
    // destroyed during execution of handle_message_received(), the return
    // value must be false.
    void handle_message_received(const char* data, size_t size);

    void handle_ping_received(const char* data, size_t size);

    void send_next_message();
    void send_pong(milliseconds_type timestamp);

    void handle_write_output_buffer();
    void handle_pong_output_buffer();

    void initiate_write_error(ProtocolError, session_ident_type);
    void handle_write_error();

    void do_initiate_soft_close(ProtocolError, session_ident_type);
    void read_error(std::error_code);
    void write_error(std::error_code);

    void close_due_to_close_by_client(std::error_code);
    void close_due_to_error(std::error_code);

    void terminate_sessions();

    void bad_session_ident(const char* message_type, session_ident_type);
    void message_after_unbind(const char* message_type, session_ident_type);
    void message_before_ident(const char* message_type, session_ident_type);
};


inline void SyncConnection::read_error(std::error_code ec)
{
    REALM_ASSERT(ec != util::error::operation_aborted);
    if (ec == util::MiscExtErrors::end_of_input || ec == util::error::connection_reset) {
        // Suicide
        close_due_to_close_by_client(ec); // Throws
        return;
    }
    if (ec == util::MiscExtErrors::delim_not_found) {
        logger.error("Input message head delimited not found"); // Throws
        protocol_error(ProtocolError::limits_exceeded);         // Throws
        return;
    }

    logger.error("Reading failed: %1", ec.message()); // Throws

    // Suicide
    close_due_to_error(ec); // Throws
}

inline void SyncConnection::write_error(std::error_code ec)
{
    REALM_ASSERT(ec != util::error::operation_aborted);
    if (ec == util::error::broken_pipe || ec == util::error::connection_reset) {
        // Suicide
        close_due_to_close_by_client(ec); // Throws
        return;
    }
    logger.error("Writing failed: %1", ec.message()); // Throws

    // Suicide
    close_due_to_error(ec); // Throws
}


// ============================ HTTPConnection ============================

std::string g_user_agent = "User-Agent";

class HTTPConnection {
public:
    const std::shared_ptr<Logger> logger_ptr;
    util::Logger& logger;

    HTTPConnection(ServerImpl& serv, int_fast64_t id, bool is_ssl)
        : logger_ptr{std::make_shared<PrefixLogger>(make_logger_prefix(id), serv.logger_ptr)} // Throws
        , logger{*logger_ptr}
        , m_server{serv}
        , m_id{id}
        , m_socket{new network::Socket{serv.get_service()}} // Throws
        , m_read_ahead_buffer{new network::ReadAheadBuffer} // Throws
        , m_http_server{*this, logger_ptr}
    {
        // Make the output buffer stream throw std::bad_alloc if it fails to
        // expand the buffer
        m_output_buffer.exceptions(std::ios_base::badbit | std::ios_base::failbit);

        if (is_ssl) {
            using namespace network::ssl;
            Context& ssl_context = serv.get_ssl_context();
            m_ssl_stream = std::make_unique<Stream>(*m_socket, ssl_context,
                                                    Stream::server); // Throws
        }
    }

    ServerImpl& get_server() noexcept
    {
        return m_server;
    }

    int_fast64_t get_id() const noexcept
    {
        return m_id;
    }

    network::Socket& get_socket() noexcept
    {
        return *m_socket;
    }

    template <class H>
    void async_write(const char* data, size_t size, H handler)
    {
        if (m_ssl_stream) {
            m_ssl_stream->async_write(data, size, std::move(handler)); // Throws
        }
        else {
            m_socket->async_write(data, size, std::move(handler)); // Throws
        }
    }

    template <class H>
    void async_read(char* buffer, size_t size, H handler)
    {
        if (m_ssl_stream) {
            m_ssl_stream->async_read(buffer, size, *m_read_ahead_buffer,
                                     std::move(handler)); // Throws
        }
        else {
            m_socket->async_read(buffer, size, *m_read_ahead_buffer,
                                 std::move(handler)); // Throws
        }
    }

    template <class H>
    void async_read_until(char* buffer, size_t size, char delim, H handler)
    {
        if (m_ssl_stream) {
            m_ssl_stream->async_read_until(buffer, size, delim, *m_read_ahead_buffer,
                                           std::move(handler)); // Throws
        }
        else {
            m_socket->async_read_until(buffer, size, delim, *m_read_ahead_buffer,
                                       std::move(handler)); // Throws
        }
    }

    void initiate(std::string remote_endpoint)
    {
        m_last_activity_at = steady_clock_now();
        m_remote_endpoint = std::move(remote_endpoint);

        logger.detail("Connection from %1", m_remote_endpoint); // Throws

        if (m_ssl_stream) {
            initiate_ssl_handshake(); // Throws
        }
        else {
            initiate_http(); // Throws
        }
    }

    void respond_200_ok()
    {
        handle_text_response(HTTPStatus::Ok, "OK"); // Throws
    }

    void respond_404_not_found()
    {
        handle_text_response(HTTPStatus::NotFound, "Not found"); // Throws
    }

    void respond_503_service_unavailable()
    {
        handle_text_response(HTTPStatus::ServiceUnavailable, "Service unavailable"); // Throws
    }

    // Commits suicide
    template <class... Params>
    void terminate(Logger::Level log_level, const char* log_message, Params... log_params)
    {
        logger.log(log_level, log_message, log_params...); // Throws
        m_ssl_stream.reset();
        m_socket.reset();
        m_server.remove_http_connection(m_id); // Suicide
    }

    // Commits suicide
    void terminate_if_dead(SteadyTimePoint now)
    {
        milliseconds_type time = steady_duration(m_last_activity_at, now);
        const Server::Config& config = m_server.get_config();
        if (m_is_sending) {
            if (time >= config.http_response_timeout) {
                // Suicide
                terminate(Logger::Level::error,
                          "HTTP connection closed (request timeout)"); // Throws
            }
        }
        else {
            if (time >= config.http_request_timeout) {
                // Suicide
                terminate(Logger::Level::error,
                          "HTTP connection closed (response timeout)"); // Throws
            }
        }
    }

private:
    ServerImpl& m_server;
    const int_fast64_t m_id;
    std::unique_ptr<network::Socket> m_socket;
    std::unique_ptr<network::ssl::Stream> m_ssl_stream;
    std::unique_ptr<network::ReadAheadBuffer> m_read_ahead_buffer;
    HTTPServer<HTTPConnection> m_http_server;
    OutputBuffer m_output_buffer;
    bool m_is_sending = false;
    SteadyTimePoint m_last_activity_at;
    std::string m_remote_endpoint;

    void initiate_ssl_handshake()
    {
        auto handler = [this](std::error_code ec) {
            if (ec != util::error::operation_aborted)
                handle_ssl_handshake(ec); // Throws
        };
        m_ssl_stream->async_handshake(std::move(handler)); // Throws
    }

    void handle_ssl_handshake(std::error_code ec)
    {
        if (ec) {
            logger.error("SSL handshake error (%1): %2", ec, ec.message()); // Throws
            close_due_to_error(ec);                                         // Throws
            return;
        }
        initiate_http(); // Throws
    }

    void initiate_http()
    {
        logger.debug("Connection initiates HTTP receipt");

        auto handler = [this](HTTPRequest request, std::error_code ec) {
            if (REALM_UNLIKELY(ec == util::error::operation_aborted))
                return;
            if (REALM_UNLIKELY(ec == HTTPParserError::MalformedRequest)) {
                logger.error("Malformed HTTP request");
                close_due_to_error(ec); // Throws
                return;
            }
            if (REALM_UNLIKELY(ec == HTTPParserError::BadRequest)) {
                logger.error("Bad HTTP request");
                const char* body = "The HTTP request was corrupted";
                handle_400_bad_request(body); // Throws
                return;
            }
            if (REALM_UNLIKELY(ec)) {
                read_error(ec); // Throws
                return;
            }
            handle_http_request(std::move(request)); // Throws
        };
        m_http_server.async_receive_request(std::move(handler)); // Throws
    }

    void handle_http_request(const HTTPRequest& request)
    {
        StringData path = request.path;

        logger.debug("HTTP request received, request = %1", request);

        m_is_sending = true;
        m_last_activity_at = steady_clock_now();

        // FIXME: When thinking of this function as a switching device, it seem
        // wrong that it requires a `%2F` after `/realm-sync/`. If `%2F` is
        // supposed to be mandatory, then that check ought to be delegated to
        // handle_request_for_sync(), as that will yield a sharper separation of
        // concerns.
        if (path == "/realm-sync" || path.begins_with("/realm-sync?") || path.begins_with("/realm-sync/%2F")) {
            handle_request_for_sync(request); // Throws
        }
        else {
            handle_404_not_found(request); // Throws
        }
    }

    void handle_request_for_sync(const HTTPRequest& request)
    {
        if (m_server.is_sync_stopped()) {
            logger.debug("Attempt to create a sync connection to a server that has been "
                         "stopped"); // Throws
            handle_503_service_unavailable(request, "The server does not accept sync "
                                                    "connections"); // Throws
            return;
        }

        util::Optional<std::string> sec_websocket_protocol = websocket::read_sec_websocket_protocol(request);

        // Figure out whether there are any protocol versions supported by both
        // the client and the server, and if so, choose the newest one of them.
        MiscBuffers& misc_buffers = m_server.get_misc_buffers();
        using ProtocolVersionRanges = MiscBuffers::ProtocolVersionRanges;
        ProtocolVersionRanges& protocol_version_ranges = misc_buffers.protocol_version_ranges;
        {
            protocol_version_ranges.clear();
            util::MemoryInputStream in;
            in.imbue(std::locale::classic());
            in.unsetf(std::ios_base::skipws);
            std::string_view value;
            if (sec_websocket_protocol)
                value = *sec_websocket_protocol;
            HttpListHeaderValueParser parser{value};
            std::string_view elem;
            while (parser.next(elem)) {
                auto prefix = get_pbs_websocket_protocol_prefix();
                // FIXME: Use std::string_view::begins_with() in C++20.
                bool begins_with = (elem.size() >= prefix.size() &&
                                    std::equal(elem.data(), elem.data() + prefix.size(), prefix.data()));
                if (begins_with) {
                    auto parse_version = [&](std::string_view str) {
                        in.set_buffer(str.data(), str.data() + str.size());
                        int version = 0;
                        in >> version;
                        if (REALM_LIKELY(in && in.eof() && version >= 0))
                            return version;
                        return -1;
                    };
                    int min, max;
                    std::string_view range = elem.substr(prefix.size());
                    auto i = range.find('-');
                    if (i != std::string_view::npos) {
                        min = parse_version(range.substr(0, i));
                        max = parse_version(range.substr(i + 1));
                    }
                    else {
                        min = parse_version(range);
                        max = min;
                    }
                    if (REALM_LIKELY(min >= 0 && max >= 0 && min <= max)) {
                        protocol_version_ranges.emplace_back(min, max); // Throws
                        continue;
                    }
                    logger.error("Protocol version negotiation failed: Client sent malformed "
                                 "specification of supported protocol versions: '%1'",
                                 elem); // Throws
                    handle_400_bad_request("Protocol version negotiation failed: Malformed "
                                           "specification of supported protocol "
                                           "versions\n"); // Throws
                    return;
                }
                logger.warn("Unrecognized protocol token in HTTP response header "
                            "Sec-WebSocket-Protocol: '%1'",
                            elem); // Throws
            }
            if (protocol_version_ranges.empty()) {
                logger.error("Protocol version negotiation failed: Client did not send a "
                             "specification of supported protocol versions"); // Throws
                handle_400_bad_request("Protocol version negotiation failed: Missing specification "
                                       "of supported protocol versions\n"); // Throws
                return;
            }
        }
        int negotiated_protocol_version = 0;
        {
            ProtocolVersionRange server_range = m_server.get_protocol_version_range();
            int server_min = server_range.first;
            int server_max = server_range.second;
            int best_match = 0;
            int overall_client_min = std::numeric_limits<int>::max();
            int overall_client_max = std::numeric_limits<int>::min();
            for (const auto& range : protocol_version_ranges) {
                int client_min = range.first;
                int client_max = range.second;
                if (client_max >= server_min && client_min <= server_max) {
                    // Overlap
                    int version = std::min(client_max, server_max);
                    if (version > best_match)
                        best_match = version;
                }
                if (client_min < overall_client_min)
                    overall_client_min = client_min;
                if (client_max > overall_client_max)
                    overall_client_max = client_max;
            }
            Formatter& formatter = misc_buffers.formatter;
            if (REALM_UNLIKELY(best_match == 0)) {
                const char* elaboration = "No version supported by both client and server";
                const char* identifier_hint = nullptr;
                if (overall_client_max < server_min) {
                    // Client is too old
                    elaboration = "Client is too old for server";
                    identifier_hint = "CLIENT_TOO_OLD";
                }
                else if (overall_client_min > server_max) {
                    // Client is too new
                    elaboration = "Client is too new for server";
                    identifier_hint = "CLIENT_TOO_NEW";
                }
                auto format_ranges = [&](const auto& list) {
                    bool nonfirst = false;
                    for (auto range : list) {
                        if (nonfirst)
                            formatter << ", "; // Throws
                        int min = range.first, max = range.second;
                        REALM_ASSERT(min <= max);
                        formatter << min;
                        if (max != min)
                            formatter << "-" << max;
                        nonfirst = true;
                    }
                };
                formatter.reset();
                format_ranges(protocol_version_ranges); // Throws
                logger.error("Protocol version negotiation failed: %1 "
                             "(client supports: %2)",
                             elaboration, std::string_view(formatter.data(), formatter.size())); // Throws
                formatter.reset();
                formatter << "Protocol version negotiation failed: "
                             ""
                          << elaboration << ".\n\n"; // Throws
                using Range = ProtocolVersionRange;
                formatter << "Server supports: ";                                      // Throws
                format_ranges(std::initializer_list<Range>{{server_min, server_max}}); // Throws
                formatter << "\n";                                                     // Throws
                formatter << "Client supports: ";                                      // Throws
                format_ranges(protocol_version_ranges);                                // Throws
                formatter << "\n\n";                                                   // Throws
                formatter << "REALM_SYNC_PROTOCOL_MISMATCH";                           // Throws
                if (identifier_hint)
                    formatter << ":" << identifier_hint;                      // Throws
                formatter << "\n";                                            // Throws
                handle_400_bad_request({formatter.data(), formatter.size()}); // Throws
                return;
            }
            negotiated_protocol_version = best_match;
            logger.debug("Received: Sync HTTP request (negotiated_protocol_version=%1)",
                         negotiated_protocol_version); // Throws
            formatter.reset();
        }

        std::string sec_websocket_protocol_2;
        {
            std::ostringstream out;
            out.imbue(std::locale::classic());
            out << get_pbs_websocket_protocol_prefix() << negotiated_protocol_version; // Throws
            sec_websocket_protocol_2 = std::move(out).str();
        }

        std::error_code ec;
        util::Optional<HTTPResponse> response =
            websocket::make_http_response(request, sec_websocket_protocol_2, ec); // Throws

        if (ec) {
            if (ec == websocket::HttpError::bad_request_header_upgrade) {
                logger.error("There must be a header of the form 'Upgrade: websocket'");
            }
            else if (ec == websocket::HttpError::bad_request_header_connection) {
                logger.error("There must be a header of the form 'Connection: Upgrade'");
            }
            else if (ec == websocket::HttpError::bad_request_header_websocket_version) {
                logger.error("There must be a header of the form 'Sec-WebSocket-Version: 13'");
            }
            else if (ec == websocket::HttpError::bad_request_header_websocket_key) {
                logger.error("The header Sec-WebSocket-Key is missing");
            }

            logger.error("The HTTP request with the error is:\n%1", request);
            logger.error("Check the proxy configuration and make sure that the "
                         "HTTP request is a valid Websocket request.");
            close_due_to_error(ec);
            return;
        }

        auto token = std::string("");

        // Check Auth header. Used by Android
        const auto &it = request.headers.find("Authorization");
        if (it != request.headers.end()) {
            auto auth_header = it->second;
            auto bearer = std::string_view("Bearer ");
            auto start = auth_header.find(bearer);
            if (start != std::string::npos) {
                start += bearer.length();
                token = auth_header.substr(start, auth_header.length() - start);
            }
        } 
        if (token.length() == 0) { // Check baas_at param. Used by iOS
            auto paramName = std::string_view("baas_at=");
            auto start = request.path.find(paramName);
            if (start != std::string::npos) {
                start += paramName.length();
        
                auto end = request.path.find('&', start);
                if (end == std::string::npos) {
                    end = request.path.length();
                }

                token = request.path.substr(start, end - start);
            }
        }

        if (token.length() == 0) {
            logger.error("Missing Authorization header and baas_at param");
            close_due_to_error(websocket::Error::bad_response_401_unauthorized);
            return;
        }

        AccessToken::ParseError error;
        util::Optional<AccessToken> access_token =
            get_server().get_access_control().verify_access_token(token.c_str(), &error);

        if (error != AccessToken::ParseError::none && !access_token) {
            logger.error("Invalid token");
            close_due_to_error(websocket::Error::bad_response_401_unauthorized);
            return;
        }

        REALM_ASSERT(response);
        add_common_http_response_headers(*response);

        std::string user_agent;
        {
            auto i = request.headers.find(g_user_agent);
            if (i != request.headers.end())
                user_agent = i->second; // Throws (copy)
        }

        auto handler = [negotiated_protocol_version, 
                        user_agent = std::move(user_agent), 
                        access_token = std::move(*access_token), 
                        this](std::error_code ec) {
            // If the operation is aborted, the socket object may have been destroyed.
            if (ec != util::error::operation_aborted) {
                if (ec) {
                    write_error(ec);
                    return;
                }

                std::unique_ptr<SyncConnection> sync_conn = std::make_unique<SyncConnection>(
                    m_server, m_id, std::move(m_socket), std::move(m_ssl_stream), std::move(m_read_ahead_buffer),
                    negotiated_protocol_version, std::move(user_agent), std::move(access_token),
                    std::move(m_remote_endpoint)); // Throws
                SyncConnection& sync_conn_ref = *sync_conn;
                m_server.add_sync_connection(m_id, std::move(sync_conn));
                m_server.remove_http_connection(m_id);
                sync_conn_ref.initiate();
            }
        };
        m_http_server.async_send_response(*response, std::move(handler));
    }

    void handle_text_response(HTTPStatus http_status, std::string_view body)
    {
        std::string body_2 = std::string(body); // Throws

        HTTPResponse response;
        response.status = http_status;
        add_common_http_response_headers(response);
        response.headers["Connection"] = "close";

        if (!body_2.empty()) {
            response.headers["Content-Length"] = util::to_string(body_2.size());
            response.body = std::move(body_2);
        }

        auto handler = [this](std::error_code ec) {
            if (REALM_UNLIKELY(ec == util::error::operation_aborted))
                return;
            if (REALM_UNLIKELY(ec)) {
                write_error(ec);
                return;
            }
            terminate(Logger::Level::error, "HTTP connection closed"); // Throws
        };
        m_http_server.async_send_response(response, std::move(handler));
    }

    void handle_400_bad_request(std::string_view body)
    {
        logger.detail("400 Bad Request");
        handle_text_response(HTTPStatus::BadRequest, body); // Throws
    }

    void handle_404_not_found(const HTTPRequest&)
    {
        logger.detail("404 Not Found"); // Throws
        handle_text_response(HTTPStatus::NotFound,
                             "Realm sync server\n\nPage not found\n"); // Throws
    }

    void handle_503_service_unavailable(const HTTPRequest&, std::string_view message)
    {
        logger.debug("503 Service Unavailable");                       // Throws
        handle_text_response(HTTPStatus::ServiceUnavailable, message); // Throws
    }

    void add_common_http_response_headers(HTTPResponse& response)
    {
        response.headers["Server"] = "RealmSync/" REALM_VERSION_STRING; // Throws
    }

    void read_error(std::error_code ec)
    {
        REALM_ASSERT(ec != util::error::operation_aborted);
        if (ec == util::MiscExtErrors::end_of_input || ec == util::error::connection_reset) {
            // Suicide
            close_due_to_close_by_client(ec); // Throws
            return;
        }
        if (ec == util::MiscExtErrors::delim_not_found) {
            logger.error("Input message head delimited not found"); // Throws
            close_due_to_error(ec);                                 // Throws
            return;
        }

        logger.error("Reading failed: %1", ec.message()); // Throws

        // Suicide
        close_due_to_error(ec); // Throws
    }

    void write_error(std::error_code ec)
    {
        REALM_ASSERT(ec != util::error::operation_aborted);
        if (ec == util::error::broken_pipe || ec == util::error::connection_reset) {
            // Suicide
            close_due_to_close_by_client(ec); // Throws
            return;
        }
        logger.error("Writing failed: %1", ec.message()); // Throws

        // Suicide
        close_due_to_error(ec); // Throws
    }

    void close_due_to_close_by_client(std::error_code ec)
    {
        auto log_level = (ec == util::MiscExtErrors::end_of_input ? Logger::Level::detail : Logger::Level::info);
        // Suicide
        terminate(log_level, "HTTP connection closed by client: %1", ec.message()); // Throws
    }

    void close_due_to_error(std::error_code ec)
    {
        // Suicide
        terminate(Logger::Level::error, "HTTP connection closed due to error: %1",
                  ec.message()); // Throws
    }

    static std::string make_logger_prefix(int_fast64_t id)
    {
        std::ostringstream out;
        out.imbue(std::locale::classic());
        out << "HTTP Connection[" << id << "]: "; // Throws
        return out.str();                         // Throws
    }
};


class DownloadHistoryEntryHandler : public ServerHistory::HistoryEntryHandler {
public:
    std::size_t num_changesets = 0;
    std::size_t accum_original_size = 0;
    std::size_t accum_compacted_size = 0;

    DownloadHistoryEntryHandler(ServerProtocol& protocol, OutputBuffer& buffer, util::Logger& logger) noexcept
        : m_protocol{protocol}
        , m_buffer{buffer}
        , m_logger{logger}
    {
    }

    void handle(version_type server_version, const HistoryEntry& entry, size_t original_size) override
    {
        version_type client_version = entry.remote_version;
        ServerProtocol::ChangesetInfo info{server_version, client_version, entry, original_size};
        m_protocol.insert_single_changeset_download_message(m_buffer, info, m_logger); // Throws
        ++num_changesets;
        accum_original_size += original_size;
        accum_compacted_size += entry.changeset.size();
    }

private:
    ServerProtocol& m_protocol;
    OutputBuffer& m_buffer;
    util::Logger& m_logger;
};


// ============================ Session ============================

//                        Need cli-   Send     IDENT     UNBIND              ERROR
//   Protocol             ent file    IDENT    message   message   Error     message
//   state                identifier  message  received  received  occurred  sent
// ---------------------------------------------------------------------------------
//   AllocatingIdent      yes         yes      no        no        no        no
//   SendIdent            no          yes      no        no        no        no
//   WaitForIdent         no          no       no        no        no        no
//   WaitForUnbind        maybe       no       yes       no        no        no
//   SendError            maybe       maybe    maybe     no        yes       no
//   WaitForUnbindErr     maybe       maybe    maybe     no        yes       yes
//   SendUnbound          maybe       maybe    maybe     yes       maybe     no
//
//
//   Condition                      Expression
// ----------------------------------------------------------
//   Need client file identifier    need_client_file_ident()
//   Send IDENT message             must_send_ident_message()
//   IDENT message received         ident_message_received()
//   UNBIND message received        unbind_message_received()
//   Error occurred                 error_occurred()
//   ERROR message sent             m_error_message_sent
//
//
//   Protocol
//   state                Will send              Can receive
// -----------------------------------------------------------------------
//   AllocatingIdent      none                   UNBIND
//   SendIdent            IDENT                  UNBIND
//   WaitForIdent         none                   IDENT, UNBIND
//   WaitForUnbind        DOWNLOAD, TRANSACT,    UPLOAD, TRANSACT, MARK,
//                        MARK, ALLOC            ALLOC, UNBIND
//   SendError            ERROR                  any
//   WaitForUnbindErr     none                   any
//   SendUnbound          UNBOUND                none
//
class Session final : private FileIdentReceiver {
public:
    util::PrefixLogger logger;

    Session(SyncConnection& conn, session_ident_type session_ident)
        : logger{make_logger_prefix(session_ident), conn.logger_ptr} // Throws
        , m_connection{conn}
        , m_session_ident{session_ident}
    {
    }

    ~Session() noexcept
    {
        REALM_ASSERT(!is_enlisted_to_send());
        detach_from_server_file();
    }

    SyncConnection& get_connection() noexcept
    {
        return m_connection;
    }

    const Optional<std::array<char, 64>>& get_encryption_key()
    {
        return m_connection.get_server().get_config().encryption_key;
    }

    session_ident_type get_session_ident() const noexcept
    {
        return m_session_ident;
    }

    ServerProtocol& get_server_protocol() noexcept
    {
        return m_connection.get_server_protocol();
    }

    bool need_client_file_ident() const noexcept
    {
        return (m_file_ident_request != 0);
    }

    bool must_send_ident_message() const noexcept
    {
        return m_send_ident_message;
    }

    bool ident_message_received() const noexcept
    {
        return m_client_file_ident != 0;
    }

    bool unbind_message_received() const noexcept
    {
        return m_unbind_message_received;
    }

    bool error_occurred() const noexcept
    {
        return int(m_error_code) != 0;
    }

    bool relayed_alloc_request_in_progress() const noexcept
    {
        return (need_client_file_ident() || m_allocated_file_ident.ident != 0);
    }

    // Returns the file identifier (always a nonzero value) of the client side
    // file if ident_message_received() returns true. Otherwise it returns zero.
    file_ident_type get_client_file_ident() const noexcept
    {
        return m_client_file_ident;
    }

    void initiate()
    {
        logger.detail("Session initiated", m_session_ident); // Throws
    }

    void terminate()
    {
        logger.detail("Session terminated", m_session_ident); // Throws
    }

    // Initiate the deactivation process, if it has not been initiated already
    // by the client.
    //
    // IMPORTANT: This function must not be called with protocol versions
    // earlier than 23.
    //
    // The deactivation process will eventually lead to termination of the
    // session.
    //
    // The session will detach itself from the server file when the deactivation
    // process is initiated, regardless of whether it is initiated by the
    // client, or by calling this function.
    void initiate_deactivation(ProtocolError error_code)
    {
        REALM_ASSERT(is_session_level_error(error_code));
        REALM_ASSERT(!error_occurred()); // Must only be called once

        // If the UNBIND message has been received, then the client has
        // initiated the deactivation process already.
        if (REALM_LIKELY(!unbind_message_received())) {
            detach_from_server_file();
            m_error_code = error_code;
            // Protocol state is now SendError
            ensure_enlisted_to_send();
            return;
        }
        // Protocol state was SendUnbound, and remains unchanged
    }

    bool is_enlisted_to_send() const noexcept
    {
        return m_next != nullptr;
    }

    void ensure_enlisted_to_send() noexcept
    {
        if (!is_enlisted_to_send())
            enlist_to_send();
    }

    void enlist_to_send() noexcept
    {
        m_connection.enlist_to_send(this);
    }

    // Overriding memeber function in FileIdentReceiver
    void receive_file_ident(SaltedFileIdent file_ident) override final
    {
        // Protocol state must be AllocatingIdent or WaitForUnbind
        if (!ident_message_received()) {
            REALM_ASSERT(need_client_file_ident());
            REALM_ASSERT(m_send_ident_message);
        }
        else {
            REALM_ASSERT(!m_send_ident_message);
        }
        REALM_ASSERT(!unbind_message_received());
        REALM_ASSERT(!error_occurred());
        REALM_ASSERT(!m_error_message_sent);

        m_file_ident_request = 0;
        m_allocated_file_ident = file_ident;

        // If the protocol state was AllocatingIdent, it is now SendIdent,
        // otherwise it continues to be WaitForUnbind.

        logger.debug("Acquired outbound salted file identifier (%1, %2)", file_ident.ident,
                     file_ident.salt); // Throws

        ensure_enlisted_to_send();
    }

    // Called by the associated connection object when this session is granted
    // an opportunity to initiate the sending of a message.
    //
    // This function may lead to the destruction of the session object
    // (suicide).
    void send_message()
    {
        if (REALM_LIKELY(!unbind_message_received())) {
            if (REALM_LIKELY(!error_occurred())) {
                if (REALM_LIKELY(ident_message_received())) {
                    // State is WaitForUnbind.
                    bool relayed_alloc = (m_allocated_file_ident.ident != 0);
                    if (REALM_LIKELY(!relayed_alloc)) {
                        // Send DOWNLOAD or MARK.
                        continue_history_scan(); // Throws
                        // Session object may have been
                        // destroyed at this point (suicide)
                        return;
                    }
                    send_alloc_message(); // Throws
                    return;
                }
                // State is SendIdent
                send_ident_message(); // Throws
                return;
            }
            // State is SendError
            send_error_message(); // Throws
            return;
        }
        // State is SendUnbound
        send_unbound_message(); // Throws
        terminate();            // Throws
        m_connection.discard_session(m_session_ident);
        // This session is now destroyed!
    }

    bool receive_bind_message(std::string path, std::string signed_user_token, bool need_client_file_ident,
                              bool is_subserver, ProtocolError& error)
    {
        if (logger.would_log(util::Logger::Level::info)) {
            logger.detail("Received: BIND(server_path=%1, signed_user_token='%2', "
                          "need_client_file_ident=%3, is_subserver=%4)",
                          path, short_token_fmt(signed_user_token), int(need_client_file_ident),
                          int(is_subserver)); // Throws
        }

        ServerImpl& server = m_connection.get_server();
        _impl::VirtualPathComponents virt_path_components =
            _impl::parse_virtual_path(server.get_root_dir(), path); // Throws

        if (!virt_path_components.is_valid) {
            logger.error("Bad virtual path (message_type='bind', path='%1', "
                         "signed_user_token='%2')",
                         path,
                         short_token_fmt(signed_user_token)); // Throws
            error = ProtocolError::illegal_realm_path;
            return false;
        }

        // The user has proper permissions at this stage.

        m_server_file = server.get_or_create_file(path); // Throws

        m_server_file->add_unidentified_session(this); // Throws

        logger.info("Client info: (path='%1', from=%2, protocol=%3) %4", path, m_connection.get_remote_endpoint(),
                    m_connection.get_client_protocol_version(),
                    m_connection.get_client_user_agent()); // Throws

        m_is_subserver = is_subserver;
        if (REALM_LIKELY(!need_client_file_ident)) {
            // Protocol state is now WaitForUnbind
            return true;
        }

        // FIXME: We must make a choice about client file ident for read only
        // sessions. They should have a special read-only client file ident.
        file_ident_type proxy_file = 0; // No proxy
        ClientType client_type = (is_subserver ? ClientType::subserver : ClientType::regular);
        m_file_ident_request = m_server_file->request_file_ident(*this, proxy_file, client_type); // Throws
        m_send_ident_message = true;
        // Protocol state is now AllocatingIdent

        return true;
    }

    bool receive_ident_message(file_ident_type client_file_ident, salt_type client_file_ident_salt,
                               version_type scan_server_version, version_type scan_client_version,
                               version_type latest_server_version, salt_type latest_server_version_salt,
                               ProtocolError& error)
    {
        // Protocol state must be WaitForIdent
        REALM_ASSERT(!need_client_file_ident());
        REALM_ASSERT(!m_send_ident_message);
        REALM_ASSERT(!ident_message_received());
        REALM_ASSERT(!unbind_message_received());
        REALM_ASSERT(!error_occurred());
        REALM_ASSERT(!m_error_message_sent);

        logger.debug("Received: IDENT(client_file_ident=%1, client_file_ident_salt=%2, "
                     "scan_server_version=%3, scan_client_version=%4, latest_server_version=%5, "
                     "latest_server_version_salt=%6)",
                     client_file_ident, client_file_ident_salt, scan_server_version, scan_client_version,
                     latest_server_version, latest_server_version_salt); // Throws

        SaltedFileIdent client_file_ident_2 = {client_file_ident, client_file_ident_salt};
        DownloadCursor download_progress = {scan_server_version, scan_client_version};
        SaltedVersion server_version_2 = {latest_server_version, latest_server_version_salt};
        ClientType client_type = (m_is_subserver ? ClientType::subserver : ClientType::regular);
        UploadCursor upload_threshold = {0, 0};
        version_type locked_server_version = 0;
        BootstrapError error_2 =
            m_server_file->bootstrap_client_session(client_file_ident_2, download_progress, server_version_2,
                                                    client_type, upload_threshold, locked_server_version,
                                                    logger); // Throws
        switch (error_2) {
            case BootstrapError::no_error:
                break;
            case BootstrapError::client_file_expired:
                logger.warn("Client (%1) expired", client_file_ident); // Throws
                error = ProtocolError::client_file_expired;
                return false;
            case BootstrapError::bad_client_file_ident:
                logger.error("Bad client file ident (%1) in IDENT message",
                             client_file_ident); // Throws
                error = ProtocolError::bad_client_file_ident;
                return false;
            case BootstrapError::bad_client_file_ident_salt:
                logger.error("Bad client file identifier salt (%1) in IDENT message",
                             client_file_ident_salt); // Throws
                error = ProtocolError::diverging_histories;
                return false;
            case BootstrapError::bad_download_server_version:
                logger.error("Bad download progress server version in IDENT message"); // Throws
                error = ProtocolError::bad_server_version;
                return false;
            case BootstrapError::bad_download_client_version:
                logger.error("Bad download progress client version in IDENT message"); // Throws
                error = ProtocolError::bad_client_version;
                return false;
            case BootstrapError::bad_server_version:
                logger.error("Bad server version (message_type='ident')"); // Throws
                error = ProtocolError::bad_server_version;
                return false;
            case BootstrapError::bad_server_version_salt:
                logger.error("Bad server version salt in IDENT message"); // Throws
                error = ProtocolError::diverging_histories;
                return false;
            case BootstrapError::bad_client_type:
                logger.error("Bad client type (%1) in IDENT message", int(client_type)); // Throws
                error = ProtocolError::bad_client_file_ident; // FIXME: Introduce new protocol-level error
                                                              // `bad_client_type`.
                return false;
        }

        // Make sure there is no other session currently associcated with the
        // same client-side file
        if (Session* other_sess = m_server_file->get_identified_session(client_file_ident)) {
            SyncConnection& other_conn = other_sess->get_connection();
            // It is a protocol violation if the other session is associated
            // with the same connection
            if (&other_conn == &m_connection) {
                logger.error("Client file already bound in other session associated with "
                             "the same connection"); // Throws
                error = ProtocolError::bound_in_other_session;
                return false;
            }
            // When the other session is associated with a different connection
            // (`other_conn`), the clash may be due to the server not yet having
            // realized that the other connection has been closed by the
            // client. If so, the other connention is a "zombie". In the
            // interest of getting rid of zombie connections as fast as
            // possible, we shall assume that a clash with a session in another
            // connection is always due to that other connection being a
            // zombie. And when such a situation is detected, we want to close
            // the zombie connection immediately.
            auto log_level = Logger::Level::error;
            other_conn.terminate(log_level,
                                 "Sync connection closed (superseded session)"); // Throws
        }

        logger.info("Bound to client file (client_file_ident=%1)", client_file_ident); // Throws

        m_server_file->identify_session(this, client_file_ident); // Throws

        m_client_file_ident = client_file_ident;
        m_download_progress = download_progress;
        m_upload_threshold = upload_threshold;
        m_locked_server_version = locked_server_version;

        ServerImpl& server = m_connection.get_server();
        const Server::Config& config = server.get_config();
        m_disable_download = (config.disable_download_for.count(client_file_ident) != 0);

        if (REALM_UNLIKELY(config.session_bootstrap_callback)) {
            config.session_bootstrap_callback(m_server_file->get_virt_path(),
                                              client_file_ident); // Throws
        }

        // Protocol  state is now WaitForUnbind
        enlist_to_send();
        return true;
    }

    bool receive_upload_message(version_type progress_client_version, version_type progress_server_version,
                                version_type locked_server_version, const UploadChangesets& upload_changesets,
                                ProtocolError& error)
    {
        // Protocol state must be WaitForUnbind
        REALM_ASSERT(!m_send_ident_message);
        REALM_ASSERT(ident_message_received());
        REALM_ASSERT(!unbind_message_received());
        REALM_ASSERT(!error_occurred());
        REALM_ASSERT(!m_error_message_sent);

        logger.detail("Received: UPLOAD(progress_client_version=%1, progress_server_version=%2, "
                      "locked_server_version=%3, num_changesets=%4)",
                      progress_client_version, progress_server_version, locked_server_version,
                      upload_changesets.size()); // Throws

        // We are unable to reproduce the cursor object for the upload progress
        // when the protocol version is less than 29, because the client does
        // not provide the required information. When the protocol version is
        // less than 25, we can always get a consistent cursor by taking it from
        // the changeset that was uploaded last, but in protocol versions 25,
        // 26, 27, and 28, things are more complicated. Here, we receive new
        // values for `last_integrated_server_version` which we cannot afford to
        // ignore, but we do not know what client versions they correspond
        // to. Fortunately, we can produce a cursor that works, and is mutually
        // consistent with previous cursors, by simply bumping
        // `upload_progress.client_version` when
        // `upload_progress.last_intgerated_server_version` grows.
        //
        // To see that this scheme works, consider the last changeset, A, that
        // will have already been uploaded and integrated at the beginning of
        // the next session, and the first changeset, B, that follows A in the
        // client side history, and is not upload skippable (of local origin and
        // nonempty). We then need to show that A will be skipped, if uploaded
        // in the next session, but B will not.
        //
        // Let V be the client version produced by A, and let T be the value of
        // `upload_progress.client_version` as determined in this session, which
        // is used as threshold in the next session. Then we know that A is
        // skipped during the next session if V is less than, or equal to T. If
        // the protocol version is at least 29, the protocol requires that T is
        // greater than, or equal to V. If the protocol version is less than 25,
        // T will be equal to V. Finally, if the protocol version is 25, 26, 27,
        // or 28, we construct T such that it is always greater than, or equal
        // to V, so in all cases, A will be skipped during the next session.
        //
        // Let W be the client version on which B is based. We then know that B
        // will be retained if, and only if W is greater than, or equalto T. If
        // the protocol version is at least 29, we know that T is less than, or
        // equal to W, since B is not integrated until the next session. If the
        // protocol version is less tahn 25, we know that T is V. Since V must
        // be less than, or equal to W, we again know that T is less than, or
        // equal to W. Finally, if the protocol version is 25, 26, 27, or 28, we
        // construct T such that it is equal to V + N, where N is the number of
        // observed increments in `last_integrated_server_version` since the
        // client version prodiced by A. For each of these observed increments,
        // there must have been a distinct new client version, but all these
        // client versions must be less than, or equal to W, since B is not
        // integrated until the next session. Therefore, we know that T = V + N
        // is less than, or qual to W. So, in all cases, B will not skipped
        // during the next session.
        int protocol_version = m_connection.get_client_protocol_version();
        static_cast<void>(protocol_version); // No protocol diversion (yet)

        UploadCursor upload_progress;
        upload_progress = {progress_client_version, progress_server_version};

        // `upload_progress.client_version` must be nondecreasing across the
        // session.
        bool good_1 = (upload_progress.client_version >= m_upload_progress.client_version);
        if (REALM_UNLIKELY(!good_1)) {
            logger.error("Decreasing client version in upload progress (%1 < %2)", upload_progress.client_version,
                         m_upload_progress.client_version); // Throws
            error = ProtocolError::bad_client_version;
            return false;
        }
        // `upload_progress.last_integrated_server_version` must be a version
        // that the client can have heard about.
        bool good_2 = (upload_progress.last_integrated_server_version <= m_download_progress.server_version);
        if (REALM_UNLIKELY(!good_2)) {
            logger.error("Bad last integrated server version in upload progress (%1 > %2)",
                         upload_progress.last_integrated_server_version,
                         m_download_progress.server_version); // Throws
            error = ProtocolError::bad_server_version;
            return false;
        }

        // `upload_progress` must be consistent.
        if (REALM_UNLIKELY(!is_consistent(upload_progress))) {
            logger.error("Upload progress is inconsistent (%1, %2)", upload_progress.client_version,
                         upload_progress.last_integrated_server_version); // Throws
            error = ProtocolError::bad_server_version;
            return false;
        }
        // `upload_progress` and `m_upload_threshold` must be mutually
        // consistent.
        if (REALM_UNLIKELY(!are_mutually_consistent(upload_progress, m_upload_threshold))) {
            logger.error("Upload progress (%1, %2) is mutually inconsistent with "
                         "threshold (%3, %4)",
                         upload_progress.client_version, upload_progress.last_integrated_server_version,
                         m_upload_threshold.client_version,
                         m_upload_threshold.last_integrated_server_version); // Throws
            error = ProtocolError::bad_server_version;
            return false;
        }
        // `upload_progress` and `m_upload_progress` must be mutually
        // consistent.
        if (REALM_UNLIKELY(!are_mutually_consistent(upload_progress, m_upload_progress))) {
            logger.error("Upload progress (%1, %2) is mutually inconsistent with previous "
                         "upload progress (%3, %4)",
                         upload_progress.client_version, upload_progress.last_integrated_server_version,
                         m_upload_progress.client_version,
                         m_upload_progress.last_integrated_server_version); // Throws
            error = ProtocolError::bad_server_version;
            return false;
        }

        version_type locked_server_version_2 = locked_server_version;

        // `locked_server_version_2` must be nondecreasing over the lifetime of
        // the client-side file.
        if (REALM_UNLIKELY(locked_server_version_2 < m_locked_server_version)) {
            logger.error("Decreasing locked server version (%1 < %2)", locked_server_version_2,
                         m_locked_server_version); // Throws
            error = ProtocolError::bad_server_version;
            return false;
        }
        // `locked_server_version_2` must be a version that the client can have
        // heard about.
        if (REALM_UNLIKELY(locked_server_version_2 > m_download_progress.server_version)) {
            logger.error("Bad locked server version (%1 > %2)", locked_server_version_2,
                         m_download_progress.server_version); // Throws
            error = ProtocolError::bad_server_version;
            return false;
        }

        std::size_t num_previously_integrated_changesets = 0;
        if (!upload_changesets.empty()) {
            UploadCursor up = m_upload_progress;
            for (const ServerProtocol::UploadChangeset& uc : upload_changesets) {
                // `uc.upload_cursor.client_version` must be increasing across
                // all the changesets in this UPLOAD message, and all must be
                // greater than upload_progress.client_version of previous
                // UPLOAD message.
                if (REALM_UNLIKELY(uc.upload_cursor.client_version <= up.client_version)) {
                    logger.error("Nonincreasing client version in upload cursor of uploaded "
                                 "changeset (%1 <= %2)",
                                 uc.upload_cursor.client_version,
                                 up.client_version); // Throws
                    error = ProtocolError::bad_client_version;
                    return false;
                }
                // `uc.upload_progress` must be consistent.
                if (REALM_UNLIKELY(!is_consistent(uc.upload_cursor))) {
                    logger.error("Upload cursor of uploaded changeset is inconsistent (%1, %2)",
                                 uc.upload_cursor.client_version,
                                 uc.upload_cursor.last_integrated_server_version); // Throws
                    error = ProtocolError::bad_server_version;
                    return false;
                }
                // `uc.upload_progress` must be mutually consistent with
                // previous upload cursor.
                if (REALM_UNLIKELY(!are_mutually_consistent(uc.upload_cursor, up))) {
                    logger.error("Upload cursor of uploaded changeset (%1, %2) is mutually "
                                 "inconsistent with previous upload cursor (%3, %4)",
                                 uc.upload_cursor.client_version, uc.upload_cursor.last_integrated_server_version,
                                 up.client_version, up.last_integrated_server_version); // Throws
                    error = ProtocolError::bad_server_version;
                    return false;
                }
                // `uc.upload_progress` must be mutually consistent with
                // threshold, that is, for changesets that have not previously
                // been integrated, it is important that the specified value of
                // `last_integrated_server_version` is greater than, or equal to
                // the reciprocal history base version.
                bool consistent_with_threshold = are_mutually_consistent(uc.upload_cursor, m_upload_threshold);
                if (REALM_UNLIKELY(!consistent_with_threshold)) {
                    logger.error("Upload cursor of uploaded changeset (%1, %2) is mutually "
                                 "inconsistent with threshold (%3, %4)",
                                 uc.upload_cursor.client_version, uc.upload_cursor.last_integrated_server_version,
                                 m_upload_threshold.client_version,
                                 m_upload_threshold.last_integrated_server_version); // Throws
                    error = ProtocolError::bad_server_version;
                    return false;
                }
                bool previously_integrated = (uc.upload_cursor.client_version <= m_upload_threshold.client_version);
                if (previously_integrated)
                    ++num_previously_integrated_changesets;
                up = uc.upload_cursor;
            }
            // `upload_progress.client_version` must be greater than, or equal
            // to client versions produced by each of the changesets in this
            // UPLOAD message.
            if (REALM_UNLIKELY(up.client_version > upload_progress.client_version)) {
                logger.error("Upload progress less than client version produced by uploaded "
                             "changeset (%1 > %2)",
                             up.client_version,
                             upload_progress.client_version); // Throws
                error = ProtocolError::bad_client_version;
                return false;
            }
            // The upload cursor of last uploaded changeset must be mutually
            // consistent with the reported upload progress.
            if (REALM_UNLIKELY(!are_mutually_consistent(up, upload_progress))) {
                logger.error("Upload cursor (%1, %2) of last uploaded changeset is mutually "
                             "inconsistent with upload progress (%3, %4)",
                             up.client_version, up.last_integrated_server_version, upload_progress.client_version,
                             upload_progress.last_integrated_server_version); // Throws
                error = ProtocolError::bad_server_version;
                return false;
            }
        }

        // FIXME: Part of a very poor man's substitute for a proper backpressure
        // scheme.
        if (REALM_UNLIKELY(!m_server_file->can_add_changesets_from_downstream())) {
            logger.debug("Terminating uploading session because buffer is full"); // Throws
            // Using this exact error code, because it causes `try_again` flag
            // to be set to true, which causes the client to wait for about 5
            // minuites before trying to connect again.
            error = ProtocolError::connection_closed;
            return false;
        }

        m_upload_progress = upload_progress;

        bool have_real_upload_progress = (upload_progress.client_version > m_upload_threshold.client_version);
        bool bump_locked_server_version = (locked_server_version_2 > m_locked_server_version);

        std::size_t num_changesets_to_integrate = upload_changesets.size() - num_previously_integrated_changesets;
        REALM_ASSERT(have_real_upload_progress || num_changesets_to_integrate == 0);

        bool have_anything_to_do = (have_real_upload_progress || bump_locked_server_version);
        if (!have_anything_to_do)
            return true;

        if (!have_real_upload_progress)
            upload_progress = m_upload_threshold;

        if (num_previously_integrated_changesets > 0) {
            logger.detail("Ignoring %1 previously integrated changesets",
                          num_previously_integrated_changesets); // Throws
        }
        if (num_changesets_to_integrate > 0) {
            logger.detail("Initiate integration of %1 remote changesets",
                          num_changesets_to_integrate); // Throws
        }

        REALM_ASSERT(m_server_file);
        ServerFile& file = *m_server_file;
        std::size_t offset = num_previously_integrated_changesets;
        file.add_changesets_from_downstream(m_client_file_ident, upload_progress, locked_server_version_2,
                                            upload_changesets.data() + offset, num_changesets_to_integrate); // Throws

        m_locked_server_version = locked_server_version_2;
        return true;
    }

    bool receive_mark_message(request_ident_type request_ident, ProtocolError&)
    {
        // Protocol state must be WaitForUnbind
        REALM_ASSERT(!m_send_ident_message);
        REALM_ASSERT(ident_message_received());
        REALM_ASSERT(!unbind_message_received());
        REALM_ASSERT(!error_occurred());
        REALM_ASSERT(!m_error_message_sent);

        logger.debug("Received: MARK(request_ident=%1)", request_ident); // Throws

        m_download_completion_request = request_ident;

        ensure_enlisted_to_send();
        return true;
    }

    // Returns true if the deactivation process has been completed, at which
    // point the caller (SyncConnection::receive_unbind_message()) should
    // terminate the session.
    //
    // CAUTION: This function may commit suicide!
    void receive_unbind_message()
    {
        // Protocol state may be anything but SendUnbound
        REALM_ASSERT(!m_unbind_message_received);

        logger.detail("Received: UNBIND"); // Throws

        detach_from_server_file();
        m_unbind_message_received = true;

        // Detect completion of the deactivation process
        if (m_error_message_sent) {
            // Deactivation process completed
            terminate(); // Throws
            m_connection.discard_session(m_session_ident);
            // This session is now destroyed!
            return;
        }

        // Protocol state is now SendUnbound
        ensure_enlisted_to_send();
    }

    void receive_error_message(session_ident_type, int, std::string_view)
    {
        REALM_ASSERT(!m_unbind_message_received);

        logger.detail("Received: ERROR"); // Throws
    }

private:
    SyncConnection& m_connection;

    const session_ident_type m_session_ident;

    // Not null if, and only if this session is in
    // m_connection.m_sessions_enlisted_to_send.
    Session* m_next = nullptr;

    // Becomes nonnull when the BIND message is received, if no error occurs. Is
    // reset to null when the deactivation process is initiated, either when the
    // UNBIND message is recieved, or when initiate_deactivation() is called.
    util::bind_ptr<ServerFile> m_server_file;

    bool m_disable_download = false;
    bool m_is_subserver = false;

    using file_ident_request_type = ServerFile::file_ident_request_type;

    // When nonzero, this session has an outstanding request for a client file
    // identifier.
    file_ident_request_type m_file_ident_request = 0;

    // Payload for next outgoing ALLOC message.
    SaltedFileIdent m_allocated_file_ident = {0, 0};

    // Zero until the session receives an IDENT message from the client.
    file_ident_type m_client_file_ident = 0;

    // Zero until initiate_deactivation() is called.
    ProtocolError m_error_code = {};

    // The current point of progression of the download process. Set to (<server
    // version>, <client version>) of the IDENT message when the IDENT message
    // is received. At the time of return from continue_history_scan(), it
    // points to the latest server version such that all preceding changesets in
    // the server-side history have been downloaded, are currently being
    // downloaded, or are *download excluded*.
    DownloadCursor m_download_progress = {0, 0};

    request_ident_type m_download_completion_request = 0;

    // Records the progress of the upload process. Used to check that the client
    // uploads changesets in order. Also, when m_upload_progress >
    // m_upload_threshold, m_upload_progress works as a cache of the persisted
    // version of the upload progress.
    UploadCursor m_upload_progress = {0, 0};

    // Initialized on reception of the IDENT message. Specifies the actual
    // upload progress (as recorded on the server-side) at the beginning of the
    // session, and it remains fixed throughout the session.
    //
    // m_upload_threshold includes the progress resulting from the received
    // changesets that have not yet been integrated (only relevant for
    // synchronous backup).
    UploadCursor m_upload_threshold = {0, 0};

    // Works partially as a cache of the persisted value, and partially as a way
    // of checking that the client respects that it can never decrease.
    version_type m_locked_server_version = 0;

    bool m_send_ident_message = false;
    bool m_unbind_message_received = false;
    bool m_error_message_sent = false;

    /// m_one_download_message_sent denotes whether at least one DOWNLOAD message
    /// has been sent in the current session. The variable is used to ensure
    /// that a DOWNLOAD message is always sent in a session. The received
    /// DOWNLOAD message is needed by the client to ensure that its current
    /// download progress is up to date.
    bool m_one_download_message_sent = false;

    static std::string make_logger_prefix(session_ident_type session_ident)
    {
        std::ostringstream out;
        out.imbue(std::locale::classic());
        out << "Session[" << session_ident << "]: "; // Throws
        return out.str();                            // Throws
    }

    // Scan the history for changesets to be downloaded.
    // If the history is longer than the end point of the previous scan,
    // a DOWNLOAD message will be sent.
    // A MARK message is sent if no DOWNLOAD message is sent, and the client has
    // requested to be notified about download completion.
    // In case neither a DOWNLOAD nor a MARK is sent, no message is sent.
    //
    // This function may lead to the destruction of the session object
    // (suicide).
    void continue_history_scan()
    {
        // Protocol state must be WaitForUnbind
        REALM_ASSERT(!m_send_ident_message);
        REALM_ASSERT(ident_message_received());
        REALM_ASSERT(!unbind_message_received());
        REALM_ASSERT(!error_occurred());
        REALM_ASSERT(!m_error_message_sent);
        REALM_ASSERT(!is_enlisted_to_send());

        SaltedVersion last_server_version = m_server_file->get_salted_sync_version();
        REALM_ASSERT(last_server_version.version >= m_download_progress.server_version);

        ServerImpl& server = m_connection.get_server();
        const Server::Config& config = server.get_config();
        if (REALM_UNLIKELY(m_disable_download))
            return;

        bool have_more_to_scan =
            (last_server_version.version > m_download_progress.server_version || !m_one_download_message_sent);
        if (have_more_to_scan) {
            m_server_file->register_client_access(m_client_file_ident);     // Throws
            const ServerHistory& history = m_server_file->access().history; // Throws
            const char* body;
            std::size_t uncompressed_body_size;
            std::size_t compressed_body_size = 0;
            bool body_is_compressed = false;
            version_type end_version = last_server_version.version;
            DownloadCursor download_progress;
            UploadCursor upload_progress = {0, 0};
            std::uint_fast64_t downloadable_bytes = 0;
            std::size_t num_changesets;
            std::size_t accum_original_size;
            std::size_t accum_compacted_size;
            ServerProtocol& protocol = get_server_protocol();
            bool disable_download_compaction = config.disable_download_compaction;
            bool enable_cache = (config.enable_download_bootstrap_cache && m_download_progress.server_version == 0 &&
                                 m_upload_progress.client_version == 0 && m_upload_threshold.client_version == 0);
            DownloadCache& cache = m_server_file->get_download_cache();
            bool fetch_from_cache = (enable_cache && cache.body && end_version == cache.end_version);
            if (fetch_from_cache) {
                body = cache.body.get();
                uncompressed_body_size = cache.uncompressed_body_size;
                compressed_body_size = cache.compressed_body_size;
                body_is_compressed = cache.body_is_compressed;
                download_progress = cache.download_progress;
                downloadable_bytes = cache.downloadable_bytes;
                num_changesets = cache.num_changesets;
                accum_original_size = cache.accum_original_size;
                accum_compacted_size = cache.accum_compacted_size;
            }
            else {
                // Discard the old cached DOWNLOAD body before generating a new
                // one to be cached. This can make a big difference because the
                // size of that body can be very large (10GiB has been seen in a
                // real-world case).
                if (enable_cache)
                    cache.body = {};

                OutputBuffer& out = server.get_misc_buffers().download_message;
                out.reset();
                download_progress = m_download_progress;
                auto fetch_and_compress = [&](std::size_t max_download_size) {
                    DownloadHistoryEntryHandler handler{protocol, out, logger};
                    std::uint_fast64_t cumulative_byte_size_current;
                    std::uint_fast64_t cumulative_byte_size_total;
                    bool not_expired = history.fetch_download_info(
                        m_client_file_ident, download_progress, end_version, upload_progress, handler,
                        cumulative_byte_size_current, cumulative_byte_size_total, disable_download_compaction,
                        max_download_size); // Throws
                    REALM_ASSERT(upload_progress.client_version >= download_progress.last_integrated_client_version);
                    SyncConnection& conn = get_connection();
                    if (REALM_UNLIKELY(!not_expired)) {
                        logger.debug("History scanning failed: Client file entry "
                                     "expired during session"); // Throws
                        conn.protocol_error(ProtocolError::client_file_expired, this);
                        // Session object may have been destroyed at this point
                        // (suicide).
                        return false;
                    }

                    downloadable_bytes = cumulative_byte_size_total - cumulative_byte_size_current;
                    uncompressed_body_size = out.size();
                    BinaryData uncompressed = {out.data(), uncompressed_body_size};
                    body = uncompressed.data();
                    std::size_t max_uncompressed = 1024;
                    if (!config.disable_download_compaction && uncompressed.size() > max_uncompressed) {
                        compression::CompressMemoryArena& arena = server.get_compress_memory_arena();
                        std::vector<char>& buffer = server.get_misc_buffers().compress;
                        compression::allocate_and_compress(arena, uncompressed, buffer); // Throws
                        if (buffer.size() < uncompressed.size()) {
                            body = buffer.data();
                            compressed_body_size = buffer.size();
                            body_is_compressed = true;
                        }
                    }
                    num_changesets = handler.num_changesets;
                    accum_original_size = handler.accum_original_size;
                    accum_compacted_size = handler.accum_compacted_size;
                    return true;
                };
                if (enable_cache) {
                    std::size_t max_download_size = std::numeric_limits<size_t>::max();
                    if (!fetch_and_compress(max_download_size)) { // Throws
                        // Session object may have been destroyed at this point
                        // (suicide).
                        return;
                    }
                    REALM_ASSERT(upload_progress.client_version == 0);
                    std::size_t body_size = (body_is_compressed ? compressed_body_size : uncompressed_body_size);
                    cache.body = std::make_unique<char[]>(body_size); // Throws
                    std::copy(body, body + body_size, cache.body.get());
                    cache.uncompressed_body_size = uncompressed_body_size;
                    cache.compressed_body_size = compressed_body_size;
                    cache.body_is_compressed = body_is_compressed;
                    cache.end_version = end_version;
                    cache.download_progress = download_progress;
                    cache.downloadable_bytes = downloadable_bytes;
                    cache.num_changesets = num_changesets;
                    cache.accum_original_size = accum_original_size;
                    cache.accum_compacted_size = accum_compacted_size;
                }
                else {
                    std::size_t max_download_size = config.max_download_size;
                    if (!fetch_and_compress(max_download_size)) { // Throws
                        // Session object may have been destroyed at this point
                        // (suicide).
                        return;
                    }
                }
            }

            OutputBuffer& out = m_connection.get_output_buffer();
            protocol.make_download_message(
                m_connection.get_client_protocol_version(), out, m_session_ident, download_progress.server_version,
                download_progress.last_integrated_client_version, last_server_version.version,
                last_server_version.salt, upload_progress.client_version,
                upload_progress.last_integrated_server_version, downloadable_bytes, num_changesets, body,
                uncompressed_body_size, compressed_body_size, body_is_compressed, logger); // Throws

            if (!disable_download_compaction) {
                std::size_t saved = accum_original_size - accum_compacted_size;
                double saved_2 = (accum_original_size == 0 ? 0 : std::round(saved * 100.0 / accum_original_size));
                logger.detail("Download compaction: Saved %1 bytes (%2%%)", saved, saved_2); // Throws
            }

            m_download_progress = download_progress;
            logger.debug("Setting of m_download_progress.server_version = %1",
                         m_download_progress.server_version); // Throws
            send_download_message();
            m_one_download_message_sent = true;

            enlist_to_send();
        }
        else if (m_download_completion_request) {
            // Send a MARK message
            request_ident_type request_ident = m_download_completion_request;
            send_mark_message(request_ident);  // Throws
            m_download_completion_request = 0; // Request handled
            enlist_to_send();
        }
    }

    void send_ident_message()
    {
        // Protocol state must be SendIdent
        REALM_ASSERT(!need_client_file_ident());
        REALM_ASSERT(m_send_ident_message);
        REALM_ASSERT(!ident_message_received());
        REALM_ASSERT(!unbind_message_received());
        REALM_ASSERT(!error_occurred());
        REALM_ASSERT(!m_error_message_sent);

        REALM_ASSERT(m_allocated_file_ident.ident != 0);

        file_ident_type client_file_ident = m_allocated_file_ident.ident;
        salt_type client_file_ident_salt = m_allocated_file_ident.salt;

        logger.debug("Sending: IDENT(client_file_ident=%1, client_file_ident_salt=%2)", client_file_ident,
                     client_file_ident_salt); // Throws

        ServerProtocol& protocol = get_server_protocol();
        OutputBuffer& out = m_connection.get_output_buffer();
        int protocol_version = m_connection.get_client_protocol_version();
        protocol.make_ident_message(protocol_version, out, m_session_ident, client_file_ident,
                                    client_file_ident_salt); // Throws
        m_connection.initiate_write_output_buffer();         // Throws

        m_allocated_file_ident.ident = 0; // Consumed
        m_send_ident_message = false;
        // Protocol state is now WaitForStateRequest or WaitForIdent
    }

    void send_download_message()
    {
        m_connection.initiate_write_output_buffer(); // Throws
    }

    void send_mark_message(request_ident_type request_ident)
    {
        logger.debug("Sending: MARK(request_ident=%1)", request_ident); // Throws

        ServerProtocol& protocol = get_server_protocol();
        OutputBuffer& out = m_connection.get_output_buffer();
        protocol.make_mark_message(out, m_session_ident, request_ident); // Throws
        m_connection.initiate_write_output_buffer();                     // Throws
    }

    void send_alloc_message()
    {
        // Protocol state must be WaitForUnbind
        REALM_ASSERT(!m_send_ident_message);
        REALM_ASSERT(ident_message_received());
        REALM_ASSERT(!unbind_message_received());
        REALM_ASSERT(!error_occurred());
        REALM_ASSERT(!m_error_message_sent);

        REALM_ASSERT(m_allocated_file_ident.ident != 0);

        // Relayed allocations are only allowed from protocol version 23 (old protocol).
        REALM_ASSERT(false);

        file_ident_type file_ident = m_allocated_file_ident.ident;

        logger.debug("Sending: ALLOC(file_ident=%1)", file_ident); // Throws

        ServerProtocol& protocol = get_server_protocol();
        OutputBuffer& out = m_connection.get_output_buffer();
        protocol.make_alloc_message(out, m_session_ident, file_ident); // Throws
        m_connection.initiate_write_output_buffer();                   // Throws

        m_allocated_file_ident.ident = 0; // Consumed

        // Other messages may be waiting to be sent.
        enlist_to_send();
    }

    void send_unbound_message()
    {
        // Protocol state must be SendUnbound
        REALM_ASSERT(unbind_message_received());
        REALM_ASSERT(!m_error_message_sent);

        logger.debug("Sending: UNBOUND"); // Throws

        ServerProtocol& protocol = get_server_protocol();
        OutputBuffer& out = m_connection.get_output_buffer();
        protocol.make_unbound_message(out, m_session_ident); // Throws
        m_connection.initiate_write_output_buffer();         // Throws
    }

    void send_error_message()
    {
        // Protocol state must be SendError
        REALM_ASSERT(!unbind_message_received());
        REALM_ASSERT(error_occurred());
        REALM_ASSERT(!m_error_message_sent);

        REALM_ASSERT(is_session_level_error(m_error_code));

        ProtocolError error_code = m_error_code;
        const char* message = get_protocol_error_message(int(error_code));
        std::size_t message_size = std::strlen(message);
        bool try_again = determine_try_again(error_code);

        logger.detail("Sending: ERROR(error_code=%1, message_size=%2, try_again=%3)", int(error_code), message_size,
                      try_again); // Throws

        ServerProtocol& protocol = get_server_protocol();
        OutputBuffer& out = m_connection.get_output_buffer();
        int protocol_version = m_connection.get_client_protocol_version();
        protocol.make_error_message(protocol_version, out, error_code, message, message_size, try_again,
                                    m_session_ident); // Throws
        m_connection.initiate_write_output_buffer();  // Throws

        m_error_message_sent = true;
        // Protocol state is now WaitForUnbindErr
    }

    // Idempotent
    void detach_from_server_file() noexcept
    {
        if (!m_server_file)
            return;
        ServerFile& file = *m_server_file;
        if (ident_message_received()) {
            file.remove_identified_session(m_client_file_ident);
        }
        else {
            file.remove_unidentified_session(this);
        }
        if (m_file_ident_request != 0)
            file.cancel_file_ident_request(m_file_ident_request);
        m_server_file.reset();
    }

    friend class SessionQueue;
};


// ============================ SessionQueue implementation ============================

void SessionQueue::push_back(Session* sess) noexcept
{
    REALM_ASSERT(!sess->m_next);
    if (m_back) {
        sess->m_next = m_back->m_next;
        m_back->m_next = sess;
    }
    else {
        sess->m_next = sess;
    }
    m_back = sess;
}


Session* SessionQueue::pop_front() noexcept
{
    Session* sess = nullptr;
    if (m_back) {
        sess = m_back->m_next;
        if (sess != m_back) {
            m_back->m_next = sess->m_next;
        }
        else {
            m_back = nullptr;
        }
        sess->m_next = nullptr;
    }
    return sess;
}


void SessionQueue::clear() noexcept
{
    if (m_back) {
        Session* sess = m_back;
        for (;;) {
            Session* next = sess->m_next;
            sess->m_next = nullptr;
            if (next == m_back)
                break;
            sess = next;
        }
        m_back = nullptr;
    }
}


// ============================ ServerFile implementation ============================

ServerFile::ServerFile(ServerImpl& server, ServerFileAccessCache& cache, const std::string& virt_path,
                       std::string real_path, bool disable_sync_to_disk)
    : logger{"ServerFile[" + virt_path + "]: ", server.logger_ptr}           // Throws
    , wlogger{"ServerFile[" + virt_path + "]: ", server.get_worker().logger} // Throws
    , m_server{server}
    , m_file{cache, real_path, virt_path, false, disable_sync_to_disk} // Throws
    , m_worker_file{server.get_worker().get_file_access_cache(), real_path, virt_path, true, disable_sync_to_disk}
{
}


ServerFile::~ServerFile() noexcept
{
    REALM_ASSERT(m_unidentified_sessions.empty());
    REALM_ASSERT(m_identified_sessions.empty());
    REALM_ASSERT(m_file_ident_request == 0);
}


void ServerFile::initialize()
{
    const ServerHistory& history = access().history; // Throws
    file_ident_type partial_file_ident = 0;
    version_type partial_progress_reference_version = 0;
    bool has_upstream_sync_status;
    history.get_status(m_version_info, has_upstream_sync_status, partial_file_ident,
                       partial_progress_reference_version); // Throws
    REALM_ASSERT(!has_upstream_sync_status);
    REALM_ASSERT(partial_file_ident == 0);
}


void ServerFile::activate() {}


// This function must be called only after a completed invocation of
// initialize(). Both functinos must only ever be called by the network event
// loop thread.
void ServerFile::register_client_access(file_ident_type) {}


auto ServerFile::request_file_ident(FileIdentReceiver& receiver, file_ident_type proxy_file, ClientType client_type)
    -> file_ident_request_type
{
    auto request = ++m_last_file_ident_request;
    m_file_ident_requests[request] = {&receiver, proxy_file, client_type}; // Throws

    on_work_added(); // Throws
    return request;
}


void ServerFile::cancel_file_ident_request(file_ident_request_type request) noexcept
{
    auto i = m_file_ident_requests.find(request);
    REALM_ASSERT(i != m_file_ident_requests.end());
    FileIdentRequestInfo& info = i->second;
    REALM_ASSERT(info.receiver);
    info.receiver = nullptr;
}


void ServerFile::add_unidentified_session(Session* sess)
{
    REALM_ASSERT(m_unidentified_sessions.count(sess) == 0);
    m_unidentified_sessions.insert(sess); // Throws
}


void ServerFile::identify_session(Session* sess, file_ident_type client_file_ident)
{
    REALM_ASSERT(m_unidentified_sessions.count(sess) == 1);
    REALM_ASSERT(m_identified_sessions.count(client_file_ident) == 0);

    m_identified_sessions[client_file_ident] = sess; // Throws
    m_unidentified_sessions.erase(sess);
}


void ServerFile::remove_unidentified_session(Session* sess) noexcept
{
    REALM_ASSERT(m_unidentified_sessions.count(sess) == 1);
    m_unidentified_sessions.erase(sess);
}


void ServerFile::remove_identified_session(file_ident_type client_file_ident) noexcept
{
    REALM_ASSERT(m_identified_sessions.count(client_file_ident) == 1);
    m_identified_sessions.erase(client_file_ident);
}


Session* ServerFile::get_identified_session(file_ident_type client_file_ident) noexcept
{
    auto i = m_identified_sessions.find(client_file_ident);
    if (i == m_identified_sessions.end())
        return nullptr;
    return i->second;
}

bool ServerFile::can_add_changesets_from_downstream() const noexcept
{
    return (m_blocked_changesets_from_downstream_byte_size < m_server.get_max_upload_backlog());
}


void ServerFile::add_changesets_from_downstream(file_ident_type client_file_ident, UploadCursor upload_progress,
                                                version_type locked_server_version, const UploadChangeset* changesets,
                                                std::size_t num_changesets)
{
    register_client_access(client_file_ident); // Throws

    bool dirty = false;

    IntegratableChangesetList& list = m_changesets_from_downstream[client_file_ident]; // Throws
    std::size_t num_bytes = 0;
    for (std::size_t i = 0; i < num_changesets; ++i) {
        const UploadChangeset& uc = changesets[i];
        auto& changesets = list.changesets;
        changesets.emplace_back(client_file_ident, uc.origin_timestamp, uc.origin_file_ident, uc.upload_cursor,
                                uc.changeset); // Throws
        num_bytes += uc.changeset.size();
        dirty = true;
    }

    REALM_ASSERT(upload_progress.client_version >= list.upload_progress.client_version);
    REALM_ASSERT(are_mutually_consistent(upload_progress, list.upload_progress));
    if (upload_progress.client_version > list.upload_progress.client_version) {
        list.upload_progress = upload_progress;
        dirty = true;
    }

    REALM_ASSERT(locked_server_version >= list.locked_server_version);
    if (locked_server_version > list.locked_server_version) {
        list.locked_server_version = locked_server_version;
        dirty = true;
    }

    if (REALM_LIKELY(dirty)) {
        if (num_changesets > 0) {
            on_changesets_from_downstream_added(num_changesets, num_bytes); // Throws
        }
        else {
            on_work_added(); // Throws
        }
    }
}


BootstrapError ServerFile::bootstrap_client_session(SaltedFileIdent client_file_ident,
                                                    DownloadCursor download_progress, SaltedVersion server_version,
                                                    ClientType client_type, UploadCursor& upload_progress,
                                                    version_type& locked_server_version, Logger& logger)
{
    // The Realm file may contain a later snapshot than the one reflected by
    // `m_sync_version`, but if so, the client cannot "legally" know about it.
    if (server_version.version > m_version_info.sync_version.version)
        return BootstrapError::bad_server_version;

    const ServerHistory& hist = access().history; // Throws
    BootstrapError error = hist.bootstrap_client_session(client_file_ident, download_progress, server_version,
                                                         client_type, upload_progress, locked_server_version,
                                                         logger); // Throws

    // FIXME: Rather than taking previously buffered changesets from the same
    // client file into account when determining the upload progress, and then
    // allowing for an error during the integration of those changesets to be
    // reported to, and terminate the new session, consider to instead postpone
    // the bootstrapping of the new session until all previously buffered
    // changesets from same client file have been fully processed.

    if (error == BootstrapError::no_error) {
        register_client_access(client_file_ident.ident); // Throws

        // If upload, or releaseing of server versions progressed further during
        // previous sessions than the persisted points, take that into account
        auto i = m_work.changesets_from_downstream.find(client_file_ident.ident);
        if (i != m_work.changesets_from_downstream.end()) {
            const IntegratableChangesetList& list = i->second;
            REALM_ASSERT(list.upload_progress.client_version >= upload_progress.client_version);
            upload_progress = list.upload_progress;
            REALM_ASSERT(list.locked_server_version >= locked_server_version);
            locked_server_version = list.locked_server_version;
        }
        auto j = m_changesets_from_downstream.find(client_file_ident.ident);
        if (j != m_changesets_from_downstream.end()) {
            const IntegratableChangesetList& list = j->second;
            REALM_ASSERT(list.upload_progress.client_version >= upload_progress.client_version);
            upload_progress = list.upload_progress;
            REALM_ASSERT(list.locked_server_version >= locked_server_version);
            locked_server_version = list.locked_server_version;
        }
    }

    return error;
}

// NOTE: This function is executed by the worker thread
void ServerFile::worker_process_work_unit(WorkerState& state)
{
    SteadyTimePoint start_time = steady_clock_now();
    milliseconds_type parallel_time = 0;

    Work& work = m_work;
    wlogger.debug("Work unit execution started"); // Throws

    if (work.has_primary_work) {
        if (REALM_UNLIKELY(!m_work.file_ident_alloc_slots.empty()))
            worker_allocate_file_identifiers(); // Throws

        if (!m_work.changesets_from_downstream.empty())
            worker_integrate_changes_from_downstream(state); // Throws
    }

    wlogger.debug("Work unit execution completed"); // Throws

    milliseconds_type time = steady_duration(start_time);
    milliseconds_type seq_time = time - parallel_time;
    m_server.m_seq_time.fetch_add(seq_time, std::memory_order_relaxed);
    m_server.m_par_time.fetch_add(parallel_time, std::memory_order_relaxed);

    // Pass control back to the network event loop thread
    network::Service& service = m_server.get_service();
    service.post([this](Status) {
        // FIXME: The safety of capturing `this` here, relies on the fact
        // that ServerFile objects currently are not destroyed until the
        // server object is destroyed.
        group_postprocess_stage_1(); // Throws
        // Suicide may have happened at this point
    }); // Throws
}


void ServerFile::on_changesets_from_downstream_added(std::size_t num_changesets, std::size_t num_bytes)
{
    m_num_changesets_from_downstream += num_changesets;

    if (num_bytes > 0) {
        m_blocked_changesets_from_downstream_byte_size += num_bytes;
        get_server().inc_byte_size_for_pending_downstream_changesets(num_bytes); // Throws
    }

    on_work_added(); // Throws
}


void ServerFile::on_work_added()
{
    if (m_has_blocked_work)
        return;
    m_has_blocked_work = true;
    // Reference file
    if (m_has_work_in_progress)
        return;
    group_unblock_work(); // Throws
}


void ServerFile::group_unblock_work()
{
    REALM_ASSERT(!m_has_work_in_progress);
    if (REALM_LIKELY(!m_server.is_sync_stopped())) {
        unblock_work(); // Throws
        const Work& work = m_work;
        if (REALM_LIKELY(work.has_primary_work)) {
            logger.trace("Work unit unblocked"); // Throws
            m_has_work_in_progress = true;
            Worker& worker = m_server.get_worker();
            worker.enqueue(this); // Throws
        }
    }
}


void ServerFile::unblock_work()
{
    REALM_ASSERT(m_has_blocked_work);

    m_work.reset();

    // Discard requests for file identifiers whose receiver is no longer
    // waiting.
    {
        auto i = m_file_ident_requests.begin();
        auto end = m_file_ident_requests.end();
        while (i != end) {
            auto j = i++;
            const FileIdentRequestInfo& info = j->second;
            if (!info.receiver)
                m_file_ident_requests.erase(j);
        }
    }
    std::size_t n = m_file_ident_requests.size();
    if (n > 0) {
        m_work.file_ident_alloc_slots.resize(n); // Throws
        std::size_t i = 0;
        for (const auto& pair : m_file_ident_requests) {
            const FileIdentRequestInfo& info = pair.second;
            FileIdentAllocSlot& slot = m_work.file_ident_alloc_slots[i];
            slot.proxy_file = info.proxy_file;
            slot.client_type = info.client_type;
            ++i;
        }
        m_work.has_primary_work = true;
    }

    // FIXME: `ServerFile::m_changesets_from_downstream` and
    // `Work::changesets_from_downstream` should be renamed to something else,
    // as it may contain kinds of data other than changesets.

    using std::swap;
    swap(m_changesets_from_downstream, m_work.changesets_from_downstream);
    m_work.have_changesets_from_downstream = (m_num_changesets_from_downstream > 0);
    bool has_changesets = !m_work.changesets_from_downstream.empty();
    if (has_changesets) {
        m_work.has_primary_work = true;
    }

    // Keep track of the size of pending changesets
    REALM_ASSERT(m_unblocked_changesets_from_downstream_byte_size == 0);
    m_unblocked_changesets_from_downstream_byte_size = m_blocked_changesets_from_downstream_byte_size;
    m_blocked_changesets_from_downstream_byte_size = 0;

    m_num_changesets_from_downstream = 0;
    m_has_blocked_work = false;
}


void ServerFile::resume_download() noexcept
{
    for (const auto& entry : m_identified_sessions) {
        Session& sess = *entry.second;
        sess.ensure_enlisted_to_send();
    }
}


void ServerFile::recognize_external_change()
{
    VersionInfo prev_version_info = m_version_info;
    const ServerHistory& history = access().history;       // Throws
    bool has_upstream_status;                              // Dummy
    sync::file_ident_type partial_file_ident;              // Dummy
    sync::version_type partial_progress_reference_version; // Dummy
    history.get_status(m_version_info, has_upstream_status, partial_file_ident,
                       partial_progress_reference_version); // Throws

    REALM_ASSERT(m_version_info.realm_version >= prev_version_info.realm_version);
    REALM_ASSERT(m_version_info.sync_version.version >= prev_version_info.sync_version.version);
    if (m_version_info.sync_version.version > prev_version_info.sync_version.version) {
        REALM_ASSERT(m_version_info.realm_version > prev_version_info.realm_version);
        resume_download();
    }
}


// NOTE: This function is executed by the worker thread
void ServerFile::worker_allocate_file_identifiers()
{
    Work& work = m_work;
    REALM_ASSERT(!work.file_ident_alloc_slots.empty());
    ServerHistory& hist = worker_access().history;                                      // Throws
    hist.allocate_file_identifiers(m_work.file_ident_alloc_slots, m_work.version_info); // Throws
    m_work.produced_new_realm_version = true;
}


// Returns true when, and only when this function produces a new sync version
// (adds a new entry to the sync history).
//
// NOTE: This function is executed by the worker thread
bool ServerFile::worker_integrate_changes_from_downstream(WorkerState& state)
{
    REALM_ASSERT(!m_work.changesets_from_downstream.empty());

    std::unique_ptr<ServerHistory> hist_ptr;
    DBRef sg_ptr;
    ServerHistory& hist = get_client_file_history(state, hist_ptr, sg_ptr);
    bool backup_whole_realm = false;
    bool produced_new_realm_version = hist.integrate_client_changesets(
        m_work.changesets_from_downstream, m_work.version_info, backup_whole_realm, m_work.integration_result,
        wlogger); // Throws
    bool produced_new_sync_version = !m_work.integration_result.integrated_changesets.empty();
    REALM_ASSERT(!produced_new_sync_version || produced_new_realm_version);
    if (produced_new_realm_version) {
        m_work.produced_new_realm_version = true;
        if (produced_new_sync_version) {
            m_work.produced_new_sync_version = true;
        }
    }
    return produced_new_sync_version;
}

ServerHistory& ServerFile::get_client_file_history(WorkerState& state, std::unique_ptr<ServerHistory>& hist_ptr,
                                                   DBRef& sg_ptr)
{
    if (state.use_file_cache)
        return worker_access().history; // Throws
    const std::string& path = m_worker_file.realm_path;
    hist_ptr = m_server.make_history_for_path();                   // Throws
    DBOptions options = m_worker_file.make_shared_group_options(); // Throws
    sg_ptr = DB::create(*hist_ptr, path, options);                 // Throws
    sg_ptr->claim_sync_agent();                                    // Throws
    return *hist_ptr;                                              // Throws
}


// When worker thread finishes work unit.
void ServerFile::group_postprocess_stage_1()
{
    REALM_ASSERT(m_has_work_in_progress);

    group_finalize_work_stage_1(); // Throws
    group_finalize_work_stage_2(); // Throws
    group_postprocess_stage_2();   // Throws
}


void ServerFile::group_postprocess_stage_2()
{
    REALM_ASSERT(m_has_work_in_progress);
    group_postprocess_stage_3(); // Throws
    // Suicide may have happened at this point
}


// When all files, including the reference file, have been backed up.
void ServerFile::group_postprocess_stage_3()
{
    REALM_ASSERT(m_has_work_in_progress);
    m_has_work_in_progress = false;

    logger.trace("Work unit postprocessing complete"); // Throws
    if (m_has_blocked_work)
        group_unblock_work(); // Throws
}


void ServerFile::finalize_work_stage_1()
{
    if (m_unblocked_changesets_from_downstream_byte_size > 0) {
        // Report the byte size of completed downstream changesets.
        std::size_t byte_size = m_unblocked_changesets_from_downstream_byte_size;
        get_server().dec_byte_size_for_pending_downstream_changesets(byte_size); // Throws
        m_unblocked_changesets_from_downstream_byte_size = 0;
    }

    // Deal with errors (bad changesets) pertaining to downstream clients
    std::size_t num_changesets_removed = 0;
    std::size_t num_bytes_removed = 0;
    for (const auto& entry : m_work.integration_result.excluded_client_files) {
        file_ident_type client_file_ident = entry.first;
        ExtendedIntegrationError error = entry.second;
        ProtocolError error_2 = ProtocolError::other_session_error;
        switch (error) {
            case ExtendedIntegrationError::client_file_expired:
                logger.debug("Changeset integration failed: Client file entry "
                             "expired during session"); // Throws
                error_2 = ProtocolError::client_file_expired;
                break;
            case ExtendedIntegrationError::bad_origin_file_ident:
                error_2 = ProtocolError::bad_origin_file_ident;
                break;
            case ExtendedIntegrationError::bad_changeset:
                error_2 = ProtocolError::bad_changeset;
                break;
        }
        auto i = m_identified_sessions.find(client_file_ident);
        if (i != m_identified_sessions.end()) {
            Session& sess = *i->second;
            SyncConnection& conn = sess.get_connection();
            conn.protocol_error(error_2, &sess); // Throws
        }
        const IntegratableChangesetList& list = m_changesets_from_downstream[client_file_ident];
        std::size_t num_changesets = list.changesets.size();
        std::size_t num_bytes = 0;
        for (const IntegratableChangeset& ic : list.changesets)
            num_bytes += ic.changeset.size();
        logger.info("Excluded %1 changesets of combined byte size %2 for client file %3", num_changesets, num_bytes,
                    client_file_ident); // Throws
        num_changesets_removed += num_changesets;
        num_bytes_removed += num_bytes;
        m_changesets_from_downstream.erase(client_file_ident);
    }

    REALM_ASSERT(num_changesets_removed <= m_num_changesets_from_downstream);
    REALM_ASSERT(num_bytes_removed <= m_blocked_changesets_from_downstream_byte_size);

    if (num_changesets_removed == 0)
        return;

    m_num_changesets_from_downstream -= num_changesets_removed;

    // The byte size of the blocked changesets must be decremented.
    if (num_bytes_removed > 0) {
        m_blocked_changesets_from_downstream_byte_size -= num_bytes_removed;
        get_server().dec_byte_size_for_pending_downstream_changesets(num_bytes_removed); // Throws
    }
}


void ServerFile::finalize_work_stage_2()
{
    // Expose new snapshot to remote peers
    REALM_ASSERT(m_work.produced_new_realm_version || m_work.version_info.realm_version == 0);
    if (m_work.version_info.realm_version > m_version_info.realm_version) {
        REALM_ASSERT(m_work.version_info.sync_version.version >= m_version_info.sync_version.version);
        m_version_info = m_work.version_info;
    }

    bool resume_download_and_upload = m_work.produced_new_sync_version;

    // Deliver allocated file identifiers to requesters
    REALM_ASSERT(m_file_ident_requests.size() >= m_work.file_ident_alloc_slots.size());
    auto begin = m_file_ident_requests.begin();
    auto i = begin;
    for (const FileIdentAllocSlot& slot : m_work.file_ident_alloc_slots) {
        FileIdentRequestInfo& info = i->second;
        REALM_ASSERT(info.proxy_file == slot.proxy_file);
        REALM_ASSERT(info.client_type == slot.client_type);
        if (FileIdentReceiver* receiver = info.receiver) {
            info.receiver = nullptr;
            receiver->receive_file_ident(slot.file_ident); // Throws
        }
        ++i;
    }
    m_file_ident_requests.erase(begin, i);

    // Resume download to downstream clients
    if (resume_download_and_upload) {
        resume_download();
    }
}

// ============================ Worker implementation ============================

Worker::Worker(ServerImpl& server)
    : logger{"Worker: ", server.logger_ptr} // Throws
    , m_server{server}
    , m_transformer{make_transformer()} // Throws
    , m_file_access_cache{server.get_config().max_open_files, logger, *this, server.get_config().encryption_key}
{
    util::seed_prng_nondeterministically(m_random); // Throws
}


void Worker::enqueue(ServerFile* file)
{
    util::LockGuard lock{m_mutex};
    m_queue.push_back(file); // Throws
    m_cond.notify_all();
}


std::mt19937_64& Worker::server_history_get_random() noexcept
{
    return m_random;
}


sync::Transformer& Worker::get_transformer()
{
    return *m_transformer;
}


util::Buffer<char>& Worker::get_transform_buffer()
{
    return m_transform_buffer;
}

void Worker::run()
{
    for (;;) {
        ServerFile* file = nullptr;
        {
            util::LockGuard lock{m_mutex};
            for (;;) {
                if (REALM_UNLIKELY(m_stop))
                    return;
                if (!m_queue.empty()) {
                    file = m_queue.front();
                    m_queue.pop_front();
                    break;
                }
                m_cond.wait(lock);
            }
        }
        file->worker_process_work_unit(m_state); // Throws
    }
}


void Worker::stop() noexcept
{
    util::LockGuard lock{m_mutex};
    m_stop = true;
    m_cond.notify_all();
}


// ============================ ServerImpl implementation ============================


ServerImpl::ServerImpl(const std::string& root_dir, util::Optional<sync::PKey> pkey, Server::Config config)
    : logger_ptr{config.logger ? std::move(config.logger) : std::make_shared<util::StderrLogger>()}
    , logger{*logger_ptr}
    , m_config{std::move(config)}
    , m_max_upload_backlog{determine_max_upload_backlog(config)}
    , m_root_dir{root_dir} // Throws
    , m_access_control{std::move(pkey)}
    , m_protocol_version_range{determine_protocol_version_range(config)}                 // Throws
    , m_file_access_cache{m_config.max_open_files, logger, *this, config.encryption_key} // Throws
    , m_worker{*this}                                                                    // Throws
    , m_acceptor{get_service()}
    , m_server_protocol{}       // Throws
    , m_compress_memory_arena{} // Throws
{
    if (m_config.ssl) {
        m_ssl_context = std::make_unique<network::ssl::Context>();                // Throws
        m_ssl_context->use_certificate_chain_file(m_config.ssl_certificate_path); // Throws
        m_ssl_context->use_private_key_file(m_config.ssl_certificate_key_path);   // Throws
    }
}


ServerImpl::~ServerImpl() noexcept
{
    bool server_destroyed_while_still_running = m_running;
    REALM_ASSERT_RELEASE(!server_destroyed_while_still_running);
}


void ServerImpl::start()
{
    logger.info("Realm sync server started (%1)", REALM_VER_CHUNK); // Throws
    logger.info("Supported protocol versions: %1-%2 (%3-%4 configured)",
                ServerImplBase::get_oldest_supported_protocol_version(), get_current_protocol_version(),
                m_protocol_version_range.first,
                m_protocol_version_range.second); // Throws
    logger.info("Platform: %1", util::get_platform_info());
    bool is_debug_build = false;
#if REALM_DEBUG
    is_debug_build = true;
#endif
    {
        const char* lead_text = "Build mode";
        if (is_debug_build) {
            logger.info("%1: Debug", lead_text); // Throws
        }
        else {
            logger.info("%1: Release", lead_text); // Throws
        }
    }
    if (is_debug_build) {
        logger.warn("Build mode is Debug! CAN SEVERELY IMPACT PERFORMANCE - "
                    "NOT RECOMMENDED FOR PRODUCTION"); // Throws
    }
    logger.info("Directory holding persistent state: %1", m_root_dir);        // Throws
    logger.info("Maximum number of open files: %1", m_config.max_open_files); // Throws
    {
        const char* lead_text = "Encryption";
        if (m_config.encryption_key) {
            logger.info("%1: Yes", lead_text); // Throws
        }
        else {
            logger.info("%1: No", lead_text); // Throws
        }
    }
    logger.info("Log level: %1", logger.get_level_threshold()); // Throws
    {
        const char* lead_text = "Disable sync to disk";
        if (m_config.disable_sync_to_disk) {
            logger.info("%1: All files", lead_text); // Throws
        }
        else {
            logger.info("%1: No", lead_text); // Throws
        }
    }
    if (m_config.disable_sync_to_disk) {
        logger.warn("Testing/debugging feature 'disable sync to disk' enabled - "
                    "never do this in production!"); // Throws
    }
    logger.info("Download compaction: %1",
                (m_config.disable_download_compaction ? "No" : "Yes")); // Throws
    logger.info("Download bootstrap caching: %1",
                (m_config.enable_download_bootstrap_cache ? "Yes" : "No"));                // Throws
    logger.info("Max download size: %1 bytes", m_config.max_download_size);                // Throws
    logger.info("Max upload backlog: %1 bytes", m_max_upload_backlog);                     // Throws
    logger.info("HTTP request timeout: %1 ms", m_config.http_request_timeout);             // Throws
    logger.info("HTTP response timeout: %1 ms", m_config.http_response_timeout);           // Throws
    logger.info("Connection reaper timeout: %1 ms", m_config.connection_reaper_timeout);   // Throws
    logger.info("Connection reaper interval: %1 ms", m_config.connection_reaper_interval); // Throws
    logger.info("Connection soft close timeout: %1 ms", m_config.soft_close_timeout);      // Throws
    logger.debug("Authorization header name: %1", m_config.authorization_header_name);     // Throws

    m_transformer = make_transformer(); // Throws

    m_realm_names = _impl::find_realm_files(m_root_dir); // Throws

    initiate_connection_reaper_timer(m_config.connection_reaper_interval); // Throws

    listen(); // Throws
}


void ServerImpl::run()
{
    auto ta = util::make_temp_assign(m_running, true);

    {
        auto worker_thread = util::make_thread_exec_guard(m_worker, *this); // Throws
        std::string name;
        if (util::Thread::get_name(name)) {
            name += "-worker";
            worker_thread.start_with_signals_blocked(name); // Throws
        }
        else {
            worker_thread.start_with_signals_blocked(); // Throws
        }

        m_service.run(); // Throws

        worker_thread.stop_and_rethrow(); // Throws
    }

    logger.info("Realm sync server stopped");
}


void ServerImpl::stop() noexcept
{
    util::LockGuard lock{m_mutex};
    if (m_stopped)
        return;
    m_stopped = true;
    m_wait_or_service_stopped_cond.notify_all();
    m_service.stop();
}


void ServerImpl::inc_byte_size_for_pending_downstream_changesets(std::size_t byte_size)
{
    m_pending_changesets_from_downstream_byte_size += byte_size;
    logger.debug("Byte size for pending downstream changesets incremented by "
                 "%1 to reach a total of %2",
                 byte_size,
                 m_pending_changesets_from_downstream_byte_size); // Throws
}


void ServerImpl::dec_byte_size_for_pending_downstream_changesets(std::size_t byte_size)
{
    REALM_ASSERT(byte_size <= m_pending_changesets_from_downstream_byte_size);
    m_pending_changesets_from_downstream_byte_size -= byte_size;
    logger.debug("Byte size for pending downstream changesets decremented by "
                 "%1 to reach a total of %2",
                 byte_size,
                 m_pending_changesets_from_downstream_byte_size); // Throws
}


std::mt19937_64& ServerImpl::server_history_get_random() noexcept
{
    return get_random();
}


Transformer& ServerImpl::get_transformer() noexcept
{
    return *m_transformer;
}


util::Buffer<char>& ServerImpl::get_transform_buffer() noexcept
{
    return m_transform_buffer;
}


void ServerImpl::listen()
{
    network::Resolver resolver{get_service()};
    network::Resolver::Query query(m_config.listen_address, m_config.listen_port,
                                   network::Resolver::Query::passive | network::Resolver::Query::address_configured);
    network::Endpoint::List endpoints = resolver.resolve(query); // Throws

    auto i = endpoints.begin();
    auto end = endpoints.end();
    for (;;) {
        std::error_code ec;
        m_acceptor.open(i->protocol(), ec);
        if (!ec) {
            using SocketBase = network::SocketBase;
            m_acceptor.set_option(SocketBase::reuse_address(m_config.reuse_address), ec);
            if (!ec) {
                m_acceptor.bind(*i, ec);
                if (!ec)
                    break;
            }
            m_acceptor.close();
        }
        if (i + 1 == end) {
            for (auto i2 = endpoints.begin(); i2 != i; ++i2) {
                // FIXME: We don't have the error code for previous attempts, so
                // can't print a nice message.
                logger.error("Failed to bind to %1:%2", i2->address(),
                             i2->port()); // Throws
            }
            logger.error("Failed to bind to %1:%2: %3", i->address(), i->port(),
                         ec.message()); // Throws
            throw std::runtime_error("Could not create a listening socket: All endpoints failed");
        }
    }

    m_acceptor.listen(m_config.listen_backlog);

    network::Endpoint local_endpoint = m_acceptor.local_endpoint();
    const char* ssl_mode = (m_ssl_context ? "TLS" : "non-TLS");
    logger.info("Listening on %1:%2 (max backlog is %3, %4)", local_endpoint.address(), local_endpoint.port(),
                m_config.listen_backlog, ssl_mode); // Throws

    initiate_accept();
}


void ServerImpl::initiate_accept()
{
    auto handler = [this](std::error_code ec) {
        if (ec != util::error::operation_aborted)
            handle_accept(ec);
    };
    bool is_ssl = bool(m_ssl_context);
    m_next_http_conn.reset(new HTTPConnection(*this, ++m_next_conn_id, is_ssl));                            // Throws
    m_acceptor.async_accept(m_next_http_conn->get_socket(), m_next_http_conn_endpoint, std::move(handler)); // Throws
}


void ServerImpl::handle_accept(std::error_code ec)
{
    if (ec) {
        if (ec != util::error::connection_aborted) {
            REALM_ASSERT(ec != util::error::operation_aborted);

            // We close the reserved files to get a few extra file descriptors.
            for (size_t i = 0; i < sizeof(m_reserved_files) / sizeof(m_reserved_files[0]); ++i) {
                m_reserved_files[i].reset();
            }

            // FIXME: There are probably errors that need to be treated
            // specially, and not cause the server to "crash".

            if (ec == make_basic_system_error_code(EMFILE)) {
                logger.error("Failed to accept a connection due to the file descriptor limit, "
                             "consider increasing the limit in your system config"); // Throws
                throw OutOfFilesError(ec);
            }
            else {
                throw std::system_error(ec);
            }
        }
        logger.debug("Skipping aborted connection"); // Throws
    }
    else {
        HTTPConnection& conn = *m_next_http_conn;
        if (m_config.tcp_no_delay)
            conn.get_socket().set_option(network::SocketBase::no_delay(true));       // Throws
        m_http_connections.emplace(conn.get_id(), std::move(m_next_http_conn));      // Throws
        Formatter& formatter = m_misc_buffers.formatter;
        formatter.reset();
        formatter << "[" << m_next_http_conn_endpoint.address() << "]:" << m_next_http_conn_endpoint.port(); // Throws
        std::string remote_endpoint = {formatter.data(), formatter.size()};                                  // Throws
        conn.initiate(std::move(remote_endpoint));                                                           // Throws
    }
    initiate_accept(); // Throws
}


void ServerImpl::remove_http_connection(std::int_fast64_t conn_id) noexcept
{
    m_http_connections.erase(conn_id);
}


void ServerImpl::add_sync_connection(int_fast64_t connection_id, std::unique_ptr<SyncConnection>&& sync_conn)
{
    m_sync_connections.emplace(connection_id, std::move(sync_conn));
}


void ServerImpl::remove_sync_connection(int_fast64_t connection_id)
{
    m_sync_connections.erase(connection_id);
}


void ServerImpl::set_connection_reaper_timeout(milliseconds_type timeout)
{
    get_service().post([this, timeout](Status) {
        m_config.connection_reaper_timeout = timeout;
    });
}


void ServerImpl::close_connections()
{
    get_service().post([this](Status) {
        do_close_connections(); // Throws
    });
}


bool ServerImpl::map_virtual_to_real_path(const std::string& virt_path, std::string& real_path)
{
    return _impl::map_virt_to_real_realm_path(m_root_dir, virt_path, real_path); // Throws
}


void ServerImpl::recognize_external_change(const std::string& virt_path)
{
    std::string virt_path_2 = virt_path; // Throws (copy)
    get_service().post([this, virt_path = std::move(virt_path_2)](Status) {
        do_recognize_external_change(virt_path); // Throws
    });                                          // Throws
}


void ServerImpl::stop_sync_and_wait_for_backup_completion(
    util::UniqueFunction<void(bool did_backup)> completion_handler, milliseconds_type timeout)
{
    logger.info("stop_sync_and_wait_for_backup_completion() called with "
                "timeout = %1",
                timeout); // Throws

    get_service().post([this, completion_handler = std::move(completion_handler), timeout](Status) mutable {
        do_stop_sync_and_wait_for_backup_completion(std::move(completion_handler),
                                                    timeout); // Throws
    });
}


void ServerImpl::initiate_connection_reaper_timer(milliseconds_type timeout)
{
    m_connection_reaper_timer.emplace(get_service());
    m_connection_reaper_timer->async_wait(std::chrono::milliseconds(timeout), [this, timeout](Status status) {
        if (status != ErrorCodes::OperationAborted) {
            reap_connections();                        // Throws
            initiate_connection_reaper_timer(timeout); // Throws
        }
    }); // Throws
}


void ServerImpl::reap_connections()
{
    logger.debug("Discarding dead connections"); // Throws
    SteadyTimePoint now = steady_clock_now();
    {
        auto end = m_http_connections.end();
        auto i = m_http_connections.begin();
        while (i != end) {
            HTTPConnection& conn = *i->second;
            ++i;
            // Suicide
            conn.terminate_if_dead(now); // Throws
        }
    }
    {
        auto end = m_sync_connections.end();
        auto i = m_sync_connections.begin();
        while (i != end) {
            SyncConnection& conn = *i->second;
            ++i;
            // Suicide
            conn.terminate_if_dead(now); // Throws
        }
    }
}


void ServerImpl::do_close_connections()
{
    for (auto& entry : m_sync_connections) {
        SyncConnection& conn = *entry.second;
        conn.initiate_soft_close(); // Throws
    }
}


void ServerImpl::do_recognize_external_change(const std::string& virt_path)
{
    auto i = m_files.find(virt_path);
    if (i == m_files.end())
        return;
    ServerFile& file = *i->second;
    file.recognize_external_change();
}


void ServerImpl::do_stop_sync_and_wait_for_backup_completion(
    util::UniqueFunction<void(bool did_complete)> completion_handler, milliseconds_type timeout)
{
    static_cast<void>(timeout);
    if (m_sync_stopped)
        return;
    do_close_connections(); // Throws
    m_sync_stopped = true;
    bool completion_reached = false;
    completion_handler(completion_reached); // Throws
}


// ============================ SyncConnection implementation ============================

SyncConnection::~SyncConnection() noexcept
{
    m_sessions_enlisted_to_send.clear();
    m_sessions.clear();
}


void SyncConnection::initiate()
{
    m_last_activity_at = steady_clock_now();
    logger.debug("Sync Connection initiated");
    m_websocket.initiate_server_websocket_after_handshake();
}


template <class... Params>
void SyncConnection::terminate(Logger::Level log_level, const char* log_message, Params... log_params)
{
    terminate_sessions();                              // Throws
    logger.log(log_level, log_message, log_params...); // Throws
    m_websocket.stop();
    m_ssl_stream.reset();
    m_socket.reset();
    // Suicide
    m_server.remove_sync_connection(m_id);
}


void SyncConnection::terminate_if_dead(SteadyTimePoint now)
{
    milliseconds_type time = steady_duration(m_last_activity_at, now);
    const Server::Config& config = m_server.get_config();
    if (m_is_closing) {
        if (time >= config.soft_close_timeout) {
            // Suicide
            terminate(Logger::Level::error,
                      "Sync connection closed (timeout during soft close)"); // Throws
        }
    }
    else {
        if (time >= config.connection_reaper_timeout) {
            // Suicide
            terminate(Logger::Level::error,
                      "Sync connection closed (no heartbeat)"); // Throws
        }
    }
}


void SyncConnection::enlist_to_send(Session* sess) noexcept
{
    REALM_ASSERT(m_send_trigger);
    REALM_ASSERT(!m_is_closing);
    REALM_ASSERT(!sess->is_enlisted_to_send());
    m_sessions_enlisted_to_send.push_back(sess);
    m_send_trigger->trigger();
}


void SyncConnection::handle_protocol_error(ServerProtocol::Error error)
{
    switch (error) {
        case ServerProtocol::Error::unknown_message:
            protocol_error(ProtocolError::unknown_message); // Throws
            break;
        case ServerProtocol::Error::bad_syntax:
            protocol_error(ProtocolError::bad_syntax); // Throws
            break;
        case ServerProtocol::Error::limits_exceeded:
            protocol_error(ProtocolError::limits_exceeded); // Throws
            break;
        case ServerProtocol::Error::bad_decompression:
            protocol_error(ProtocolError::bad_decompression); // Throws
            break;
        case ServerProtocol::Error::bad_changeset_header_syntax:
            protocol_error(ProtocolError::bad_changeset_header_syntax); // Throws
            break;
        case ServerProtocol::Error::bad_changeset_size:
            protocol_error(ProtocolError::bad_changeset_size); // Throws
            break;
    }
}


void SyncConnection::receive_bind_message(session_ident_type session_ident, std::string path,
                                          std::string signed_user_token, bool need_client_file_ident,
                                          bool is_subserver)
{
    auto p = m_sessions.emplace(session_ident, nullptr); // Throws
    bool was_inserted = p.second;
    if (REALM_UNLIKELY(!was_inserted)) {
        logger.error("Overlapping reuse of session identifier %1 in BIND message",
                     session_ident);                           // Throws
        protocol_error(ProtocolError::reuse_of_session_ident); // Throws
        return;
    }
    try {
        p.first->second.reset(new Session(*this, session_ident)); // Throws
    }
    catch (...) {
        m_sessions.erase(p.first);
        throw;
    }

    Session& sess = *p.first->second;
    sess.initiate(); // Throws

    if (!m_client_access_token.path || *m_client_access_token.path != path) {
        logger.error("Permission denied");                       // Throws
        protocol_error(ProtocolError::permission_denied, &sess); // Throws
        return;
    }

    ProtocolError error;
    bool success =
        sess.receive_bind_message(std::move(path), std::move(signed_user_token), need_client_file_ident, is_subserver,
                                  error); // Throws
    if (REALM_UNLIKELY(!success))         // Throws
        protocol_error(error, &sess);     // Throws
}


void SyncConnection::receive_ident_message(session_ident_type session_ident, file_ident_type client_file_ident,
                                           salt_type client_file_ident_salt, version_type scan_server_version,
                                           version_type scan_client_version, version_type latest_server_version,
                                           salt_type latest_server_version_salt)
{
    auto i = m_sessions.find(session_ident);
    if (REALM_UNLIKELY(i == m_sessions.end())) {
        bad_session_ident("IDENT", session_ident); // Throws
        return;
    }
    Session& sess = *i->second;
    if (REALM_UNLIKELY(sess.unbind_message_received())) {
        message_after_unbind("IDENT", session_ident); // Throws
        return;
    }
    if (REALM_UNLIKELY(sess.error_occurred())) {
        // Protocol state is SendError or WaitForUnbindErr. In these states, all
        // messages, other than UNBIND, must be ignored.
        return;
    }
    if (REALM_UNLIKELY(sess.must_send_ident_message())) {
        logger.error("Received IDENT message before IDENT message was sent"); // Throws
        protocol_error(ProtocolError::bad_message_order);                     // Throws
        return;
    }
    if (REALM_UNLIKELY(sess.ident_message_received())) {
        logger.error("Received second IDENT message for session"); // Throws
        protocol_error(ProtocolError::bad_message_order);          // Throws
        return;
    }

    ProtocolError error = {};
    bool success = sess.receive_ident_message(client_file_ident, client_file_ident_salt, scan_server_version,
                                              scan_client_version, latest_server_version, latest_server_version_salt,
                                              error); // Throws
    if (REALM_UNLIKELY(!success))                     // Throws
        protocol_error(error, &sess);                 // Throws
}

void SyncConnection::receive_upload_message(session_ident_type session_ident, version_type progress_client_version,
                                            version_type progress_server_version, version_type locked_server_version,
                                            const UploadChangesets& upload_changesets)
{
    auto i = m_sessions.find(session_ident);
    if (REALM_UNLIKELY(i == m_sessions.end())) {
        bad_session_ident("UPLOAD", session_ident); // Throws
        return;
    }
    Session& sess = *i->second;
    if (REALM_UNLIKELY(sess.unbind_message_received())) {
        message_after_unbind("UPLOAD", session_ident); // Throws
        return;
    }
    if (REALM_UNLIKELY(sess.error_occurred())) {
        // Protocol state is SendError or WaitForUnbindErr. In these states, all
        // messages, other than UNBIND, must be ignored.
        return;
    }
    if (REALM_UNLIKELY(!sess.ident_message_received())) {
        message_before_ident("UPLOAD", session_ident); // Throws
        return;
    }

    ProtocolError error = {};
    bool success = sess.receive_upload_message(progress_client_version, progress_server_version,
                                               locked_server_version, upload_changesets, error); // Throws
    if (REALM_UNLIKELY(!success))                                                                // Throws
        protocol_error(error, &sess);                                                            // Throws
}


void SyncConnection::receive_mark_message(session_ident_type session_ident, request_ident_type request_ident)
{
    auto i = m_sessions.find(session_ident);
    if (REALM_UNLIKELY(i == m_sessions.end())) {
        bad_session_ident("MARK", session_ident);
        return;
    }
    Session& sess = *i->second;
    if (REALM_UNLIKELY(sess.unbind_message_received())) {
        message_after_unbind("MARK", session_ident); // Throws
        return;
    }
    if (REALM_UNLIKELY(sess.error_occurred())) {
        // Protocol state is SendError or WaitForUnbindErr. In these states, all
        // messages, other than UNBIND, must be ignored.
        return;
    }
    if (REALM_UNLIKELY(!sess.ident_message_received())) {
        message_before_ident("MARK", session_ident); // Throws
        return;
    }

    ProtocolError error;
    bool success = sess.receive_mark_message(request_ident, error); // Throws
    if (REALM_UNLIKELY(!success))                                   // Throws
        protocol_error(error, &sess);                               // Throws
}


void SyncConnection::receive_unbind_message(session_ident_type session_ident)
{
    auto i = m_sessions.find(session_ident); // Throws
    if (REALM_UNLIKELY(i == m_sessions.end())) {
        bad_session_ident("UNBIND", session_ident); // Throws
        return;
    }
    Session& sess = *i->second;
    if (REALM_UNLIKELY(sess.unbind_message_received())) {
        message_after_unbind("UNBIND", session_ident); // Throws
        return;
    }

    sess.receive_unbind_message(); // Throws
    // NOTE: The session might have gotten destroyed at this time!
}


void SyncConnection::receive_ping(milliseconds_type timestamp, milliseconds_type rtt)
{
    logger.debug("Received: PING(timestamp=%1, rtt=%2)", timestamp, rtt); // Throws
    m_send_pong = true;
    m_last_ping_timestamp = timestamp;
    if (!m_is_sending)
        send_next_message();
}


void SyncConnection::receive_error_message(session_ident_type session_ident, int error_code,
                                           std::string_view error_body)
{
    logger.debug("Received: ERROR(error_code=%1, message_size=%2, session_ident=%3)", error_code, error_body.size(),
                 session_ident); // Throws
    auto i = m_sessions.find(session_ident);
    if (REALM_UNLIKELY(i == m_sessions.end())) {
        bad_session_ident("ERROR", session_ident);
        return;
    }
    Session& sess = *i->second;
    if (REALM_UNLIKELY(sess.unbind_message_received())) {
        message_after_unbind("ERROR", session_ident); // Throws
        return;
    }

    sess.receive_error_message(session_ident, error_code, error_body); // Throws
}


void SyncConnection::bad_session_ident(const char* message_type, session_ident_type session_ident)
{
    logger.error("Bad session identifier in %1 message, session_ident = %2", message_type,
                 session_ident);                      // Throws
    protocol_error(ProtocolError::bad_session_ident); // Throws
}


void SyncConnection::message_after_unbind(const char* message_type, session_ident_type session_ident)
{
    logger.error("Received %1 message after UNBIND message, session_ident = %2", message_type,
                 session_ident);                      // Throws
    protocol_error(ProtocolError::bad_message_order); // Throws
}


void SyncConnection::message_before_ident(const char* message_type, session_ident_type session_ident)
{
    logger.error("Received %1 message before IDENT message, session_ident = %2", message_type,
                 session_ident);                      // Throws
    protocol_error(ProtocolError::bad_message_order); // Throws
}


void SyncConnection::handle_message_received(const char* data, size_t size)
{
    // parse_message_received() parses the message and calls the
    // proper handler on the SyncConnection object (this).
    get_server_protocol().parse_message_received<SyncConnection>(*this, std::string_view(data, size));
    return;
}


void SyncConnection::handle_ping_received(const char* data, size_t size)
{
    // parse_message_received() parses the message and calls the
    // proper handler on the SyncConnection object (this).
    get_server_protocol().parse_ping_received<SyncConnection>(*this, std::string_view(data, size));
    return;
}


void SyncConnection::send_next_message()
{
    REALM_ASSERT(!m_is_sending);
    REALM_ASSERT(!m_sending_pong);
    if (m_send_pong) {
        send_pong(m_last_ping_timestamp);
        if (m_sending_pong)
            return;
    }
    for (;;) {
        Session* sess = m_sessions_enlisted_to_send.pop_front();
        if (!sess) {
            // No sessions were enlisted to send
            if (REALM_LIKELY(!m_is_closing))
                return; // Nothing more to do right now
            // Send a connection level ERROR
            REALM_ASSERT(!is_session_level_error(m_error_code));
            initiate_write_error(m_error_code, m_error_session_ident); // Throws
            return;
        }
        sess->send_message(); // Throws
        // NOTE: The session might have gotten destroyed at this time!

        // At this point, `m_is_sending` is true if, and only if the session
        // chose to send a message. If it chose to not send a message, we must
        // loop back and give the next session in `m_sessions_enlisted_to_send`
        // a chance.
        if (m_is_sending)
            return;
    }
}


void SyncConnection::initiate_write_output_buffer()
{
    auto handler = [this]() {
        handle_write_output_buffer();
    };

    m_websocket.async_write_binary(m_output_buffer.data(), m_output_buffer.size(),
                                   std::move(handler)); // Throws
    m_is_sending = true;
}


void SyncConnection::initiate_pong_output_buffer()
{
    auto handler = [this]() {
        handle_pong_output_buffer();
    };

    REALM_ASSERT(!m_is_sending);
    REALM_ASSERT(!m_sending_pong);
    m_websocket.async_write_binary(m_output_buffer.data(), m_output_buffer.size(),
                                   std::move(handler)); // Throws

    m_is_sending = true;
    m_sending_pong = true;
}


void SyncConnection::send_pong(milliseconds_type timestamp)
{
    REALM_ASSERT(m_send_pong);
    REALM_ASSERT(!m_sending_pong);
    m_send_pong = false;
    logger.debug("Sending: PONG(timestamp=%1)", timestamp); // Throws

    OutputBuffer& out = get_output_buffer();
    get_server_protocol().make_pong(out, timestamp); // Throws

    initiate_pong_output_buffer(); // Throws
}


void SyncConnection::handle_write_output_buffer()
{
    release_output_buffer();
    m_is_sending = false;
    send_next_message(); // Throws
}


void SyncConnection::handle_pong_output_buffer()
{
    release_output_buffer();
    REALM_ASSERT(m_is_sending);
    REALM_ASSERT(m_sending_pong);
    m_is_sending = false;
    m_sending_pong = false;
    send_next_message(); // Throws
}


void SyncConnection::initiate_write_error(ProtocolError error_code, session_ident_type session_ident)
{
    const char* message = get_protocol_error_message(int(error_code));
    std::size_t message_size = std::strlen(message);
    bool try_again = determine_try_again(error_code);

    logger.detail("Sending: ERROR(error_code=%1, message_size=%2, try_again=%3, session_ident=%4)", int(error_code),
                  message_size, try_again, session_ident); // Throws

    OutputBuffer& out = get_output_buffer();
    int protocol_version = get_client_protocol_version();
    get_server_protocol().make_error_message(protocol_version, out, error_code, message, message_size, try_again,
                                             session_ident); // Throws

    auto handler = [this]() {
        handle_write_error(); // Throws
    };
    m_websocket.async_write_binary(out.data(), out.size(), std::move(handler));
    m_is_sending = true;
}


void SyncConnection::handle_write_error()
{
    m_is_sending = false;
    REALM_ASSERT(m_is_closing);
    if (!m_ssl_stream) {
        std::error_code ec;
        m_socket->shutdown(network::Socket::shutdown_send, ec);
        if (ec && ec != make_basic_system_error_code(ENOTCONN))
            throw std::system_error(ec);
    }
}


// For connection level errors, `sess` is ignored. For session level errors, a
// session must be specified.
//
// If a session is specified, that session object will have been detached from
// the ServerFile object (and possibly destroyed) upon return from
// protocol_error().
//
// If a session is specified for a protocol level error, that session object
// will have been destroyed upon return from protocol_error(). For session level
// errors, the specified session will have been destroyed upon return from
// protocol_error() if, and only if the negotiated protocol version is less than
// 23.
void SyncConnection::protocol_error(ProtocolError error_code, Session* sess)
{
    REALM_ASSERT(!m_is_closing);
    bool session_level = is_session_level_error(error_code);
    REALM_ASSERT(!session_level || sess);
    REALM_ASSERT(!sess || m_sessions.count(sess->get_session_ident()) == 1);
    if (logger.would_log(util::Logger::Level::debug)) {
        const char* message = get_protocol_error_message(int(error_code));
        Logger& logger_2 = (session_level ? sess->logger : logger);
        logger_2.debug("Protocol error: %1 (error_code=%2)", message, int(error_code)); // Throws
    }
    session_ident_type session_ident = (session_level ? sess->get_session_ident() : 0);
    if (session_level) {
        sess->initiate_deactivation(error_code); // Throws
        return;
    }
    do_initiate_soft_close(error_code, session_ident); // Throws
}


void SyncConnection::do_initiate_soft_close(ProtocolError error_code, session_ident_type session_ident)
{
    REALM_ASSERT(get_protocol_error_message(int(error_code)));

    // With recent versions of the protocol (when the version is greater than,
    // or equal to 23), this function will only be called for connection level
    // errors, never for session specific errors. However, for the purpose of
    // emulating earlier protocol versions, this function might be called for
    // session specific errors too.
    REALM_ASSERT(is_session_level_error(error_code) == (session_ident != 0));
    REALM_ASSERT(!is_session_level_error(error_code));

    REALM_ASSERT(m_send_trigger);
    REALM_ASSERT(!m_is_closing);
    m_is_closing = true;

    m_error_code = error_code;
    m_error_session_ident = session_ident;

    // Don't waste time and effort sending any other messages
    m_send_pong = false;
    m_sessions_enlisted_to_send.clear();

    m_receiving_session = nullptr;

    terminate_sessions(); // Throws

    m_send_trigger->trigger();
}


void SyncConnection::close_due_to_close_by_client(std::error_code ec)
{
    auto log_level = (ec == util::MiscExtErrors::end_of_input ? Logger::Level::detail : Logger::Level::info);
    // Suicide
    terminate(log_level, "Sync connection closed by client: %1", ec.message()); // Throws
}


void SyncConnection::close_due_to_error(std::error_code ec)
{
    // Suicide
    terminate(Logger::Level::error, "Sync connection closed due to error: %1",
              ec.message()); // Throws
}


void SyncConnection::terminate_sessions()
{
    for (auto& entry : m_sessions) {
        Session& sess = *entry.second;
        sess.terminate(); // Throws
    }
    m_sessions_enlisted_to_send.clear();
    m_sessions.clear();
}


void SyncConnection::initiate_soft_close()
{
    if (!m_is_closing) {
        session_ident_type session_ident = 0;                                    // Not session specific
        do_initiate_soft_close(ProtocolError::connection_closed, session_ident); // Throws
    }
}


void SyncConnection::discard_session(session_ident_type session_ident) noexcept
{
    m_sessions.erase(session_ident);
}

} // anonymous namespace


// ============================ sync::Server implementation ============================

class Server::Implementation : public ServerImpl {
public:
    Implementation(const std::string& root_dir, util::Optional<PKey> pkey, Server::Config config)
        : ServerImpl{root_dir, std::move(pkey), std::move(config)} // Throws
    {
    }
    virtual ~Implementation() {}
};


Server::Server(const std::string& root_dir, util::Optional<sync::PKey> pkey, Config config)
    : m_impl{new Implementation{root_dir, std::move(pkey), std::move(config)}} // Throws
{
}


Server::Server(Server&& serv) noexcept
    : m_impl{std::move(serv.m_impl)}
{
}


Server::~Server() noexcept {}


void Server::start()
{
    m_impl->start(); // Throws
}


void Server::start(const std::string& listen_address, const std::string& listen_port, bool reuse_address)
{
    m_impl->start(listen_address, listen_port, reuse_address); // Throws
}


network::Endpoint Server::listen_endpoint() const
{
    return m_impl->listen_endpoint(); // Throws
}


void Server::run()
{
    m_impl->run(); // Throws
}


void Server::stop() noexcept
{
    m_impl->stop();
}


uint_fast64_t Server::errors_seen() const noexcept
{
    return m_impl->errors_seen;
}


void Server::stop_sync_and_wait_for_backup_completion(util::UniqueFunction<void(bool did_backup)> completion_handler,
                                                      milliseconds_type timeout)
{
    m_impl->stop_sync_and_wait_for_backup_completion(std::move(completion_handler), timeout); // Throws
}


void Server::set_connection_reaper_timeout(milliseconds_type timeout)
{
    m_impl->set_connection_reaper_timeout(timeout);
}


void Server::close_connections()
{
    m_impl->close_connections();
}


bool Server::map_virtual_to_real_path(const std::string& virt_path, std::string& real_path)
{
    return m_impl->map_virtual_to_real_path(virt_path, real_path); // Throws
}


void Server::recognize_external_change(const std::string& virt_path)
{
    m_impl->recognize_external_change(virt_path); // Throws
}


void Server::get_workunit_timers(milliseconds_type& parallel_section, milliseconds_type& sequential_section)
{
    m_impl->get_workunit_timers(parallel_section, sequential_section);
}<|MERGE_RESOLUTION|>--- conflicted
+++ resolved
@@ -1076,14 +1076,9 @@
     SyncConnection(ServerImpl& serv, std::int_fast64_t id, std::unique_ptr<network::Socket>&& socket,
                    std::unique_ptr<network::ssl::Stream>&& ssl_stream,
                    std::unique_ptr<network::ReadAheadBuffer>&& read_ahead_buffer, int client_protocol_version,
-<<<<<<< HEAD
                    std::string client_user_agent, AccessToken access_token, std::string remote_endpoint)
-        : logger{make_logger_prefix(id), serv.logger} // Throws
-=======
-                   std::string client_user_agent, std::string remote_endpoint)
         : logger_ptr{std::make_shared<util::PrefixLogger>(make_logger_prefix(id), serv.logger_ptr)} // Throws
         , logger{*logger_ptr}
->>>>>>> 3c950f43
         , m_server{serv}
         , m_id{id}
         , m_socket{std::move(socket)}
@@ -1861,13 +1856,13 @@
                 start += bearer.length();
                 token = auth_header.substr(start, auth_header.length() - start);
             }
-        } 
+        }
         if (token.length() == 0) { // Check baas_at param. Used by iOS
             auto paramName = std::string_view("baas_at=");
             auto start = request.path.find(paramName);
             if (start != std::string::npos) {
                 start += paramName.length();
-        
+
                 auto end = request.path.find('&', start);
                 if (end == std::string::npos) {
                     end = request.path.length();
@@ -1879,7 +1874,7 @@
 
         if (token.length() == 0) {
             logger.error("Missing Authorization header and baas_at param");
-            close_due_to_error(websocket::Error::bad_response_401_unauthorized);
+            close_due_to_error(websocket::HttpError::bad_response_401_unauthorized);
             return;
         }
 
@@ -1889,7 +1884,7 @@
 
         if (error != AccessToken::ParseError::none && !access_token) {
             logger.error("Invalid token");
-            close_due_to_error(websocket::Error::bad_response_401_unauthorized);
+            close_due_to_error(websocket::HttpError::bad_response_401_unauthorized);
             return;
         }
 
@@ -1903,9 +1898,9 @@
                 user_agent = i->second; // Throws (copy)
         }
 
-        auto handler = [negotiated_protocol_version, 
-                        user_agent = std::move(user_agent), 
-                        access_token = std::move(*access_token), 
+        auto handler = [negotiated_protocol_version,
+                        user_agent = std::move(user_agent),
+                        access_token = std::move(*access_token),
                         this](std::error_code ec) {
             // If the operation is aborted, the socket object may have been destroyed.
             if (ec != util::error::operation_aborted) {
