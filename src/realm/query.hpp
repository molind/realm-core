/*************************************************************************
 *
 * REALM CONFIDENTIAL
 * __________________
 *
 *  [2011] - [2012] Realm Inc
 *  All Rights Reserved.
 *
 * NOTICE:  All information contained herein is, and remains
 * the property of Realm Incorporated and its suppliers,
 * if any.  The intellectual and technical concepts contained
 * herein are proprietary to Realm Incorporated
 * and its suppliers and may be covered by U.S. and Foreign Patents,
 * patents in process, and are protected by trade secret or copyright law.
 * Dissemination of this information or reproduction of this material
 * is strictly forbidden unless prior written permission is obtained
 * from Realm Incorporated.
 *
 **************************************************************************/
#ifndef REALM_QUERY_HPP
#define REALM_QUERY_HPP

#include <stdint.h>
#include <cstdio>
#include <climits>
#include <algorithm>
#include <string>
#include <vector>

#define REALM_MULTITHREAD_QUERY 0

#if REALM_MULTITHREAD_QUERY
// FIXME: Use our C++ thread abstraction API since it provides a much
// higher level of encapsulation and safety.
#include <pthread.h>
#endif

#include <realm/views.hpp>
#include <realm/table_ref.hpp>
#include <realm/binary_data.hpp>
#include <realm/datetime.hpp>

namespace realm {


// Pre-declarations
class ParentNode;
class Table;
class TableView;
class TableViewBase;
class ConstTableView;
class Array;
class Expression;
class SequentialGetterBase;
class Group;

class Query {
public:
<<<<<<< HEAD
    Query(const Table& table, TableViewBase* tv = null_ptr);
=======
    Query(const Table& table, RowIndexes* tv = nullptr);
>>>>>>> a268b238
    Query(const Table& table, const LinkViewRef& lv);
    Query();
    Query(const Query& copy); // FIXME: Try to remove this
    struct TCopyExpressionTag {};
    Query(const Query& copy, const TCopyExpressionTag&);
    ~Query() REALM_NOEXCEPT;
    void move_assign(Query& query);

    Query& operator = (const Query& source);

    Query& expression(Expression* compare, bool auto_delete = false);
    Expression* get_expression();

    // Find links that point to a specific target row 

    // Find links that point to a specific target row 
    Query& links_to(size_t column_ndx, size_t target_row);

    // Conditions: int64_t
    Query& equal(size_t column_ndx, int64_t value);
    Query& not_equal(size_t column_ndx, int64_t value);
    Query& greater(size_t column_ndx, int64_t value);
    Query& greater_equal(size_t column_ndx, int64_t value);
    Query& less(size_t column_ndx, int64_t value);
    Query& less_equal(size_t column_ndx, int64_t value);
    Query& between(size_t column_ndx, int64_t from, int64_t to);

    // Conditions: int (we need those because conversion from '1234' is ambiguous with float/double)
    Query& equal(size_t column_ndx, int value);
    Query& not_equal(size_t column_ndx, int value);
    Query& greater(size_t column_ndx, int value);
    Query& greater_equal(size_t column_ndx, int value);
    Query& less(size_t column_ndx, int value);
    Query& less_equal(size_t column_ndx, int value);
    Query& between(size_t column_ndx, int from, int to);

    // Conditions: 2 int columns
    Query& equal_int(size_t column_ndx1, size_t column_ndx2);
    Query& not_equal_int(size_t column_ndx1, size_t column_ndx2);
    Query& greater_int(size_t column_ndx1, size_t column_ndx2);
    Query& less_int(size_t column_ndx1, size_t column_ndx2);
    Query& greater_equal_int(size_t column_ndx1, size_t column_ndx2);
    Query& less_equal_int(size_t column_ndx1, size_t column_ndx2);

    // Conditions: float
    Query& equal(size_t column_ndx, float value);
    Query& not_equal(size_t column_ndx, float value);
    Query& greater(size_t column_ndx, float value);
    Query& greater_equal(size_t column_ndx, float value);
    Query& less(size_t column_ndx, float value);
    Query& less_equal(size_t column_ndx, float value);
    Query& between(size_t column_ndx, float from, float to);

    // Conditions: 2 float columns
    Query& equal_float(size_t column_ndx1, size_t column_ndx2);
    Query& not_equal_float(size_t column_ndx1, size_t column_ndx2);
    Query& greater_float(size_t column_ndx1, size_t column_ndx2);
    Query& greater_equal_float(size_t column_ndx1, size_t column_ndx2);
    Query& less_float(size_t column_ndx1, size_t column_ndx2);
    Query& less_equal_float(size_t column_ndx1, size_t column_ndx2);

     // Conditions: double
    Query& equal(size_t column_ndx, double value);
    Query& not_equal(size_t column_ndx, double value);
    Query& greater(size_t column_ndx, double value);
    Query& greater_equal(size_t column_ndx, double value);
    Query& less(size_t column_ndx, double value);
    Query& less_equal(size_t column_ndx, double value);
    Query& between(size_t column_ndx, double from, double to);

    // Conditions: 2 double columns
    Query& equal_double(size_t column_ndx1, size_t column_ndx2);
    Query& not_equal_double(size_t column_ndx1, size_t column_ndx2);
    Query& greater_double(size_t column_ndx1, size_t column_ndx2);
    Query& greater_equal_double(size_t column_ndx1, size_t column_ndx2);
    Query& less_double(size_t column_ndx1, size_t column_ndx2);
    Query& less_equal_double(size_t column_ndx1, size_t column_ndx2);

    // Conditions: bool
    Query& equal(size_t column_ndx, bool value);

    // Conditions: date
    Query& equal_datetime(size_t column_ndx, DateTime value) { return equal(column_ndx, int64_t(value.get_datetime())); }
    Query& not_equal_datetime(size_t column_ndx, DateTime value) { return not_equal(column_ndx, int64_t(value.get_datetime())); }
    Query& greater_datetime(size_t column_ndx, DateTime value) { return greater(column_ndx, int64_t(value.get_datetime())); }
    Query& greater_equal_datetime(size_t column_ndx, DateTime value) { return greater_equal(column_ndx, int64_t(value.get_datetime())); }
    Query& less_datetime(size_t column_ndx, DateTime value) { return less(column_ndx, int64_t(value.get_datetime())); }
    Query& less_equal_datetime(size_t column_ndx, DateTime value) { return less_equal(column_ndx, int64_t(value.get_datetime())); }
    Query& between_datetime(size_t column_ndx, DateTime from, DateTime to) { return between(column_ndx, int64_t(from.get_datetime()), int64_t(to.get_datetime())); }

    // Conditions: strings

    Query& equal(size_t column_ndx, StringData value, bool case_sensitive=true);
    Query& not_equal(size_t column_ndx, StringData value, bool case_sensitive=true);
    Query& begins_with(size_t column_ndx, StringData value, bool case_sensitive=true);
    Query& ends_with(size_t column_ndx, StringData value, bool case_sensitive=true);
    Query& contains(size_t column_ndx, StringData value, bool case_sensitive=true);

    // These are shortcuts for equal(StringData(c_str)) and
    // not_equal(StringData(c_str)), and are needed to avoid unwanted
    // implicit conversion of char* to bool.
    Query& equal(size_t column_ndx, const char* c_str, bool case_sensitive=true);
    Query& not_equal(size_t column_ndx, const char* c_str, bool case_sensitive=true);

    // Conditions: binary data
    Query& equal(size_t column_ndx, BinaryData value);
    Query& not_equal(size_t column_ndx, BinaryData value);
    Query& begins_with(size_t column_ndx, BinaryData value);
    Query& ends_with(size_t column_ndx, BinaryData value);
    Query& contains(size_t column_ndx, BinaryData value);

    // Negation
    Query& Not();

    // Grouping
    Query& group();
    Query& end_group();
    Query& subtable(size_t column);
    Query& end_subtable();
    Query& Or();

    Query& and_query(Query q);
    Query operator||(Query q);
    Query operator&&(Query q);
    Query operator!();


    // Searching
    size_t         find(size_t begin_at_table_row=size_t(0));
    TableView      find_all(size_t start = 0, size_t end=size_t(-1), size_t limit = size_t(-1));
    ConstTableView find_all(size_t start = 0, size_t end=size_t(-1), size_t limit = size_t(-1)) const;

    // Aggregates
    size_t count(size_t start = 0, size_t end=size_t(-1), size_t limit = size_t(-1)) const;

    int64_t sum_int(size_t column_ndx, size_t* resultcount = 0, size_t start = 0, size_t end = size_t(-1), 
                    size_t limit = size_t(-1)) const;

    double  average_int(size_t column_ndx, size_t* resultcount = 0, size_t start = 0, size_t end = size_t(-1),
                        size_t limit = size_t(-1)) const;

    int64_t maximum_int(size_t column_ndx, size_t* resultcount = 0, size_t start = 0, size_t end = size_t(-1), 
                        size_t limit = size_t(-1), size_t* return_ndx = 0) const;

    int64_t minimum_int(size_t column_ndx, size_t* resultcount = 0, size_t start = 0, size_t end = size_t(-1), 
                        size_t limit = size_t(-1), size_t* return_ndx = 0) const;

    double sum_float(    size_t column_ndx, size_t* resultcount = 0, size_t start = 0, size_t end = size_t(-1), 
                         size_t limit = size_t(-1)) const;

    double average_float(size_t column_ndx, size_t* resultcount = 0, size_t start = 0, size_t end = size_t(-1), 
                         size_t limit = size_t(-1)) const;

    float  maximum_float(size_t column_ndx, size_t* resultcount = 0, size_t start = 0, size_t end = size_t(-1),
                         size_t limit = size_t(-1), size_t* return_ndx = 0) const;

    float  minimum_float(size_t column_ndx, size_t* resultcount = 0, size_t start = 0, size_t end = size_t(-1),
                         size_t limit = size_t(-1), size_t* return_ndx = 0) const;

    double sum_double(    size_t column_ndx, size_t* resultcount = 0, size_t start = 0, size_t end = size_t(-1), 
                          size_t limit = size_t(-1)) const;

    double average_double(size_t column_ndx, size_t* resultcount = 0, size_t start = 0, size_t end = size_t(-1), 
                          size_t limit = size_t(-1)) const;

    double maximum_double(size_t column_ndx, size_t* resultcount = 0, size_t start = 0, size_t end = size_t(-1), 
                          size_t limit = size_t(-1), size_t* return_ndx = 0) const;

    double minimum_double(size_t column_ndx, size_t* resultcount = 0, size_t start = 0, size_t end = size_t(-1), 
                          size_t limit = size_t(-1), size_t* return_ndx = 0) const;

    DateTime maximum_datetime(size_t column_ndx, size_t* resultcount = 0, size_t start = 0, size_t end = size_t(-1),
                              size_t limit = size_t(-1), size_t* return_ndx = 0) const;

    DateTime minimum_datetime(size_t column_ndx, size_t* resultcount = 0, size_t start = 0, size_t end = size_t(-1), 
                              size_t limit = size_t(-1), size_t* return_ndx = 0) const;

    // Deletion
    size_t  remove(size_t start = 0, size_t end=size_t(-1), size_t limit = size_t(-1));

#if REALM_MULTITHREAD_QUERY
    // Multi-threading
    TableView      find_all_multi(size_t start = 0, size_t end=size_t(-1));
    ConstTableView find_all_multi(size_t start = 0, size_t end=size_t(-1)) const;
    int            set_threads(unsigned int threadcount);
#endif

    TableRef& get_table() {return m_table;}

    std::string validate();

    mutable bool do_delete;

protected:
<<<<<<< HEAD
    Query(Table& table, TableViewBase* tv = null_ptr);
=======
    Query(Table& table, RowIndexes* tv = nullptr);
>>>>>>> a268b238
//    Query(const Table& table); // FIXME: This constructor should not exist. We need a ConstQuery class.
    void Create();

    void   Init(const Table& table) const;
    bool   is_initialized() const;
    size_t FindInternal(size_t start = 0, size_t end=size_t(-1)) const;
    size_t peek_tableview(size_t tv_index) const;
    void   UpdatePointers(ParentNode* p, ParentNode** newnode);
    void HandlePendingNot();

    static bool  comp(const std::pair<size_t, size_t>& a, const std::pair<size_t, size_t>& b);

public:
    TableRef m_table;
    std::vector<ParentNode*> first;
    std::vector<ParentNode**> update;
    std::vector<ParentNode**> update_override;
    std::vector<ParentNode**> subtables;
    std::vector<ParentNode*> all_nodes;

    // points to the base class of the restricting view. If the restricting
    // view is a link view, m_source_link_view is non-zero. If it is a table view,
    // m_source_table_view is non-zero.
    RowIndexes* m_view;
    std::vector<bool> pending_not;
    struct Handover_data {
        std::size_t m_table_num;
        bool m_has_table;
        // we're navigating around circular include dependencies by using a
        // void* below - it should be a TableView::Handover_data, but we cant
        // forward declare a nested class...
        void* table_view_data;
        // Similar for LinkView::Handover_data:
        void* link_view_data;
    };
    void prepare_for_import(Handover_data& handover_data, Group& group);
    void prepare_for_export(Handover_data& handover_data);
private:
    template <class TColumnType> Query& equal(size_t column_ndx1, size_t column_ndx2);
    template <class TColumnType> Query& less(size_t column_ndx1, size_t column_ndx2);
    template <class TColumnType> Query& less_equal(size_t column_ndx1, size_t column_ndx2);
    template <class TColumnType> Query& greater(size_t column_ndx1, size_t column_ndx2);
    template <class TColumnType> Query& greater_equal(size_t column_ndx1, size_t column_ndx2);
    template <class TColumnType> Query& not_equal(size_t column_ndx1, size_t column_ndx2);

    template <typename T, class N> Query& add_condition(size_t column_ndx, T value);

    template<typename T> double average(size_t column_ndx, size_t* resultcount = 0, size_t start = 0,
                                        size_t end=size_t(-1), size_t limit = size_t(-1)) const;

    template <Action action, typename T, typename R, class ColClass>
        R aggregate(R (ColClass::*method)(size_t, size_t, size_t, size_t*) const,
                    size_t column_ndx, size_t* resultcount, size_t start, size_t end, size_t limit, 
                    size_t* return_ndx = nullptr) const;

    void aggregate_internal(Action TAction, DataType TSourceColumn,
                            ParentNode* pn, QueryStateBase* st, 
                            size_t start, size_t end, SequentialGetterBase* source_column) const;

    void find_all(TableViewBase& tv, size_t start = 0, size_t end=size_t(-1), size_t limit = size_t(-1)) const;
    void delete_nodes() REALM_NOEXCEPT;

    void set_table(TableRef tr) { m_table = tr; }
    bool supports_export_for_handover() { return m_view == 0; };
    std::string error_code;

    friend class Table;
    template <typename T> friend class BasicTable;
    friend class XQueryAccessorInt;
    friend class XQueryAccessorString;
    friend class TableViewBase;

    // At most one of these can be non-zero, and if so the non-zero one indicates the restricting view.
    LinkViewRef m_source_link_view; // link views are refcounted and shared.
    TableViewBase* m_source_table_view; // table views are not refcounted, and not owned by the query.
};

// Implementation:

inline Query& Query::equal(size_t column_ndx, const char* c_str, bool case_sensitive)
{
    return equal(column_ndx, StringData(c_str), case_sensitive);
}

inline Query& Query::not_equal(size_t column_ndx, const char* c_str, bool case_sensitive)
{
    return not_equal(column_ndx, StringData(c_str), case_sensitive);
}

} // namespace realm

#endif // REALM_QUERY_HPP<|MERGE_RESOLUTION|>--- conflicted
+++ resolved
@@ -56,11 +56,7 @@
 
 class Query {
 public:
-<<<<<<< HEAD
-    Query(const Table& table, TableViewBase* tv = null_ptr);
-=======
-    Query(const Table& table, RowIndexes* tv = nullptr);
->>>>>>> a268b238
+    Query(const Table& table, TableViewBase* tv = nullptr);
     Query(const Table& table, const LinkViewRef& lv);
     Query();
     Query(const Query& copy); // FIXME: Try to remove this
@@ -255,11 +251,7 @@
     mutable bool do_delete;
 
 protected:
-<<<<<<< HEAD
-    Query(Table& table, TableViewBase* tv = null_ptr);
-=======
-    Query(Table& table, RowIndexes* tv = nullptr);
->>>>>>> a268b238
+    Query(Table& table, TableViewBase* tv = nullptr);
 //    Query(const Table& table); // FIXME: This constructor should not exist. We need a ConstQuery class.
     void Create();
 
