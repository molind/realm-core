--- conflicted
+++ resolved
@@ -96,11 +96,8 @@
             return PropertyType::ObjectId | flags;
         case col_type_Decimal:
             return PropertyType::Decimal | flags;
-<<<<<<< HEAD
-=======
         case col_type_UUID:
             return PropertyType::UUID | flags;
->>>>>>> 246d1c6e
         case col_type_Link: {
             if (attr.test(col_attr_Set)) {
                 return PropertyType::Object | flags;
