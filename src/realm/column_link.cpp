/*************************************************************************
 *
 * REALM CONFIDENTIAL
 * __________________
 *
 *  [2011] - [2012] Realm Inc
 *  All Rights Reserved.
 *
 * NOTICE:  All information contained herein is, and remains
 * the property of Realm Incorporated and its suppliers,
 * if any.  The intellectual and technical concepts contained
 * herein are proprietary to Realm Incorporated
 * and its suppliers and may be covered by U.S. and Foreign Patents,
 * patents in process, and are protected by trade secret or copyright law.
 * Dissemination of this information or reproduction of this material
 * is strictly forbidden unless prior written permission is obtained
 * from Realm Incorporated.
 *
 **************************************************************************/

#include <algorithm>

#include "column_link.hpp"

#include <realm/group.hpp>

#include <realm/replication.hpp>

using namespace realm;

void LinkColumn::remove_backlinks(size_t row_ndx)
{
    int_fast64_t value = LinkColumnBase::get(row_ndx);
    if (value != 0) {
        size_t target_row_ndx = to_size_t(value - 1);
        m_backlink_column->remove_one_backlink(target_row_ndx, row_ndx);
    }
}


void LinkColumn::clear(size_t, bool broken_reciprocal_backlinks)
{
    if (!broken_reciprocal_backlinks) {
        size_t num_target_rows = m_target_table->size();
        m_backlink_column->remove_all_backlinks(num_target_rows); // Throws
    }

    clear_without_updating_index(); // Throws
}


void LinkColumn::insert_rows(size_t row_ndx, size_t num_rows_to_insert, size_t prior_num_rows)
{
    REALM_ASSERT_DEBUG(prior_num_rows == size());
    REALM_ASSERT(row_ndx <= prior_num_rows);

    // Update backlinks to the moved origin rows
    size_t num_rows_moved = prior_num_rows - row_ndx;
    for (size_t i = num_rows_moved; i > 0; --i) {
        size_t old_origin_row_ndx = row_ndx + i - 1;
        size_t new_origin_row_ndx = row_ndx + num_rows_to_insert + i - 1;
        uint_fast64_t value = LinkColumnBase::get_uint(old_origin_row_ndx);
        if (value != 0) { // Zero means null
            size_t target_row_ndx = to_size_t(value - 1);
            m_backlink_column->update_backlink(target_row_ndx, old_origin_row_ndx,
                                               new_origin_row_ndx); // Throws
        }
    }

    LinkColumnBase::insert_rows(row_ndx, num_rows_to_insert, prior_num_rows); // Throws
}


void LinkColumn::erase_rows(size_t row_ndx, size_t num_rows_to_erase, size_t prior_num_rows,
                            bool broken_reciprocal_backlinks)
{
    REALM_ASSERT_DEBUG(prior_num_rows == size());
    REALM_ASSERT(num_rows_to_erase <= prior_num_rows);
    REALM_ASSERT(row_ndx <= prior_num_rows - num_rows_to_erase);

    // Remove backlinks to the removed origin rows
    if (!broken_reciprocal_backlinks) {
        for (size_t i = 0; i < num_rows_to_erase; ++i)
            remove_backlinks(row_ndx+i);
    }

    // Update backlinks to the moved origin rows
    size_t num_rows_moved = prior_num_rows - (row_ndx + num_rows_to_erase);
    for (size_t i = 0; i < num_rows_moved; ++i) {
        size_t old_origin_row_ndx = row_ndx + num_rows_to_erase + i;
        size_t new_origin_row_ndx = row_ndx + i;
        uint_fast64_t value = LinkColumnBase::get_uint(old_origin_row_ndx);
        if (value != 0) { // Zero means null
            size_t target_row_ndx = to_size_t(value - 1);
            m_backlink_column->update_backlink(target_row_ndx, old_origin_row_ndx,
                                               new_origin_row_ndx); // Throws
        }
    }

    LinkColumnBase::erase_rows(row_ndx, num_rows_to_erase, prior_num_rows,
                               broken_reciprocal_backlinks); // Throws
}


void LinkColumn::move_last_row_over(size_t row_ndx, size_t prior_num_rows,
                                    bool broken_reciprocal_backlinks)
{
    REALM_ASSERT_DEBUG(prior_num_rows == size());
    REALM_ASSERT(row_ndx <= prior_num_rows);

    // Remove backlinks to the removed origin row
    if (!broken_reciprocal_backlinks)
        remove_backlinks(row_ndx);

    // Update backlinks to the moved origin row
    size_t last_row_ndx = prior_num_rows - 1;
    if (row_ndx != last_row_ndx) {
        int_fast64_t value = LinkColumnBase::get(last_row_ndx);
        if (value != 0) {
            size_t target_row_ndx = to_size_t(value - 1);
            m_backlink_column->update_backlink(target_row_ndx, last_row_ndx, row_ndx);
        }
    }

    LinkColumnBase::move_last_row_over(row_ndx, prior_num_rows,
                                       broken_reciprocal_backlinks); // Throws
}


void LinkColumn::cascade_break_backlinks_to(size_t row_ndx, CascadeState& state)
{
    int_fast64_t value = LinkColumnBase::get(row_ndx);
    bool is_null = value == 0;
    if (is_null)
        return;

    // Remove the reciprocal backlink at target_row_ndx that points to row_ndx
    size_t target_row_ndx = to_size_t(value - 1);
    m_backlink_column->remove_one_backlink(target_row_ndx, row_ndx);

    if (m_weak_links)
        return;
    if (m_target_table == state.stop_on_table)
        return;

    // Recurse on target row when appropriate
    size_t target_table_ndx = m_target_table->get_index_in_group();
    check_cascade_break_backlinks_to(target_table_ndx, target_row_ndx, state); // Throws
}


void LinkColumn::cascade_break_backlinks_to_all_rows(size_t num_rows, CascadeState& state)
{
    size_t num_target_rows = m_target_table->size();
    m_backlink_column->remove_all_backlinks(num_target_rows);

    if (m_weak_links)
        return;
    if (m_target_table == state.stop_on_table)
        return;

    size_t target_table_ndx = m_target_table->get_index_in_group();
    for (size_t i = 0; i < num_rows; ++i) {
        int_fast64_t value = LinkColumnBase::get(i);
        bool is_null = value == 0;
        if (is_null)
            continue;

        size_t target_row_ndx = to_size_t(value - 1);
        check_cascade_break_backlinks_to(target_table_ndx, target_row_ndx, state); // Throws
    }
}


void LinkColumn::do_nullify_link(size_t row_ndx, size_t)
{
    if (Replication* repl = get_root_array()->get_alloc().get_replication()) {
        repl->nullify_link(m_table, m_column_ndx, row_ndx);
    }
<<<<<<< HEAD
#endif
    LinkColumnBase::set(row_ndx, 0);
=======
    ColumnLinkBase::set(row_ndx, 0);
>>>>>>> ff757dcb
}


#ifdef REALM_DEBUG

void LinkColumn::Verify(const Table& table, size_t col_ndx) const
{
    LinkColumnBase::Verify(table, col_ndx);

    std::vector<BacklinkColumn::VerifyPair> pairs;
    m_backlink_column->get_backlinks(pairs);

    // Check correspondence between forward nad backward links.
    size_t backlinks_seen = 0;
    size_t n = size();
    for (size_t i = 0; i != n; ++i) {
        if (is_null_link(i))
            continue;
        size_t target_row_ndx = get_link(i);
        typedef std::vector<BacklinkColumn::VerifyPair>::const_iterator iter;
        BacklinkColumn::VerifyPair search_value;
        search_value.origin_row_ndx = i;
        std::pair<iter,iter> range = equal_range(pairs.begin(), pairs.end(), search_value);
        // Exactly one corresponding backlink must exist
        REALM_ASSERT(range.second - range.first == 1);
        REALM_ASSERT_3(range.first->target_row_ndx, ==, target_row_ndx);
        ++backlinks_seen;
    }

    // All backlinks must have been matched by a forward link
    REALM_ASSERT_3(backlinks_seen, ==, pairs.size());
}

#endif // REALM_DEBUG<|MERGE_RESOLUTION|>--- conflicted
+++ resolved
@@ -177,12 +177,7 @@
     if (Replication* repl = get_root_array()->get_alloc().get_replication()) {
         repl->nullify_link(m_table, m_column_ndx, row_ndx);
     }
-<<<<<<< HEAD
-#endif
     LinkColumnBase::set(row_ndx, 0);
-=======
-    ColumnLinkBase::set(row_ndx, 0);
->>>>>>> ff757dcb
 }
 
 
