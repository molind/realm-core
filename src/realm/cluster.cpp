/*************************************************************************
 *
 * Copyright 2016 Realm Inc.
 *
 * Licensed under the Apache License, Version 2.0 (the "License");
 * you may not use this file except in compliance with the License.
 * You may obtain a copy of the License at
 *
 * http://www.apache.org/licenses/LICENSE-2.0
 *
 * Unless required by applicable law or agreed to in writing, software
 * distributed under the License is distributed on an "AS IS" BASIS,
 * WITHOUT WARRANTIES OR CONDITIONS OF ANY KIND, either express or implied.
 * See the License for the specific language governing permissions and
 * limitations under the License.
 *
 **************************************************************************/

#include "realm/cluster_tree.hpp"
#include "realm/table.hpp"
#include "realm/array_integer.hpp"
#include "realm/array_basic.hpp"
#include "realm/array_bool.hpp"
#include "realm/array_string.hpp"
#include "realm/array_binary.hpp"
#include "realm/array_timestamp.hpp"
<<<<<<< HEAD
#include "realm/array_decimal128.hpp"
=======
#include "realm/array_object_id.hpp"
>>>>>>> 51aad380
#include "realm/array_key.hpp"
#include "realm/array_backlink.hpp"
#include "realm/index_string.hpp"
#include "realm/column_type_traits.hpp"
#include "realm/replication.hpp"
#include <iostream>
#include <cmath>

using namespace realm;

namespace {
#if REALM_MAX_BPNODE_SIZE > 256
constexpr int node_shift_factor = 8;
#else
constexpr int node_shift_factor = 2;
#endif

constexpr size_t cluster_node_size = 1 << node_shift_factor;
}

/*
 * Node-splitting is done in the way that if the new element comes after all the
 * current elements, then the new element is added to the new node as the only
 * element and the old node is untouched. Here split key is the key of the new
 * element.
 * Otherwise the node is split so that the new element can be added to the old node.
 * So all elements that should come after the new element are moved to the new node.
 * Split key is the key of the first element that is moved. (First key that comes
 * after the new element).
 * Merging is done when a node is less than half full and the combined size will be
 * less than 3/4 of the max size.
 */

namespace realm {

/*
 * The inner nodes are organized in the way that the main array has a ref to the
 * (optional) key array in position 0 and the subtree depth in position 1. After
 * that follows refs to the subordinate nodes.
 */
class ClusterNodeInner : public ClusterNode {
public:
    ClusterNodeInner(Allocator& allocator, const ClusterTree& tree_top);
    ~ClusterNodeInner() override;

    void create(int sub_tree_depth);
    void init(MemRef mem) override;
    bool update_from_parent(size_t old_baseline) noexcept override;
    MemRef ensure_writeable(ObjKey k) override;

    bool is_leaf() const override
    {
        return false;
    }

    int get_sub_tree_depth() const override
    {
        return m_sub_tree_depth;
    }

    bool traverse(ClusterTree::TraverseFunction func, int64_t) const;
    void update(ClusterTree::UpdateFunction func, int64_t);

    size_t node_size() const override
    {
        return Array::size() - s_first_node_index;
    }
    size_t get_tree_size() const override
    {
        return size_t(Array::get(s_sub_tree_size)) >> 1;
    }
    void set_tree_size(size_t sub_tree_size)
    {
        Array::set(s_sub_tree_size, sub_tree_size << 1 | 1);
    }
    size_t update_sub_tree_size();
    int64_t get_last_key_value() const override;

    void ensure_general_form() override;
    void insert_column(ColKey col) override;
    void remove_column(ColKey col) override;
    ref_type insert(ObjKey k, const FieldValues& init_values, State& state) override;
    bool try_get(ObjKey k, State& state) const override;
    ObjKey get(size_t ndx, State& state) const override;
    size_t get_ndx(ObjKey key, size_t ndx) const override;
    size_t erase(ObjKey k, CascadeState& state) override;
    void nullify_incoming_links(ObjKey key, CascadeState& state) override;
    void add(ref_type ref, int64_t key_value = 0);

    // Reset first (and only!) child ref and return the previous value
    ref_type clear_first_child_ref()
    {
        REALM_ASSERT(node_size() == 1);
        ref_type ret = Array::get_as_ref(s_first_node_index);
        Array::set(s_first_node_index, 0);
        return ret;
    }

    int64_t get_first_key_value()
    {
        return m_keys.is_attached() ? m_keys.get(0) : 0;
    }

    bool get_leaf(ObjKey key, ClusterNode::IteratorState& state) const noexcept;

    void dump_objects(int64_t key_offset, std::string lead) const override;

private:
    static constexpr size_t s_key_ref_index = 0;
    static constexpr size_t s_sub_tree_depth_index = 1;
    static constexpr size_t s_sub_tree_size = 2;
    static constexpr size_t s_first_node_index = 3;

    int m_sub_tree_depth = 0;
    int m_shift_factor = 0;

    struct ChildInfo {
        size_t ndx;
        uint64_t offset;
        ObjKey key;
        MemRef mem;
    };
    bool find_child(ObjKey key, ChildInfo& ret) const
    {
        if (m_keys.is_attached()) {
            auto upper = m_keys.upper_bound(uint64_t(key.value));
            // The first entry in m_keys will always be smaller than or equal
            // to all keys in this subtree. If you get zero returned here, the
            // key is not in the tree
            if (upper == 0) {
                return false;
            }
            ret.ndx = upper - 1;
            ret.offset = m_keys.get(ret.ndx);
        }
        else {
            size_t sz = node_size();
            REALM_ASSERT_DEBUG(sz > 0);
            size_t max_ndx = sz - 1;
            ret.ndx = std::min(size_t(key.value) >> m_shift_factor, max_ndx);
            ret.offset = ret.ndx << m_shift_factor;
        }
        ret.key = ObjKey(key.value - ret.offset);
        ref_type child_ref = _get_child_ref(ret.ndx);
        char* child_header = m_alloc.translate(child_ref);
        ret.mem = MemRef(child_header, child_ref, m_alloc);
        return true;
    }

    ref_type _get_child_ref(size_t ndx) const
    {
        return Array::get_as_ref(ndx + s_first_node_index);
    }
    void _insert_child_ref(size_t ndx, ref_type ref)
    {
        Array::insert(ndx + s_first_node_index, from_ref(ref));
    }
    void _erase_child_ref(size_t ndx)
    {
        Array::erase(ndx + s_first_node_index);
    }
    void move(size_t ndx, ClusterNode* new_node, int64_t key_adj) override;

    template <class T, class F>
    T recurse(ObjKey key, F func);

    template <class T, class F>
    T recurse(ChildInfo& child_info, F func);
};
}

void ClusterNode::IteratorState::clear()
{
    m_current_leaf.detach();
    m_key_offset = 0;
    m_current_index = size_t(-1);
}

void ClusterNode::IteratorState::init(const ConstObj& obj)
{
    m_current_leaf.init(obj.m_mem);
    m_current_index = obj.m_row_ndx;
    m_key_offset = obj.get_key().value - m_current_leaf.get_key_value(obj.m_row_ndx);
    m_current_leaf.set_offset(m_key_offset);
}

void ClusterNode::get(ObjKey k, ClusterNode::State& state) const
{
    if (!k || !try_get(k, state)) {
        throw InvalidKey("Key not found");
    }
}

/***************************** ClusterNodeInner ******************************/

ClusterNodeInner::ClusterNodeInner(Allocator& allocator, const ClusterTree& tree_top)
    : ClusterNode(0, allocator, tree_top)
{
}

ClusterNodeInner::~ClusterNodeInner()
{
}

void ClusterNodeInner::create(int sub_tree_depth)
{
    Array::create(Array::type_InnerBptreeNode, false, s_first_node_index);

    Array::set(s_key_ref_index, 0);

    Array::set(s_sub_tree_depth_index, RefOrTagged::make_tagged(sub_tree_depth));
    Array::set(s_sub_tree_size, 1); // sub_tree_size = 0 (as tagged value)
    m_sub_tree_depth = sub_tree_depth;
    m_shift_factor = m_sub_tree_depth * node_shift_factor;
}

void ClusterNodeInner::init(MemRef mem)
{
    Array::init_from_mem(mem);
    m_keys.set_parent(this, s_key_ref_index);
    ref_type ref = Array::get_as_ref(s_key_ref_index);
    if (ref) {
        m_keys.init_from_ref(ref);
    }
    else {
        m_keys.detach();
    }
    m_sub_tree_depth = int(Array::get(s_sub_tree_depth_index)) >> 1;
    m_shift_factor = m_sub_tree_depth * node_shift_factor;
}

bool ClusterNodeInner::update_from_parent(size_t old_baseline) noexcept
{
    if (Array::update_from_parent(old_baseline)) {
        ref_type ref = Array::get_as_ref(s_key_ref_index);
        if (ref) {
            m_keys.update_from_parent(old_baseline);
        }
        m_sub_tree_depth = int(Array::get(s_sub_tree_depth_index)) >> 1;
        return true;
    }
    return false;
}

template <class T, class F>
T ClusterNodeInner::recurse(ObjKey key, F func)
{
    ChildInfo child_info;
    if (!find_child(key, child_info)) {
        throw InvalidKey("Key not found");
    }
    return recurse<T>(child_info, func);
}

template <class T, class F>
T ClusterNodeInner::recurse(ChildInfo& child_info, F func)
{
    bool child_is_leaf = !Array::get_is_inner_bptree_node_from_header(child_info.mem.get_addr());
    if (child_is_leaf) {
        Cluster leaf(child_info.offset + m_offset, m_alloc, m_tree_top);
        leaf.set_parent(this, child_info.ndx + s_first_node_index);
        leaf.init(child_info.mem);
        return func(&leaf, child_info);
    }
    else {
        ClusterNodeInner node(m_alloc, m_tree_top);
        node.set_parent(this, child_info.ndx + s_first_node_index);
        node.init(child_info.mem);
        node.set_offset(child_info.offset + m_offset);
        return func(&node, child_info);
    }
}

MemRef ClusterNodeInner::ensure_writeable(ObjKey key)
{
    return recurse<MemRef>(
        key, [](ClusterNode* node, ChildInfo& child_info) { return node->ensure_writeable(child_info.key); });
}

ref_type ClusterNodeInner::insert(ObjKey key, const FieldValues& init_values, ClusterNode::State& state)
{
    return recurse<ref_type>(key, [this, &state, &init_values](ClusterNode* node, ChildInfo& child_info) {
        ref_type new_sibling_ref = node->insert(child_info.key, init_values, state);

        set_tree_size(get_tree_size() + 1);

        if (!new_sibling_ref) {
            return ref_type(0);
        }

        size_t new_ref_ndx = child_info.ndx + 1;

        int64_t split_key_value = state.split_key + child_info.offset;
        size_t sz = node_size();
        if (sz < cluster_node_size) {
            if (m_keys.is_attached()) {
                m_keys.insert(new_ref_ndx, split_key_value);
            }
            else {
                if (size_t(split_key_value) != sz << m_shift_factor) {
                    ensure_general_form();
                    m_keys.insert(new_ref_ndx, split_key_value);
                }
            }
            _insert_child_ref(new_ref_ndx, new_sibling_ref);
            return ref_type(0);
        }

        ClusterNodeInner child(m_alloc, m_tree_top);
        child.create(m_sub_tree_depth);
        if (new_ref_ndx == sz) {
            child.add(new_sibling_ref);
            state.split_key = split_key_value;
        }
        else {
            int64_t first_key_value = m_keys.get(new_ref_ndx);
            child.ensure_general_form();
            move(new_ref_ndx, &child, first_key_value);
            add(new_sibling_ref, split_key_value); // Throws
            state.split_key = first_key_value;
        }

        // Some objects has been moved out of this tree - find out how many
        size_t child_sub_tree_size = child.update_sub_tree_size();
        set_tree_size(get_tree_size() - child_sub_tree_size);

        return child.get_ref();
    });
}

bool ClusterNodeInner::try_get(ObjKey key, ClusterNode::State& state) const
{
    ChildInfo child_info;
    if (!find_child(key, child_info)) {
        return false;
    }
    return const_cast<ClusterNodeInner*>(this)->recurse<bool>(
        child_info, [&state](const ClusterNode* node, ChildInfo& info) { return node->try_get(info.key, state); });
}

ObjKey ClusterNodeInner::get(size_t ndx, ClusterNode::State& state) const
{
    size_t sz = node_size();
    size_t child_ndx = 0;
    while (child_ndx < sz) {
        int64_t key_offset = m_keys.is_attached() ? m_keys.get(child_ndx) : (child_ndx << m_shift_factor);

        ref_type child_ref = _get_child_ref(child_ndx);
        char* child_header = m_alloc.translate(child_ref);
        bool child_is_leaf = !Array::get_is_inner_bptree_node_from_header(child_header);
        size_t sub_tree_size;
        if (child_is_leaf) {
            sub_tree_size = Cluster::node_size_from_header(m_alloc, child_header);
            if (ndx < sub_tree_size) {
                Cluster leaf(key_offset + m_offset, m_alloc, m_tree_top);
                leaf.init(MemRef(child_header, child_ref, m_alloc));
                REALM_ASSERT(sub_tree_size == leaf.get_tree_size());
                return leaf.get(ndx, state);
            }
        }
        else {
            ClusterNodeInner node(m_alloc, m_tree_top);
            node.init(MemRef(child_header, child_ref, m_alloc));
            node.set_offset(key_offset + m_offset);
            sub_tree_size = node.get_tree_size();
            if (ndx < sub_tree_size) {
                return node.get(ndx, state);
            }
        }
        child_ndx++;
        ndx -= sub_tree_size;
    }
    return {};
}

size_t ClusterNodeInner::get_ndx(ObjKey key, size_t ndx) const
{
    ChildInfo child_info;
    if (!find_child(key, child_info)) {
        throw InvalidKey("Key not found");
    }

    // First figure out how many objects there are in nodes before actual one
    // then descent in tree

    bool child_is_leaf = !Array::get_is_inner_bptree_node_from_header(child_info.mem.get_addr());
    if (child_is_leaf) {
        for (unsigned i = 0; i < child_info.ndx; i++) {
            ref_type ref = _get_child_ref(i);
            char* header = m_alloc.translate(ref);
            ndx += Cluster::node_size_from_header(m_alloc, header);
        }
        Cluster leaf(child_info.offset + m_offset, m_alloc, m_tree_top);
        leaf.init(child_info.mem);
        return leaf.get_ndx(child_info.key, ndx);
    }
    else {
        for (unsigned i = 0; i < child_info.ndx; i++) {
            char* header = m_alloc.translate(_get_child_ref(i));
            ndx += size_t(Array::get(header, s_sub_tree_size)) >> 1;
        }
        ClusterNodeInner node(m_alloc, m_tree_top);
        node.init(child_info.mem);
        node.set_offset(child_info.offset + m_offset);
        return node.get_ndx(child_info.key, ndx);
    }
}

size_t ClusterNodeInner::erase(ObjKey key, CascadeState& state)
{
    return recurse<size_t>(key, [this, &state](ClusterNode* erase_node, ChildInfo& child_info) {
        size_t erase_node_size = erase_node->erase(child_info.key, state);

        set_tree_size(get_tree_size() - 1);

        if (erase_node_size == 0) {
            erase_node->destroy_deep();

            ensure_general_form();
            _erase_child_ref(child_info.ndx);
            m_keys.erase(child_info.ndx);
        }
        else if (erase_node_size < cluster_node_size / 2 && child_info.ndx < (node_size() - 1)) {
            // Candidate for merge. First calculate if the combined size of current and
            // next sibling is small enough.
            size_t sibling_ndx = child_info.ndx + 1;
            Cluster l2(child_info.offset, m_alloc, m_tree_top);
            ClusterNodeInner n2(m_alloc, m_tree_top);
            ClusterNode* sibling_node =
                erase_node->is_leaf() ? static_cast<ClusterNode*>(&l2) : static_cast<ClusterNode*>(&n2);
            sibling_node->set_parent(this, sibling_ndx + s_first_node_index);
            sibling_node->init_from_parent();

            size_t combined_size = sibling_node->node_size() + erase_node_size;

            if (combined_size < cluster_node_size * 3 / 4) {
                // Calculate value that must be subtracted from the moved keys
                // (will be negative as the sibling has bigger keys)
                int64_t key_adj = m_keys.is_attached() ? (m_keys.get(child_info.ndx) - m_keys.get(sibling_ndx))
                                                       : 0 - (1 << m_shift_factor);
                // And then move all elements into current node
                sibling_node->ensure_general_form();
                erase_node->ensure_general_form();
                sibling_node->move(0, erase_node, key_adj);

                if (!erase_node->is_leaf()) {
                    static_cast<ClusterNodeInner*>(erase_node)->update_sub_tree_size();
                }

                // Destroy sibling
                sibling_node->destroy_deep();

                ensure_general_form();
                _erase_child_ref(sibling_ndx);
                m_keys.erase(sibling_ndx);
            }
        }

        return node_size();
    });
}

void ClusterNodeInner::nullify_incoming_links(ObjKey key, CascadeState& state)
{
    recurse<void>(key, [&state](ClusterNode* node, ChildInfo& child_info) {
        node->nullify_incoming_links(child_info.key, state);
    });
}

void ClusterNodeInner::ensure_general_form()
{
    if (!m_keys.is_attached()) {
        size_t current_size = node_size();
        m_keys.create(current_size, (current_size - 1) << m_shift_factor);
        m_keys.update_parent();
        for (size_t i = 0; i < current_size; i++) {
            m_keys.set(i, i << m_shift_factor);
        }
    }
}

void ClusterNodeInner::insert_column(ColKey col)
{
    size_t sz = node_size();
    for (size_t i = 0; i < sz; i++) {
        ref_type child_ref = _get_child_ref(i);
        std::shared_ptr<ClusterNode> node = m_tree_top.get_node(child_ref);
        node->set_parent(this, i + s_first_node_index);
        node->insert_column(col);
    }
}

void ClusterNodeInner::remove_column(ColKey col)
{
    size_t sz = node_size();
    for (size_t i = 0; i < sz; i++) {
        ref_type child_ref = _get_child_ref(i);
        std::shared_ptr<ClusterNode> node = m_tree_top.get_node(child_ref);
        node->set_parent(this, i + s_first_node_index);
        node->remove_column(col);
    }
}

void ClusterNodeInner::add(ref_type ref, int64_t key_value)
{
    if (m_keys.is_attached()) {
        m_keys.add(key_value);
    }
    else {
        if (size_t(key_value) != (node_size() << m_shift_factor)) {
            ensure_general_form();
            m_keys.add(key_value);
        }
    }
    Array::add(from_ref(ref));
}

// Find leaf that contains the object identified by key. If this does not exist return the
// leaf that contains the next object
bool ClusterNodeInner::get_leaf(ObjKey key, ClusterNode::IteratorState& state) const noexcept
{
    size_t child_ndx;
    if (m_keys.is_attached()) {
        child_ndx = m_keys.upper_bound(uint64_t(key.value));
        if (child_ndx > 0)
            child_ndx--;
    }
    else {
        REALM_ASSERT_DEBUG(node_size() > 0);
        size_t max_ndx = node_size() - 1;
        if (key.value < 0)
            child_ndx = 0;
        else
            child_ndx = std::min(size_t(key.value) >> m_shift_factor, max_ndx);
    }

    size_t sz = node_size();
    while (child_ndx < sz) {
        int64_t key_offset = m_keys.is_attached() ? m_keys.get(child_ndx) : (child_ndx << m_shift_factor);
        ObjKey new_key(key_offset < key.value ? key.value - key_offset : 0);
        state.m_key_offset += key_offset;

        ref_type child_ref = _get_child_ref(child_ndx);
        char* child_header = m_alloc.translate(child_ref);
        bool child_is_leaf = !Array::get_is_inner_bptree_node_from_header(child_header);
        if (child_is_leaf) {
            state.m_current_leaf.init(MemRef(child_header, child_ref, m_alloc));
            state.m_current_leaf.set_offset(state.m_key_offset);
            state.m_current_index = state.m_current_leaf.lower_bound_key(new_key);
            if (state.m_current_index < state.m_current_leaf.node_size())
                return true;
        }
        else {
            ClusterNodeInner node(m_alloc, m_tree_top);
            node.init(MemRef(child_header, child_ref, m_alloc));
            if (node.get_leaf(new_key, state))
                return true;
        }
        state.m_key_offset -= key_offset;
        child_ndx++;
    }
    return false;
}

// LCOV_EXCL_START
void ClusterNodeInner::dump_objects(int64_t key_offset, std::string lead) const
{
    std::cout << lead << "node" << std::endl;
    if (!m_keys.is_attached()) {
        std::cout << lead << "compact form" << std::endl;
    }
    size_t sz = node_size();
    for (unsigned i = 0; i < sz; i++) {
        int64_t key_value;
        if (m_keys.is_attached()) {
            key_value = m_keys.get(i) + key_offset;
        }
        else {
            key_value = (i << m_shift_factor) + key_offset;
        }
        std::cout << lead << std::hex << "split: " << key_value << std::dec << std::endl;
        m_tree_top.get_node(_get_child_ref(i))->dump_objects(key_value, lead + "   ");
    }
}
// LCOV_EXCL_STOP
void ClusterNodeInner::move(size_t ndx, ClusterNode* new_node, int64_t key_adj)
{
    auto new_cluster_node_inner = static_cast<ClusterNodeInner*>(new_node);
    for (size_t i = ndx; i < node_size(); i++) {
        new_cluster_node_inner->Array::add(_get_child_ref(i));
    }
    for (size_t i = ndx; i < m_keys.size(); i++) {
        new_cluster_node_inner->m_keys.add(m_keys.get(i) - key_adj);
    }
    truncate(ndx + s_first_node_index);
    if (m_keys.is_attached()) {
        m_keys.truncate(ndx);
    }
}

size_t ClusterNodeInner::update_sub_tree_size()
{
    size_t sub_tree_size = 0;
    auto sz = node_size();

    for (unsigned i = 0; i < sz; i++) {
        ref_type ref = _get_child_ref(i);
        char* header = m_alloc.translate(ref);
        bool child_is_leaf = !Array::get_is_inner_bptree_node_from_header(header);
        if (child_is_leaf) {
            sub_tree_size += Cluster::node_size_from_header(m_alloc, header);
        }
        else {
            sub_tree_size += size_t(Array::get(header, s_sub_tree_size)) >> 1;
        }
    }
    set_tree_size(sub_tree_size);
    return sub_tree_size;
}

bool ClusterNodeInner::traverse(ClusterTree::TraverseFunction func, int64_t key_offset) const
{
    auto sz = node_size();

    for (unsigned i = 0; i < sz; i++) {
        ref_type ref = _get_child_ref(i);
        char* header = m_alloc.translate(ref);
        bool child_is_leaf = !Array::get_is_inner_bptree_node_from_header(header);
        MemRef mem(header, ref, m_alloc);
        int64_t offs = (m_keys.is_attached() ? m_keys.get(i) : i << m_shift_factor) + key_offset;
        if (child_is_leaf) {
            Cluster leaf(offs, m_alloc, m_tree_top);
            leaf.init(mem);
            if (func(&leaf)) {
                return true;
            }
        }
        else {
            ClusterNodeInner node(m_alloc, m_tree_top);
            node.init(mem);
            if (node.traverse(func, offs)) {
                return true;
            }
        }
    }
    return false;
}

void ClusterNodeInner::update(ClusterTree::UpdateFunction func, int64_t key_offset)
{
    auto sz = node_size();

    for (unsigned i = 0; i < sz; i++) {
        ref_type ref = _get_child_ref(i);
        char* header = m_alloc.translate(ref);
        bool child_is_leaf = !Array::get_is_inner_bptree_node_from_header(header);
        MemRef mem(header, ref, m_alloc);
        int64_t offs = (m_keys.is_attached() ? m_keys.get(i) : i << m_shift_factor) + key_offset;
        if (child_is_leaf) {
            Cluster leaf(offs, m_alloc, m_tree_top);
            leaf.init(mem);
            leaf.set_parent(this, i + s_first_node_index);
            func(&leaf);
        }
        else {
            ClusterNodeInner node(m_alloc, m_tree_top);
            node.init(mem);
            node.set_parent(this, i + s_first_node_index);
            node.update(func, offs);
        }
    }
}

int64_t ClusterNodeInner::get_last_key_value() const
{
    auto last_ndx = node_size() - 1;

    ref_type ref = _get_child_ref(last_ndx);
    char* header = m_alloc.translate(ref);
    bool child_is_leaf = !Array::get_is_inner_bptree_node_from_header(header);
    MemRef mem(header, ref, m_alloc);
    int64_t offset = m_keys.is_attached() ? m_keys.get(last_ndx) : last_ndx << m_shift_factor;
    if (child_is_leaf) {
        Cluster leaf(offset, m_alloc, m_tree_top);
        leaf.init(mem);
        return offset + leaf.get_last_key_value();
    }
    else {
        ClusterNodeInner node(m_alloc, m_tree_top);
        node.init(mem);
        return offset + node.get_last_key_value();
    }
}

/********************************* Cluster ***********************************/

template <class T>
inline void Cluster::do_create(ColKey col)
{
    T arr(m_alloc);
    arr.create();
    auto col_ndx = col.get_index();
    arr.set_parent(this, col_ndx.val + s_first_col_index);
    arr.update_parent();
}

void Cluster::create(size_t nb_leaf_columns)
{
    // Create array with the required size
    Array::create(type_HasRefs, false, nb_leaf_columns + s_first_col_index);
    Array::set(0, RefOrTagged::make_tagged(0));
    auto table = m_tree_top.get_owner();
    auto column_initialize = [this](ColKey col_key) {
        auto col_ndx = col_key.get_index();
        auto type = col_key.get_type();
        auto attr = col_key.get_attrs();
        if (attr.test(col_attr_List)) {
            ArrayRef arr(m_alloc);
            arr.create();
            arr.set_parent(this, col_ndx.val + s_first_col_index);
            arr.update_parent();
            return false;
        }
        switch (type) {
            case col_type_Int:
                if (attr.test(col_attr_Nullable)) {
                    do_create<ArrayIntNull>(col_key);
                }
                else {
                    do_create<ArrayInteger>(col_key);
                }
                break;
            case col_type_Bool:
                do_create<ArrayBoolNull>(col_key);
                break;
            case col_type_Float:
                do_create<ArrayFloatNull>(col_key);
                break;
            case col_type_Double:
                do_create<ArrayDoubleNull>(col_key);
                break;
            case col_type_String: {
                size_t spec_ndx = m_tree_top.get_owner()->leaf_ndx2spec_ndx(col_ndx);
                if (m_tree_top.get_spec().is_string_enum_type(spec_ndx)) {
                    do_create<ArrayInteger>(col_key);
                }
                else {
                    do_create<ArrayString>(col_key);
                }
                break;
            }
            case col_type_Binary:
                do_create<ArrayBinary>(col_key);
                break;
            case col_type_Timestamp:
                do_create<ArrayTimestamp>(col_key);
                break;
<<<<<<< HEAD
            case col_type_Decimal:
                do_create<ArrayDecimal128>(col_key);
=======
            case col_type_ObjectId:
                do_create<ArrayObjectId>(col_key);
>>>>>>> 51aad380
                break;
            case col_type_Link:
                do_create<ArrayKey>(col_key);
                break;
            case col_type_BackLink:
                do_create<ArrayBacklink>(col_key);
                break;
            default:
                throw LogicError(LogicError::illegal_type);
                break;
        }
        return false;
    };
    table->for_each_and_every_column(column_initialize);
}

void Cluster::init(MemRef mem)
{
    Array::init_from_mem(mem);
    auto rot = Array::get_as_ref_or_tagged(0);
    if (rot.is_tagged()) {
        m_keys.detach();
    }
    else {
        m_keys.init_from_ref(rot.get_as_ref());
    }
}

bool Cluster::update_from_parent(size_t old_baseline) noexcept
{
    if (Array::update_from_parent(old_baseline)) {
        auto rot = Array::get_as_ref_or_tagged(0);
        if (!rot.is_tagged()) {
            m_keys.update_from_parent(old_baseline);
        }
        return true;
    }
    return false;
}

MemRef Cluster::ensure_writeable(ObjKey)
{
    copy_on_write();
    return get_mem();
}

size_t Cluster::node_size_from_header(Allocator& alloc, const char* header)
{
    auto rot = Array::get_as_ref_or_tagged(header, s_key_ref_or_size_index);
    if (rot.is_tagged()) {
        return size_t(rot.get_as_int());
    }
    else {
        return Array::get_size_from_header(alloc.translate(rot.get_as_ref()));
    }
}

namespace realm {

template <class T>
inline void Cluster::set_spec(T&, ColKey::Idx) const
{
}

template <>
inline void Cluster::set_spec(ArrayString& arr, ColKey::Idx col_ndx) const
{
    auto spec_ndx = m_tree_top.get_owner()->leaf_ndx2spec_ndx(col_ndx);
    arr.set_spec(const_cast<Spec*>(&m_tree_top.get_spec()), spec_ndx);
}
} // namespace realm

template <class T>
inline void Cluster::do_insert_row(size_t ndx, ColKey col, Mixed init_val, bool nullable)
{
    using U = typename util::RemoveOptional<typename T::value_type>::type;

    T arr(m_alloc);
    auto col_ndx = col.get_index();
    arr.set_parent(this, col_ndx.val + s_first_col_index);
    set_spec<T>(arr, col_ndx);
    arr.init_from_parent();
    if (init_val.is_null()) {
        arr.insert(ndx, T::default_value(nullable));
    }
    else {
        arr.insert(ndx, init_val.get<U>());
    }
}

inline void Cluster::do_insert_key(size_t ndx, ColKey col_key, Mixed init_val, ObjKey origin_key)
{
    ObjKey key = init_val.is_null() ? ObjKey{} : init_val.get<ObjKey>();
    ArrayKey arr(m_alloc);
    auto col_ndx = col_key.get_index();
    arr.set_parent(this, col_ndx.val + s_first_col_index);
    arr.init_from_parent();
    arr.insert(ndx, key);

    // Insert backlink if link is not null
    if (key) {
        const Table* origin_table = m_tree_top.get_owner();
        TableRef opp_table = origin_table->get_opposite_table(col_key);
        ColKey opp_col = origin_table->get_opposite_column(col_key);
        Obj target_obj = opp_table->get_object(key);
        target_obj.add_backlink(opp_col, origin_key);
    }
}

void Cluster::insert_row(size_t ndx, ObjKey k, const FieldValues& init_values)
{
    if (m_keys.is_attached()) {
        m_keys.insert(ndx, k.value);
    }
    else {
        Array::set(s_key_ref_or_size_index, Array::get(s_key_ref_or_size_index) + 2); // Increments size by 1
    }

    auto val = init_values.begin();
    auto table = m_tree_top.get_owner();
    auto insert_in_column = [&](ColKey col_key) {
        auto col_ndx = col_key.get_index();
        auto attr = col_key.get_attrs();
        Mixed init_value;
        // init_values must be sorted in col_ndx order - this is ensured by ClustTree::insert()
        if (val != init_values.end() && val->col_key.get_index().val == col_ndx.val) {
            init_value = val->value;
            ++val;
        }

        if (attr.test(col_attr_List)) {
            REALM_ASSERT(init_value.is_null());
            ArrayRef arr(m_alloc);
            arr.set_parent(this, col_ndx.val + s_first_col_index);
            arr.init_from_parent();
            arr.insert(ndx, 0);
            return false;
        }

        bool nullable = attr.test(col_attr_Nullable);
        auto type = col_key.get_type();
        switch (type) {
            case col_type_Int:
                if (attr.test(col_attr_Nullable)) {
                    do_insert_row<ArrayIntNull>(ndx, col_key, init_value, nullable);
                }
                else {
                    do_insert_row<ArrayInteger>(ndx, col_key, init_value, nullable);
                }
                break;
            case col_type_Bool:
                do_insert_row<ArrayBoolNull>(ndx, col_key, init_value, nullable);
                break;
            case col_type_Float:
                do_insert_row<ArrayFloatNull>(ndx, col_key, init_value, nullable);
                break;
            case col_type_Double:
                do_insert_row<ArrayDoubleNull>(ndx, col_key, init_value, nullable);
                break;
            case col_type_String:
                do_insert_row<ArrayString>(ndx, col_key, init_value, nullable);
                break;
            case col_type_Binary:
                do_insert_row<ArrayBinary>(ndx, col_key, init_value, nullable);
                break;
            case col_type_Timestamp:
                do_insert_row<ArrayTimestamp>(ndx, col_key, init_value, nullable);
                break;
<<<<<<< HEAD
            case col_type_Decimal:
                do_insert_row<ArrayDecimal128>(ndx, col_key, init_value, nullable);
=======
            case col_type_ObjectId:
                do_insert_row<ArrayObjectId>(ndx, col_key, init_value, nullable);
>>>>>>> 51aad380
                break;
            case col_type_Link:
                do_insert_key(ndx, col_key, init_value, ObjKey(k.value + get_offset()));
                break;
            case col_type_BackLink: {
                ArrayBacklink arr(m_alloc);
                arr.set_parent(this, col_ndx.val + s_first_col_index);
                arr.init_from_parent();
                arr.insert(ndx, 0);
                break;
            }
            default:
                REALM_ASSERT(false);
                break;
        }
        return false;
    };
    table->for_each_and_every_column(insert_in_column);
}

template <class T>
inline void Cluster::do_move(size_t ndx, ColKey col_key, Cluster* to)
{
    auto col_ndx = col_key.get_index().val + s_first_col_index;
    T src(m_alloc);
    src.set_parent(this, col_ndx);
    src.init_from_parent();

    T dst(m_alloc);
    dst.set_parent(to, col_ndx);
    dst.init_from_parent();

    src.move(dst, ndx);
}

void Cluster::move(size_t ndx, ClusterNode* new_node, int64_t offset)
{
    auto new_leaf = static_cast<Cluster*>(new_node);

    auto move_from_column = [&](ColKey col_key) {
        auto attr = col_key.get_attrs();
        auto type = col_key.get_type();

        if (attr.test(col_attr_List)) {
            do_move<ArrayRef>(ndx, col_key, new_leaf);
            return false;
        }

        switch (type) {
            case col_type_Int:
                if (attr.test(col_attr_Nullable)) {
                    do_move<ArrayIntNull>(ndx, col_key, new_leaf);
                }
                else {
                    do_move<ArrayInteger>(ndx, col_key, new_leaf);
                }
                break;
            case col_type_Bool:
                do_move<ArrayBoolNull>(ndx, col_key, new_leaf);
                break;
            case col_type_Float:
                do_move<ArrayFloat>(ndx, col_key, new_leaf);
                break;
            case col_type_Double:
                do_move<ArrayDouble>(ndx, col_key, new_leaf);
                break;
            case col_type_String: {
                const Spec& spec = m_tree_top.get_spec();
                size_t spec_ndx = m_tree_top.get_owner()->leaf_ndx2spec_ndx(col_key.get_index());
                if (spec.is_string_enum_type(spec_ndx))
                    do_move<ArrayInteger>(ndx, col_key, new_leaf);
                else
                    do_move<ArrayString>(ndx, col_key, new_leaf);
                break;
            }
            case col_type_Binary:
                do_move<ArrayBinary>(ndx, col_key, new_leaf);
                break;
            case col_type_Timestamp:
                do_move<ArrayTimestamp>(ndx, col_key, new_leaf);
                break;
<<<<<<< HEAD
            case col_type_Decimal:
                do_move<ArrayDecimal128>(ndx, col_key, new_leaf);
=======
            case col_type_ObjectId:
                do_move<ArrayObjectId>(ndx, col_key, new_leaf);
>>>>>>> 51aad380
                break;
            case col_type_Link:
                do_move<ArrayKey>(ndx, col_key, new_leaf);
                break;
            case col_type_BackLink:
                do_move<ArrayBacklink>(ndx, col_key, new_leaf);
                break;
            default:
                REALM_ASSERT(false);
                break;
        }
        return false;
    };
    m_tree_top.get_owner()->for_each_and_every_column(move_from_column);
    for (size_t i = ndx; i < m_keys.size(); i++) {
        new_leaf->m_keys.add(m_keys.get(i) - offset);
    }
    m_keys.truncate(ndx);
}

Cluster::~Cluster()
{
}

const Table* Cluster::get_owning_table() const
{
    return m_tree_top.get_owner();
}

ColKey Cluster::get_col_key(size_t ndx_in_parent) const
{
    ColKey::Idx col_ndx{unsigned(ndx_in_parent - 1)}; // <- leaf_index here. Opaque.
    auto col_key = get_owning_table()->leaf_ndx2colkey(col_ndx);
    REALM_ASSERT(col_key.get_index().val == col_ndx.val);
    return col_key;
}

void Cluster::ensure_general_form()
{
    if (!m_keys.is_attached()) {
        size_t current_size = get_size_in_compact_form();
        m_keys.create(current_size, 255);
        m_keys.update_parent();
        for (size_t i = 0; i < current_size; i++) {
            m_keys.set(i, i);
        }
    }
}

template <class T>
inline void Cluster::do_insert_column(ColKey col_key, bool nullable)
{
    size_t sz = node_size();

    T arr(m_alloc);
    arr.create();
    auto val = T::default_value(nullable);
    for (size_t i = 0; i < sz; i++) {
        arr.add(val);
    }
    auto col_ndx = col_key.get_index();
    unsigned ndx = col_ndx.val + s_first_col_index;
    if (ndx == size())
        Array::insert(ndx, from_ref(arr.get_ref()));
    else
        Array::set(ndx, from_ref(arr.get_ref()));
}

void Cluster::insert_column(ColKey col_key)
{
    auto attr = col_key.get_attrs();
    if (attr.test(col_attr_List)) {
        size_t sz = node_size();

        ArrayRef arr(m_alloc);
        arr.create(sz);
        auto col_ndx = col_key.get_index();
        unsigned idx = col_ndx.val + s_first_col_index;
        if (idx == size())
            Array::insert(idx, from_ref(arr.get_ref()));
        else
            Array::set(idx, from_ref(arr.get_ref()));
        return;
    }
    bool nullable = attr.test(col_attr_Nullable);
    auto type = col_key.get_type();
    switch (type) {
        case col_type_Int:
            if (nullable) {
                do_insert_column<ArrayIntNull>(col_key, nullable);
            }
            else {
                do_insert_column<ArrayInteger>(col_key, nullable);
            }
            break;
        case col_type_Bool:
            do_insert_column<ArrayBoolNull>(col_key, nullable);
            break;
        case col_type_Float:
            do_insert_column<ArrayFloatNull>(col_key, nullable);
            break;
        case col_type_Double:
            do_insert_column<ArrayDoubleNull>(col_key, nullable);
            break;
        case col_type_String:
            do_insert_column<ArrayString>(col_key, nullable);
            break;
        case col_type_Binary:
            do_insert_column<ArrayBinary>(col_key, nullable);
            break;
        case col_type_Timestamp:
            do_insert_column<ArrayTimestamp>(col_key, nullable);
            break;
<<<<<<< HEAD
        case col_type_Decimal:
            do_insert_column<ArrayDecimal128>(col_key, nullable);
=======
        case col_type_ObjectId:
            do_insert_column<ArrayObjectId>(col_key, nullable);
>>>>>>> 51aad380
            break;
        case col_type_Link:
            do_insert_column<ArrayKey>(col_key, nullable);
            break;
        case col_type_BackLink:
            do_insert_column<ArrayBacklink>(col_key, nullable);
            break;
        default:
            throw LogicError(LogicError::illegal_type);
            break;
    }
}

void Cluster::remove_column(ColKey col_key)
{
    auto col_ndx = col_key.get_index();
    unsigned idx = col_ndx.val + s_first_col_index;
    ref_type ref = to_ref(Array::get(idx));
    if (ref != 0) {
        Array::destroy_deep(ref, m_alloc);
    }
    if (idx == size() - 1)
        Array::erase(idx);
    else
        Array::set(idx, 0);
}

ref_type Cluster::insert(ObjKey k, const FieldValues& init_values, ClusterNode::State& state)
{
    int64_t current_key_value = -1;
    size_t sz;
    size_t ndx;

    if (m_keys.is_attached()) {
        sz = m_keys.size();
        ndx = m_keys.lower_bound(uint64_t(k.value));
        if (ndx < sz) {
            current_key_value = m_keys.get(ndx);
            if (k.value == current_key_value) {
                throw InvalidKey("Key already used");
            }
        }
    }
    else {
        sz = size_t(Array::get(s_key_ref_or_size_index)) >> 1; // Size is stored as tagged integer
        if (k.value < int(sz)) {
            throw InvalidKey("Key already used");
        }
        // Key value is bigger than all other values, should be put last
        ndx = sz;
        if (k.value > int(sz) && sz < cluster_node_size) {
            ensure_general_form();
        }
    }

    ref_type ret = 0;

    REALM_ASSERT_DEBUG(sz <= cluster_node_size);
    if (REALM_LIKELY(sz < cluster_node_size)) {
        insert_row(ndx, k, init_values); // Throws
        state.mem = get_mem();
        state.index = ndx;
    }
    else {
        // Split leaf node
        Cluster new_leaf(0, m_alloc, m_tree_top);
        new_leaf.create(size() - 1);
        if (ndx == sz) {
            new_leaf.insert_row(0, ObjKey(0), init_values); // Throws
            state.split_key = k.value;
            state.mem = new_leaf.get_mem();
            state.index = 0;
        }
        else {
            // Current cluster must be in general form to get here
            REALM_ASSERT_DEBUG(m_keys.is_attached());
            new_leaf.ensure_general_form();
            move(ndx, &new_leaf, current_key_value);
            insert_row(ndx, k, init_values); // Throws
            state.mem = get_mem();
            state.split_key = current_key_value;
            state.index = ndx;
        }
        ret = new_leaf.get_ref();
    }

    return ret;
}

bool Cluster::try_get(ObjKey k, ClusterNode::State& state) const
{
    state.mem = get_mem();
    if (m_keys.is_attached()) {
        state.index = m_keys.lower_bound(uint64_t(k.value));
        return state.index != m_keys.size() && m_keys.get(state.index) == uint64_t(k.value);
    }
    else {
        if (k.value < (Array::get(s_key_ref_or_size_index) >> 1)) {
            state.index = size_t(k.value);
            return true;
        }
    }
    return false;
}

ObjKey Cluster::get(size_t ndx, ClusterNode::State& state) const
{
    state.index = ndx;
    state.mem = get_mem();
    return get_real_key(ndx);
}

template <class T>
inline void Cluster::do_erase(size_t ndx, ColKey col_key)
{
    auto col_ndx = col_key.get_index();
    T values(m_alloc);
    values.set_parent(this, col_ndx.val + s_first_col_index);
    set_spec<T>(values, col_ndx);
    values.init_from_parent();
    values.erase(ndx);
}

inline void Cluster::do_erase_key(size_t ndx, ColKey col_key, CascadeState& state)
{
    ArrayKey values(m_alloc);
    auto col_ndx = col_key.get_index();
    values.set_parent(this, col_ndx.val + s_first_col_index);
    values.init_from_parent();

    ObjKey key = values.get(ndx);
    if (key != null_key) {
        remove_backlinks(get_real_key(ndx), col_key, {key}, state);
    }
    values.erase(ndx);
}

size_t Cluster::get_ndx(ObjKey k, size_t ndx) const
{
    size_t index;
    if (m_keys.is_attached()) {
        index = m_keys.lower_bound(uint64_t(k.value));
        if (index == m_keys.size() || m_keys.get(index) != uint64_t(k.value)) {
            throw InvalidKey("Key not found");
        }
    }
    else {
        index = size_t(k.value);
        if (index >= get_as_ref_or_tagged(s_key_ref_or_size_index).get_as_int()) {
            throw InvalidKey("Key not found");
        }
    }
    return index + ndx;
}

size_t Cluster::erase(ObjKey key, CascadeState& state)
{
    size_t ndx = get_ndx(key, 0);
    ObjKey real_key = get_real_key(ndx);
    auto table = m_tree_top.get_owner();
    const_cast<Table*>(table)->free_local_id_after_hash_collision(real_key);
    if (Replication* repl = table->get_repl()) {
        repl->remove_object(table, real_key);
    }

    std::vector<ColKey> backlink_column_keys;

    auto erase_in_column = [&](ColKey col_key) {
        auto col_type = col_key.get_type();
        auto attr = col_key.get_attrs();
        if (attr.test(col_attr_List)) {
            auto col_ndx = col_key.get_index();
            ArrayRef values(m_alloc);
            values.set_parent(this, col_ndx.val + s_first_col_index);
            values.init_from_parent();
            ref_type ref = values.get(ndx);

            if (ref) {
                if (col_type == col_type_LinkList) {
                    BPlusTree<ObjKey> links(m_alloc);
                    links.init_from_ref(ref);
                    if (links.size() > 0) {
                        remove_backlinks(ObjKey(key.value + m_offset), col_key, links.get_all(), state);
                    }
                }
                Array::destroy_deep(ref, m_alloc);
            }

            values.erase(ndx);

            return false;
        }

        switch (col_type) {
            case col_type_Int:
                if (attr.test(col_attr_Nullable)) {
                    do_erase<ArrayIntNull>(ndx, col_key);
                }
                else {
                    do_erase<ArrayInteger>(ndx, col_key);
                }
                break;
            case col_type_Bool:
                do_erase<ArrayBoolNull>(ndx, col_key);
                break;
            case col_type_Float:
                do_erase<ArrayFloatNull>(ndx, col_key);
                break;
            case col_type_Double:
                do_erase<ArrayDoubleNull>(ndx, col_key);
                break;
            case col_type_String:
                do_erase<ArrayString>(ndx, col_key);
                break;
            case col_type_Binary:
                do_erase<ArrayBinary>(ndx, col_key);
                break;
            case col_type_Timestamp:
                do_erase<ArrayTimestamp>(ndx, col_key);
                break;
<<<<<<< HEAD
            case col_type_Decimal:
                do_erase<ArrayDecimal128>(ndx, col_key);
=======
            case col_type_ObjectId:
                do_erase<ArrayObjectId>(ndx, col_key);
>>>>>>> 51aad380
                break;
            case col_type_Link:
                do_erase_key(ndx, col_key, state);
                break;
            case col_type_BackLink:
                if (state.m_mode == CascadeState::Mode::None) {
                    do_erase<ArrayBacklink>(ndx, col_key);
                }
                else {
                    // Postpone the deletion of backlink entries or else the
                    // checks for if there's any remaining backlinks will
                    // check the wrong row for columns which have already
                    // had values erased from them.
                    backlink_column_keys.push_back(col_key);
                }
                break;
            default:
                REALM_ASSERT(false);
                break;
        }
        return false;
    };
    m_tree_top.get_owner()->for_each_and_every_column(erase_in_column);

    // Any remaining backlink columns to erase from?
    for (auto k : backlink_column_keys)
        do_erase<ArrayBacklink>(ndx, k);

    if (m_keys.is_attached()) {
        m_keys.erase(ndx);
    }
    else {
        size_t current_size = get_size_in_compact_form();
        if (ndx == current_size - 1) {
            // When deleting last, we can still maintain compact form
            set(0, RefOrTagged::make_tagged(current_size - 1));
        }
        else {
            ensure_general_form();
            m_keys.erase(ndx);
        }
    }

    return node_size();
}

void Cluster::nullify_incoming_links(ObjKey key, CascadeState& state)
{
    size_t ndx = get_ndx(key, 0);

    const Spec& spec = m_tree_top.get_spec();
    size_t num_cols = spec.get_column_count();
    size_t num_public_cols = spec.get_public_column_count();
    // We must start with backlink columns in case the corresponding link
    // columns are in the same table so that we can nullify links before
    // erasing rows in the link columns.
    //
    // This phase also generates replication instructions documenting the side-
    // effects of deleting the object (i.e. link nullifications). These instructions
    // must come before the actual deletion of the object, but at the same time
    // the Replication object may need a consistent view of the row (not including
    // link columns). Therefore we first nullify links to this object, then
    // generate the instruction, and then delete the row in the remaining columns.

    for (size_t col_ndx = num_public_cols; col_ndx < num_cols; col_ndx++) {
        ColKey col_key = m_tree_top.get_owner()->spec_ndx2colkey(col_ndx);
        ColKey::Idx leaf_ndx = col_key.get_index();
        auto type = col_key.get_type();
        REALM_ASSERT(type == col_type_BackLink);
        ArrayBacklink values(m_alloc);
        values.set_parent(this, leaf_ndx.val + s_first_col_index);
        values.init_from_parent();
        // Ensure that Cluster is writable and able to hold references to nodes in
        // the slab area before nullifying or deleting links. These operation may
        // both have the effect that other objects may be constructed and manipulated.
        // If those other object are in the same cluster that the object to be deleted
        // is in, then that will cause another accessor to this cluster to be created.
        // It would lead to an error if the cluster node was relocated without it being
        // reflected in the context here.
        values.copy_on_write();
        values.nullify_fwd_links(ndx, state);
    }
}

void Cluster::upgrade_string_to_enum(ColKey col_key, ArrayString& keys)
{
    auto col_ndx = col_key.get_index();
    ArrayInteger indexes(m_alloc);
    indexes.create(Array::type_Normal, false);
    ArrayString values(m_alloc);
    ref_type ref = Array::get_as_ref(col_ndx.val + s_first_col_index);
    values.init_from_ref(ref);
    size_t sz = values.size();
    for (size_t i = 0; i < sz; i++) {
        auto v = values.get(i);
        size_t pos = keys.lower_bound(v);
        REALM_ASSERT_3(pos, !=, keys.size());
        indexes.add(pos);
    }
    Array::set(col_ndx.val + s_first_col_index, indexes.get_ref());
    Array::destroy_deep(ref, m_alloc);
}

void Cluster::init_leaf(ColKey col_key, ArrayPayload* leaf) const
{
    auto col_ndx = col_key.get_index();
    // FIXME: Move this validation into callers.
    // Currently, the query subsystem may call with an unvalidated key.
    // once fixed, reintroduce the noexcept declaration :-D
    m_tree_top.get_owner()->report_invalid_key(col_key);
    ref_type ref = to_ref(Array::get(col_ndx.val + 1));
    if (leaf->need_spec()) {
        size_t spec_ndx = m_tree_top.get_owner()->leaf_ndx2spec_ndx(col_ndx);
        leaf->set_spec(const_cast<Spec*>(&m_tree_top.get_spec()), spec_ndx);
    }
    leaf->init_from_ref(ref);
    leaf->set_parent(const_cast<Cluster*>(this), col_ndx.val + 1);
}

void Cluster::add_leaf(ColKey col_key, ref_type ref)
{
    auto col_ndx = col_key.get_index();
    REALM_ASSERT((col_ndx.val + 1) == size());
    Array::insert(col_ndx.val + 1, from_ref(ref));
}

template <typename ArrayType>
void Cluster::verify(ref_type ref, size_t index, util::Optional<size_t>& sz) const
{
    ArrayType arr(get_alloc());
    set_spec(arr, ColKey::Idx{unsigned(index) - 1});
    arr.set_parent(const_cast<Cluster *>(this), index);
    arr.init_from_ref(ref);
    arr.verify();
    if (sz) {
        REALM_ASSERT(arr.size() == *sz);
    }
    else {
        sz = arr.size();
    }
}

void Cluster::verify() const
{
#ifdef REALM_DEBUG
    auto& spec = m_tree_top.get_spec();
    util::Optional<size_t> sz;
    for (size_t i = 0; i < spec.get_column_count(); i++) {
        size_t col = spec.get_key(i).get_index().val + s_first_col_index;
        ref_type ref = Array::get_as_ref(col);
        auto attr = spec.get_column_attr(i);
        if (attr.test(col_attr_List)) {
            // FIXME: implement
            verify<ArrayRef>(ref, col, sz);
            continue;
        }

        bool nullable = attr.test(col_attr_Nullable);
        switch (spec.get_column_type(i)) {
            case col_type_Int:
                if (nullable) {
                    verify<ArrayIntNull>(ref, col, sz);
                }
                else {
                    verify<ArrayInteger>(ref, col, sz);
                }
                break;
            case col_type_Bool:
                verify<ArrayBoolNull>(ref, col, sz);
                break;
            case col_type_Float:
                verify<ArrayFloatNull>(ref, col, sz);
                break;
            case col_type_Double:
                verify<ArrayDoubleNull>(ref, col, sz);
                break;
            case col_type_String:
                verify<ArrayString>(ref, col, sz);
                break;
            case col_type_Binary:
                verify<ArrayBinary>(ref, col, sz);
                break;
            case col_type_Timestamp:
                verify<ArrayTimestamp>(ref, col, sz);
                break;
<<<<<<< HEAD
            case col_type_Decimal:
                verify<ArrayDecimal128>(ref, col, sz);
=======
            case col_type_ObjectId:
                verify<ArrayObjectId>(ref, col, sz);
>>>>>>> 51aad380
                break;
            case col_type_Link:
                verify<ArrayKey>(ref, col, sz);
                break;
            case col_type_BackLink:
                verify<ArrayBacklink>(ref, col, sz);
                break;
            default:
                break;
        }
    }
#endif
}

// LCOV_EXCL_START
void Cluster::dump_objects(int64_t key_offset, std::string lead) const
{
    std::cout << lead << "leaf - size: " << node_size() << std::endl;
    if (!m_keys.is_attached()) {
        std::cout << lead << "compact form" << std::endl;
    }
    for (unsigned i = 0; i < node_size(); i++) {
        int64_t key_value;
        if (m_keys.is_attached()) {
            key_value = m_keys.get(i);
        }
        else {
            key_value = int64_t(i);
        }
        std::cout << lead << "key: " << std::hex << key_value + key_offset << std::dec;
        for (size_t j = 1; j < size(); j++) {
            if (m_tree_top.get_spec().get_column_attr(j - 1).test(col_attr_List)) {
                std::cout << ", list";
                continue;
            }

            switch (m_tree_top.get_spec().get_column_type(j - 1)) {
                case col_type_Int: {
                    bool nullable = m_tree_top.get_spec().get_column_attr(j - 1).test(col_attr_Nullable);
                    ref_type ref = Array::get_as_ref(j);
                    if (nullable) {
                        ArrayIntNull arr_int_null(m_alloc);
                        arr_int_null.init_from_ref(ref);
                        if (arr_int_null.is_null(i)) {
                            std::cout << ", null";
                        }
                        else {
                            std::cout << ", " << arr_int_null.get(i).value();
                        }
                    }
                    else {
                        Array arr(m_alloc);
                        arr.init_from_ref(ref);
                        std::cout << ", " << arr.get(i);
                    }
                    break;
                }
                case col_type_Bool: {
                    ArrayBoolNull arr(m_alloc);
                    ref_type ref = Array::get_as_ref(j);
                    arr.init_from_ref(ref);
                    auto val = arr.get(i);
                    std::cout << ", " << (val ? (*val ? "true" : "false") : "null");
                    break;
                }
                case col_type_Float: {
                    ArrayFloatNull arr(m_alloc);
                    ref_type ref = Array::get_as_ref(j);
                    arr.init_from_ref(ref);
                    auto val = arr.get(i);
                    if (val)
                        std::cout << ", " << *val;
                    else
                        std::cout << ", null";
                    break;
                }
                case col_type_Double: {
                    ArrayDoubleNull arr(m_alloc);
                    ref_type ref = Array::get_as_ref(j);
                    arr.init_from_ref(ref);
                    auto val = arr.get(i);
                    if (val)
                        std::cout << ", " << *val;
                    else
                        std::cout << ", null";
                    break;
                    break;
                }
                case col_type_String: {
                    ArrayString arr(m_alloc);
                    ref_type ref = Array::get_as_ref(j);
                    arr.init_from_ref(ref);
                    std::cout << ", " << arr.get(i);
                    break;
                }
                case col_type_Binary: {
                    ArrayBinary arr(m_alloc);
                    ref_type ref = Array::get_as_ref(j);
                    arr.init_from_ref(ref);
                    std::cout << ", " << arr.get(i);
                    break;
                }
                case col_type_Timestamp: {
                    ArrayTimestamp arr(m_alloc);
                    ref_type ref = Array::get_as_ref(j);
                    arr.init_from_ref(ref);
                    if (arr.is_null(i)) {
                        std::cout << ", " << "null";
                    }
                    else  {
                        std::cout << ", " << arr.get(i);
                    }
                    break;
                }
<<<<<<< HEAD
                case col_type_Decimal: {
                    ArrayDecimal128 arr(m_alloc);
=======
                case col_type_ObjectId: {
                    ArrayObjectId arr(m_alloc);
>>>>>>> 51aad380
                    ref_type ref = Array::get_as_ref(j);
                    arr.init_from_ref(ref);
                    if (arr.is_null(i)) {
                        std::cout << ", "
                                  << "null";
                    }
                    else {
                        std::cout << ", " << arr.get(i);
                    }
                    break;
                }
                case col_type_Link: {
                    ArrayKey arr(m_alloc);
                    ref_type ref = Array::get_as_ref(j);
                    arr.init_from_ref(ref);
                    std::cout << ", " << arr.get(i);
                    break;
                }
                case col_type_BackLink: {
                    break;
                }
                default:
                    std::cout << ", Error";
                    break;
            }
        }
        std::cout << std::endl;
    }
}
// LCOV_EXCL_STOP

void Cluster::remove_backlinks(ObjKey origin_key, ColKey origin_col_key, const std::vector<ObjKey>& keys,
                               CascadeState& state) const
{
    const Table* origin_table = m_tree_top.get_owner();
    TableRef target_table = origin_table->get_opposite_table(origin_col_key);
    ColKey backlink_col_key = origin_table->get_opposite_column(origin_col_key);
    bool strong_links = (origin_table->get_link_type(origin_col_key) == link_Strong);

    for (auto key : keys) {
        if (key != null_key) {
            Obj target_obj = target_table->get_object(key);
            bool last_removed = target_obj.remove_one_backlink(backlink_col_key, origin_key); // Throws
            state.enqueue_for_cascade(target_obj, strong_links, last_removed);
        }
    }
}

/******************************** ClusterTree ********************************/

ClusterTree::ClusterTree(Table* owner, Allocator& alloc)
    : m_owner(owner)
    , m_alloc(alloc)
{
}

TableRef ClusterTree::get_table_ref() const
{
    REALM_ASSERT(m_owner != nullptr);
    // as safe as storing the TableRef locally in the ClusterTree,
    // because the cluster tree and the table is basically one object :-O
    return m_owner->m_own_ref;
}


MemRef ClusterTree::create_empty_cluster(Allocator& alloc)
{
    Array arr(alloc);
    arr.create(Array::type_HasRefs); // Throws

    arr.add(RefOrTagged::make_tagged(0)); // Compact form
    return arr.get_mem();
}

std::unique_ptr<ClusterNode> ClusterTree::create_root_from_mem(Allocator& alloc, MemRef mem)
{
    const char* header = mem.get_addr();
    bool is_leaf = !Array::get_is_inner_bptree_node_from_header(header);

    bool can_reuse_root_accessor = m_root && &m_root->get_alloc() == &alloc && m_root->is_leaf() == is_leaf;
    if (can_reuse_root_accessor) {
        m_root->init(mem);
        return std::move(m_root); // Same root will be reinstalled.
    }

    // Not reusing root note, allocating a new one.
    std::unique_ptr<ClusterNode> new_root;
    if (is_leaf) {
        new_root = std::make_unique<Cluster>(0, alloc, *this);
    }
    else {
        new_root = std::make_unique<ClusterNodeInner>(alloc, *this);
    }
    new_root->init(mem);

    return new_root;
}

void ClusterTree::replace_root(std::unique_ptr<ClusterNode> new_root)
{
    if (new_root != m_root) {
        // Maintain parent.
        new_root->set_parent(&m_owner->m_top, Table::top_position_for_cluster_tree);
        new_root->update_parent(); // Throws
        m_root = std::move(new_root);
    }
}

void ClusterTree::init_from_ref(ref_type ref)
{
    auto new_root = create_root_from_ref(m_alloc, ref);
    new_root->set_parent(&m_owner->m_top, Table::top_position_for_cluster_tree);
    m_root = std::move(new_root);
    m_size = m_root->get_tree_size();
}

void ClusterTree::init_from_parent()
{
    ref_type ref = m_owner->m_top.get_as_ref(Table::top_position_for_cluster_tree);
    init_from_ref(ref);
}

bool ClusterTree::update_from_parent(size_t old_baseline) noexcept
{
    bool was_updated = m_root->update_from_parent(old_baseline);
    if (was_updated) {
        m_size = m_root->get_tree_size();
    }
    return was_updated;
}

void ClusterTree::clear(CascadeState& state)
{
    size_t num_cols = get_spec().get_public_column_count();
    for (size_t col_ndx = 0; col_ndx < num_cols; col_ndx++) {
        auto col_key = m_owner->spec_ndx2colkey(col_ndx);
        if (StringIndex* index = m_owner->get_search_index(col_key)) {
            index->clear();
        }
    }

    if (state.m_group) {
        remove_all_links(state); // This will also delete objects loosing their last strong link
    }

    m_root->destroy_deep();

    auto leaf = std::make_unique<Cluster>(0, m_root->get_alloc(), *this);
    leaf->create(m_owner->num_leaf_cols());
    replace_root(std::move(leaf));
    m_size = 0;
}

void ClusterTree::insert_fast(ObjKey k, const FieldValues& init_values, ClusterNode::State& state)
{
    ref_type new_sibling_ref = m_root->insert(k, init_values, state);
    if (REALM_UNLIKELY(new_sibling_ref)) {
        auto new_root = std::make_unique<ClusterNodeInner>(m_root->get_alloc(), *this);
        new_root->create(m_root->get_sub_tree_depth() + 1);

        new_root->add(m_root->get_ref());                // Throws
        new_root->add(new_sibling_ref, state.split_key); // Throws
        new_root->update_sub_tree_size();

        replace_root(std::move(new_root));
    }
    m_size++;
}

Obj ClusterTree::insert(ObjKey k, const FieldValues& values)
{
    ClusterNode::State state;
    FieldValues init_values(values);
    const Table* table = get_owner();

    // Sort ColKey according to index
    std::sort(init_values.begin(), init_values.end(),
              [](auto& a, auto& b) { return a.col_key.get_index().val < b.col_key.get_index().val; });

    insert_fast(k, init_values, state);

    // Update index
    auto value = init_values.begin();
    auto insert_in_column = [&](ColKey col_key) {
        // Check if initial value is provided
        Mixed init_value;
        if (value != init_values.end() && value->col_key.get_index().val == col_key.get_index().val) {
            init_value = value->value;
            ++value;
        }

        if (StringIndex* index = table->get_search_index(col_key)) {
            auto type = col_key.get_type();
            auto attr = col_key.get_attrs();
            bool nullable = attr.test(col_attr_Nullable);
            switch (type) {
                case col_type_Int:
                    if (init_value.is_null()) {
                        index->insert(k, ArrayIntNull::default_value(nullable));
                    }
                    else {
                        index->insert(k, init_value.get<int64_t>());
                    }
                    break;
                case col_type_Bool:
                    if (init_value.is_null()) {
                        index->insert(k, ArrayBoolNull::default_value(nullable));
                    }
                    else {
                        index->insert(k, init_value.get<bool>());
                    }
                    break;
                case col_type_String:
                    if (init_value.is_null()) {
                        index->insert(k, ArrayString::default_value(nullable));
                    }
                    else {
                        index->insert(k, init_value.get<String>());
                    }
                    break;
                case col_type_Timestamp:
                    if (init_value.is_null()) {
                        index->insert(k, ArrayTimestamp::default_value(nullable));
                    }
                    else {
                        index->insert(k, init_value.get<Timestamp>());
                    }
                    break;
                case col_type_Decimal:
                    if (init_value.is_null()) {
                        index->insert(k, ArrayDecimal128::default_value(nullable));
                    }
                    else {
                        index->insert(k, init_value.get<Timestamp>());
                    }
                    break;
                default:
                    break;
            }
        }
        return false;
    };
    get_owner()->for_each_public_column(insert_in_column);

    if (Replication* repl = table->get_repl()) {
        repl->create_object(table, k);
        for (const auto& v : values) {
            if (v.value.is_null()) {
                repl->set_null(table, v.col_key, k, _impl::instr_Set);
            }
            else {
                repl->set(table, v.col_key, k, v.value, _impl::instr_Set);
            }
        }
    }

    return Obj(get_table_ref(), state.mem, k, state.index);
}

bool ClusterTree::is_valid(ObjKey k) const
{
    ClusterNode::State state;
    return m_root->try_get(k, state);
}

ConstObj ClusterTree::get(ObjKey k) const
{
    ClusterNode::State state;
    m_root->get(k, state);
    return ConstObj(get_table_ref(), state.mem, k, state.index);
}

Obj ClusterTree::get(ObjKey k)
{
    ClusterNode::State state;
    m_root->get(k, state);
    return Obj(get_table_ref(), state.mem, k, state.index);
}

ConstObj ClusterTree::get(size_t ndx) const
{
    if (ndx >= m_size) {
        throw std::out_of_range("Object was deleted");
    }
    ClusterNode::State state;
    ObjKey k = m_root->get(ndx, state);
    return ConstObj(get_table_ref(), state.mem, k, state.index);
}

Obj ClusterTree::get(size_t ndx)
{
    if (ndx >= m_size) {
        throw std::out_of_range("Object was deleted");
    }
    ClusterNode::State state;
    ObjKey k = m_root->get(ndx, state);
    return Obj(get_table_ref(), state.mem, k, state.index);
}

size_t ClusterTree::get_ndx(ObjKey k) const
{
    return m_root->get_ndx(k, 0);
}

void ClusterTree::erase(ObjKey k, CascadeState& state)
{
    size_t num_cols = get_spec().get_public_column_count();
    for (size_t col_ndx = 0; col_ndx < num_cols; col_ndx++) {
        auto col_key = m_owner->spec_ndx2colkey(col_ndx);
        if (StringIndex* index = m_owner->get_search_index(col_key)) {
            index->erase(k);
        }
    }

    size_t root_size = m_root->erase(k, state);

    bump_content_version();
    bump_storage_version();
    m_size--;
    while (!m_root->is_leaf() && root_size == 1) {
        ClusterNodeInner* node = static_cast<ClusterNodeInner*>(m_root.get());

        uint64_t offset = node->get_first_key_value();
        ref_type new_root_ref = node->clear_first_child_ref();
        node->destroy_deep();

        auto new_root = get_node(new_root_ref);
        new_root->adjust_keys(offset);

        replace_root(std::move(new_root));
        root_size = m_root->node_size();
    }
}

bool ClusterTree::get_leaf(ObjKey key, ClusterNode::IteratorState& state) const noexcept
{
    state.clear();

    if (m_root->is_leaf()) {
        Cluster* node = static_cast<Cluster*>(m_root.get());
        REALM_ASSERT_DEBUG(node->get_offset() == 0);
        state.m_key_offset = 0;
        state.m_current_leaf.init(node->get_mem());
        state.m_current_leaf.set_offset(state.m_key_offset);
        state.m_current_index = node->lower_bound_key(key);
        return state.m_current_index < state.m_current_leaf.node_size();
    }
    else {
        ClusterNodeInner* node = static_cast<ClusterNodeInner*>(m_root.get());
        return node->get_leaf(key, state);
    }
}

bool ClusterTree::traverse(TraverseFunction func) const
{
    if (m_root->is_leaf()) {
        return func(static_cast<Cluster*>(m_root.get()));
    }
    else {
        return static_cast<ClusterNodeInner*>(m_root.get())->traverse(func, 0);
    }
}

void ClusterTree::update(UpdateFunction func)
{
    if (m_root->is_leaf()) {
        func(static_cast<Cluster*>(m_root.get()));
    }
    else {
        static_cast<ClusterNodeInner*>(m_root.get())->update(func, 0);
    }
}

void ClusterTree::enumerate_string_column(ColKey col_key)
{
    Allocator& alloc = get_alloc();

    ArrayString keys(alloc);
    ArrayString leaf(alloc);
    keys.create();

    auto collect_strings = [col_key, &leaf, &keys](const Cluster* cluster) {
        cluster->init_leaf(col_key, &leaf);
        size_t sz = leaf.size();
        size_t key_size = keys.size();
        for (size_t i = 0; i < sz; i++) {
            auto v = leaf.get(i);
            size_t pos = keys.lower_bound(v);
            if (pos == key_size || keys.get(pos) != v) {
                keys.insert(pos, v); // Throws
                key_size++;
            }
        }

        return false; // Continue
    };

    auto upgrade = [col_key, &keys](Cluster* cluster) { cluster->upgrade_string_to_enum(col_key, keys); };

    // Populate 'keys' array
    traverse(collect_strings);

    // Store key strings in spec
    size_t spec_ndx = get_owner()->colkey2spec_ndx(col_key);
    const_cast<Spec*>(&get_spec())->upgrade_string_to_enum(spec_ndx, keys.get_ref());

    // Replace column in all clusters
    update(upgrade);
}

std::unique_ptr<ClusterNode> ClusterTree::get_node(ref_type ref) const
{
    std::unique_ptr<ClusterNode> node;
    Allocator& alloc = m_root->get_alloc();

    char* child_header = static_cast<char*>(alloc.translate(ref));
    bool child_is_leaf = !Array::get_is_inner_bptree_node_from_header(child_header);
    if (child_is_leaf) {
        node = std::make_unique<Cluster>(0, alloc, *this);
    }
    else {
        node = std::make_unique<ClusterNodeInner>(alloc, *this);
    }
    node->init(MemRef(child_header, ref, alloc));

    return node;
}

size_t ClusterTree::get_column_index(StringData col_name) const
{
    return get_spec().get_column_index(col_name);
}

const Spec& ClusterTree::get_spec() const
{
    typedef _impl::TableFriend tf;
    return tf::get_spec(*m_owner);
}

void ClusterTree::remove_all_links(CascadeState& state)
{
    Allocator& alloc = get_alloc();
    // This function will add objects that should be deleted to 'state'
    auto func = [this, &state, &alloc](const Cluster* cluster) {
        auto remove_link_from_column = [&](ColKey col_key) {
            // Prevent making changes to table that is going to be removed anyway
            // Furthermore it is a prerequisite for using 'traverse' that the tree
            // is not modified
            if (m_owner->links_to_self(col_key)) {
                return false;
            }
            auto col_type = col_key.get_type();
            if (col_type == col_type_Link) {
                ArrayKey values(alloc);
                cluster->init_leaf(col_key, &values);
                size_t sz = values.size();
                for (size_t i = 0; i < sz; i++) {
                    if (ObjKey key = values.get(i)) {
                        cluster->remove_backlinks(cluster->get_real_key(i), col_key, {key}, state);
                    }
                }
            }
            else if (col_type == col_type_LinkList) {
                ArrayInteger values(alloc);
                cluster->init_leaf(col_key, &values);
                size_t sz = values.size();
                BPlusTree<ObjKey> links(alloc);
                for (size_t i = 0; i < sz; i++) {
                    if (ref_type ref = values.get_as_ref(i)) {
                        links.init_from_ref(ref);
                        if (links.size() > 0) {
                            cluster->remove_backlinks(cluster->get_real_key(i), col_key, links.get_all(), state);
                        }
                    }
                }
            }
            else if (col_type == col_type_BackLink) {
                ArrayBacklink values(alloc);
                cluster->init_leaf(col_key, &values);
                values.set_parent(const_cast<Cluster*>(cluster),
                                  col_key.get_index().val + Cluster::s_first_col_index);
                size_t sz = values.size();
                for (size_t i = 0; i < sz; i++) {
                    values.nullify_fwd_links(i, state);
                }
            }
            return false;
        };
        get_owner()->for_each_and_every_column(remove_link_from_column);
        // Continue
        return false;
    };

    // Go through all clusters
    traverse(func);

    m_owner->remove_recursive(state);
}

void ClusterTree::verify() const
{
#ifdef REALM_DEBUG
    traverse([](const Cluster *cluster) {
        cluster->verify();
        return false;
    });
#endif
}

void ClusterTree::nullify_links(ObjKey obj_key, CascadeState &state)
{
    REALM_ASSERT(state.m_group);
    m_root->nullify_incoming_links(obj_key, state);
}

ClusterTree::ConstIterator::ConstIterator(const ClusterTree& t, size_t ndx)
    : m_tree(t)
    , m_leaf(0, t.get_alloc(), t)
    , m_state(m_leaf)
    , m_instance_version(t.get_instance_version())
    , m_leaf_invalid(false)
    , m_position(ndx)
{
    auto sz = t.size();
    if (ndx >= sz) {
        // end
        m_position = sz;
        m_leaf_invalid = true;
    }
    else if (ndx == 0) {
        // begin
        m_key = load_leaf(ObjKey(0));
        m_leaf_start_pos = 0;
    }
    else {
        m_obj = const_cast<ClusterTree&>(m_tree).get(ndx);
        m_key = m_obj.get_key();
        m_state.init(m_obj);
        m_leaf_start_pos = ndx - m_state.m_current_index;
    }
}

ClusterTree::ConstIterator::ConstIterator(const ConstIterator& other)
    : m_tree(other.m_tree)
    , m_leaf(0, m_tree.get_alloc(), m_tree)
    , m_state(m_leaf)
    , m_instance_version(m_tree.get_instance_version())
    , m_key(other.m_key)
    , m_leaf_invalid(other.m_leaf_invalid)
    , m_position(other.m_position)
{
    if (m_key) {
        auto k = load_leaf(m_key);
        if (k != m_key)
            throw std::runtime_error("ConstIterator copy failed");
    }
    m_leaf_start_pos = m_position -  m_state.m_current_index;
}

size_t ClusterTree::ConstIterator::get_position()
{
    try {
        return m_tree.get_ndx(m_key);
    }
    catch (...) {
        throw std::runtime_error("Outdated iterator");
    }
    return 0; // dummy
}

ObjKey ClusterTree::ConstIterator::load_leaf(ObjKey key) const
{
    m_storage_version = m_tree.get_storage_version(m_instance_version);
    // 'key' may or may not exist. If it does not exist, state is updated
    // to point to the next object in line.
    if (m_tree.get_leaf(key, m_state)) {
        m_leaf_start_pos = m_position - m_state.m_current_index;
        // Get the actual key value
        return m_leaf.get_real_key(m_state.m_current_index);
    }
    else {
        // end of table
        return null_key;
    }
}

auto ClusterTree::ConstIterator::operator[](size_t n) -> reference
{
    if (m_storage_version != m_tree.get_storage_version(m_instance_version)) {
        // reload
        m_position = get_position(); // Will throw if base object is deleted
        load_leaf(m_key);
    }

    auto abs_pos = n + m_position;

    auto leaf_node_size = m_leaf.node_size();
    if (abs_pos < m_leaf_start_pos || abs_pos >= (m_leaf_start_pos + leaf_node_size)) {
        if (abs_pos >= m_tree.size()) {
            throw std::out_of_range("Index out of range");
        }
        // Find cluster holding requested position
        m_obj = const_cast<ClusterTree&>(m_tree).get(abs_pos);
        m_state.init(m_obj);
        m_leaf_start_pos = abs_pos - m_state.m_current_index;
    }
    else {
        m_state.m_current_index = (abs_pos - m_leaf_start_pos);
        auto key = m_leaf.get_real_key(m_state.m_current_index);
        new (&m_obj) Obj(m_tree.get_table_ref(), m_leaf.get_mem(), key, m_state.m_current_index);
    }

    // The state no longer corresponds to m_key
    m_leaf_invalid = true;

    return m_obj;
}

ClusterTree::ConstIterator::pointer Table::ConstIterator::operator->() const
{
    if (m_leaf_invalid || m_storage_version != m_tree.get_storage_version(m_instance_version)) {
        ObjKey k = load_leaf(m_key);
        m_leaf_invalid = (k != m_key);
        if (m_leaf_invalid) {
            throw std::runtime_error("Outdated iterator");
        }
        // Object still exists, but storage version changed so update
        new (&m_obj) Obj(m_tree.get_table_ref(), m_leaf.get_mem(), m_key, m_state.m_current_index);
    }

    REALM_ASSERT(m_leaf.is_attached());

    if (m_key != m_obj.get_key()) {
        new (&m_obj) Obj(m_tree.get_table_ref(), m_leaf.get_mem(), m_key, m_state.m_current_index);
    }

    return &m_obj;
}

ClusterTree::ConstIterator& Table::ConstIterator::operator++()
{
    if (m_leaf_invalid || m_storage_version != m_tree.get_storage_version(m_instance_version)) {
        ObjKey k = load_leaf(m_key);
        if (k != m_key) {
            // Objects was deleted. k points to the next object
            m_key = k;
            m_leaf_invalid = !m_key;
            return *this;
        }
    }

    m_state.m_current_index++;
    m_position++;
    if (m_state.m_current_index == m_leaf.node_size()) {
        m_key = load_leaf(ObjKey(m_key.value + 1));
        m_leaf_invalid = !m_key;
    }
    else {
        m_key = m_leaf.get_real_key(m_state.m_current_index);
    }
    return *this;
}

ClusterTree::ConstIterator& Table::ConstIterator::operator+=(ptrdiff_t adj)
{
    // If you have to jump far away and thus have to load many leaves,
    // this function will be slow
    REALM_ASSERT(adj >= 0);
    if (adj == 0) {
        return *this;
    }

    size_t n = size_t(adj);
    if (m_leaf_invalid || m_storage_version != m_tree.get_storage_version(m_instance_version)) {
        ObjKey k = load_leaf(m_key);
        if (k != m_key) {
            // Objects was deleted. k points to the next object
            m_key = k;
            m_position = m_key ? m_tree.get_ndx(m_key) : m_tree.size();
            n--;
        }
    }
    if (n > 0) {
        m_position += n;
        size_t left_in_leaf = m_leaf.node_size() - m_state.m_current_index;
        if (n < left_in_leaf) {
            m_state.m_current_index += n;
            m_key = m_leaf.get_real_key(m_state.m_current_index);
            n = 0;
        }
        else {
            if (m_position < m_tree.size()) {
                m_obj = const_cast<ClusterTree&>(m_tree).get(m_position);
                m_key = m_obj.get_key();
                m_state.init(m_obj);
                m_leaf_start_pos = m_position - m_state.m_current_index;
            }
            else {
                m_key = ObjKey();
                m_position = m_tree.size();
            }
        }
    }
    m_leaf_invalid = !m_key;
    return *this;
}<|MERGE_RESOLUTION|>--- conflicted
+++ resolved
@@ -24,11 +24,8 @@
 #include "realm/array_string.hpp"
 #include "realm/array_binary.hpp"
 #include "realm/array_timestamp.hpp"
-<<<<<<< HEAD
 #include "realm/array_decimal128.hpp"
-=======
 #include "realm/array_object_id.hpp"
->>>>>>> 51aad380
 #include "realm/array_key.hpp"
 #include "realm/array_backlink.hpp"
 #include "realm/index_string.hpp"
@@ -786,13 +783,11 @@
             case col_type_Timestamp:
                 do_create<ArrayTimestamp>(col_key);
                 break;
-<<<<<<< HEAD
             case col_type_Decimal:
                 do_create<ArrayDecimal128>(col_key);
-=======
+                break;
             case col_type_ObjectId:
                 do_create<ArrayObjectId>(col_key);
->>>>>>> 51aad380
                 break;
             case col_type_Link:
                 do_create<ArrayKey>(col_key);
@@ -961,13 +956,11 @@
             case col_type_Timestamp:
                 do_insert_row<ArrayTimestamp>(ndx, col_key, init_value, nullable);
                 break;
-<<<<<<< HEAD
             case col_type_Decimal:
                 do_insert_row<ArrayDecimal128>(ndx, col_key, init_value, nullable);
-=======
+                break;
             case col_type_ObjectId:
                 do_insert_row<ArrayObjectId>(ndx, col_key, init_value, nullable);
->>>>>>> 51aad380
                 break;
             case col_type_Link:
                 do_insert_key(ndx, col_key, init_value, ObjKey(k.value + get_offset()));
@@ -1049,13 +1042,11 @@
             case col_type_Timestamp:
                 do_move<ArrayTimestamp>(ndx, col_key, new_leaf);
                 break;
-<<<<<<< HEAD
             case col_type_Decimal:
                 do_move<ArrayDecimal128>(ndx, col_key, new_leaf);
-=======
+                break;
             case col_type_ObjectId:
                 do_move<ArrayObjectId>(ndx, col_key, new_leaf);
->>>>>>> 51aad380
                 break;
             case col_type_Link:
                 do_move<ArrayKey>(ndx, col_key, new_leaf);
@@ -1169,13 +1160,11 @@
         case col_type_Timestamp:
             do_insert_column<ArrayTimestamp>(col_key, nullable);
             break;
-<<<<<<< HEAD
         case col_type_Decimal:
             do_insert_column<ArrayDecimal128>(col_key, nullable);
-=======
+            break;
         case col_type_ObjectId:
             do_insert_column<ArrayObjectId>(col_key, nullable);
->>>>>>> 51aad380
             break;
         case col_type_Link:
             do_insert_column<ArrayKey>(col_key, nullable);
@@ -1396,13 +1385,11 @@
             case col_type_Timestamp:
                 do_erase<ArrayTimestamp>(ndx, col_key);
                 break;
-<<<<<<< HEAD
             case col_type_Decimal:
                 do_erase<ArrayDecimal128>(ndx, col_key);
-=======
+                break;
             case col_type_ObjectId:
                 do_erase<ArrayObjectId>(ndx, col_key);
->>>>>>> 51aad380
                 break;
             case col_type_Link:
                 do_erase_key(ndx, col_key, state);
@@ -1588,13 +1575,11 @@
             case col_type_Timestamp:
                 verify<ArrayTimestamp>(ref, col, sz);
                 break;
-<<<<<<< HEAD
             case col_type_Decimal:
                 verify<ArrayDecimal128>(ref, col, sz);
-=======
+                break;
             case col_type_ObjectId:
                 verify<ArrayObjectId>(ref, col, sz);
->>>>>>> 51aad380
                 break;
             case col_type_Link:
                 verify<ArrayKey>(ref, col, sz);
@@ -1709,13 +1694,21 @@
                     }
                     break;
                 }
-<<<<<<< HEAD
                 case col_type_Decimal: {
                     ArrayDecimal128 arr(m_alloc);
-=======
+                    ref_type ref = Array::get_as_ref(j);
+                    arr.init_from_ref(ref);
+                    if (arr.is_null(i)) {
+                        std::cout << ", "
+                                  << "null";
+                    }
+                    else {
+                        std::cout << ", " << arr.get(i);
+                    }
+                    break;
+                }
                 case col_type_ObjectId: {
                     ArrayObjectId arr(m_alloc);
->>>>>>> 51aad380
                     ref_type ref = Array::get_as_ref(j);
                     arr.init_from_ref(ref);
                     if (arr.is_null(i)) {
