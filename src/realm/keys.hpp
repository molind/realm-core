/*************************************************************************
 *
 * Copyright 2016 Realm Inc.
 *
 * Licensed under the Apache License, Version 2.0 (the "License");
 * you may not use this file except in compliance with the License.
 * You may obtain a copy of the License at
 *
 * http://www.apache.org/licenses/LICENSE-2.0
 *
 * Unless required by applicable law or agreed to in writing, software
 * distributed under the License is distributed on an "AS IS" BASIS,
 * WITHOUT WARRANTIES OR CONDITIONS OF ANY KIND, either express or implied.
 * See the License for the specific language governing permissions and
 * limitations under the License.
 *
 **************************************************************************/

#ifndef REALM_KEYS_HPP
#define REALM_KEYS_HPP

#include <realm/util/to_string.hpp>
#include <realm/column_type.hpp>
#include <ostream>
#include <vector>

namespace realm {

struct TableKey {
    static constexpr uint32_t null_value = uint32_t(-1) >> 1; // free top bit

    constexpr TableKey() noexcept
        : value(null_value)
    {
    }
    explicit TableKey(uint32_t val) noexcept
        : value(val)
    {
    }
    TableKey& operator=(uint32_t val) noexcept
    {
        value = val;
        return *this;
    }
    bool operator==(const TableKey& rhs) const noexcept
    {
        return value == rhs.value;
    }
    bool operator!=(const TableKey& rhs) const noexcept
    {
        return value != rhs.value;
    }
    bool operator<(const TableKey& rhs) const noexcept
    {
        return value < rhs.value;
    }
    explicit operator bool() const noexcept
    {
        return value != null_value;
    }
    uint32_t value;
};


inline std::ostream& operator<<(std::ostream& os, TableKey tk)
{
    os << "TableKey(" << tk.value << ")";
    return os;
}

namespace util {

inline std::string to_string(TableKey tk)
{
    return to_string(tk.value);
}
}

class TableVersions : public std::vector<std::pair<TableKey, uint64_t>> {
public:
    TableVersions()
    {
    }
    TableVersions(TableKey key, uint64_t version)
    {
        emplace_back(key, version);
    }
    bool operator==(const TableVersions& other) const;
};

struct ColKey {
    static constexpr int64_t null_value = int64_t(uint64_t(-1) >> 1); // free top bit

    struct Idx {
        unsigned val;
    };

    constexpr ColKey() noexcept
        : value(null_value)
    {
    }
    constexpr explicit ColKey(int64_t val) noexcept
        : value(val)
    {
    }
    explicit ColKey(Idx index, ColumnType type, ColumnAttrMask attrs, unsigned tag) noexcept
        : ColKey((index.val & 0xFFFFUL) | ((type & 0x3FUL) << 16) | ((attrs.m_value & 0xFFUL) << 22) |
                 ((tag & 0xFFFFFFFFUL) << 30))
    {
    }
<<<<<<< HEAD
    bool is_nullable()
    {
        return get_attrs().test(col_attr_Nullable);
    }
    bool is_list()
=======
    bool is_nullable() const
    {
        return get_attrs().test(col_attr_Nullable);
    }
    bool is_list() const
>>>>>>> b4696508
    {
        return get_attrs().test(col_attr_List);
    }
    ColKey& operator=(int64_t val) noexcept
    {
        value = val;
        return *this;
    }
    bool operator==(const ColKey& rhs) const noexcept
    {
        return value == rhs.value;
    }
    bool operator!=(const ColKey& rhs) const noexcept
    {
        return value != rhs.value;
    }
    bool operator<(const ColKey& rhs) const noexcept
    {
        return value < rhs.value;
    }
    bool operator>(const ColKey& rhs) const noexcept
    {
        return value > rhs.value;
    }
    explicit operator bool() const noexcept
    {
        return value != null_value;
    }
    Idx get_index() const noexcept
    {
        return Idx{static_cast<unsigned>(value) & 0xFFFFU};
    }
    ColumnType get_type() const noexcept
    {
        return ColumnType((static_cast<unsigned>(value) >> 16) & 0x3F);
    }
    ColumnAttrMask get_attrs() const noexcept
    {
        return ColumnAttrMask((static_cast<unsigned>(value) >> 22) & 0xFF);
    }
    unsigned get_tag() const noexcept
    {
        return (value >> 30) & 0xFFFFFFFFUL;
    }
    int64_t value;
};

static_assert(ColKey::null_value == 0x7fffffffffffffff, "Fix this");

inline std::ostream& operator<<(std::ostream& os, ColKey ck)
{
    os << "ColKey(" << ck.value << ")";
    return os;
}

struct ObjKey {
    constexpr ObjKey() noexcept
        : value(-1)
    {
    }
    explicit constexpr ObjKey(int64_t val) noexcept
        : value(val)
    {
    }
    bool is_unresolved() const
    {
        return value <= -2;
    }
    ObjKey get_unresolved() const
    {
        return ObjKey(-2 - value);
    }
    ObjKey& operator=(int64_t val) noexcept
    {
        value = val;
        return *this;
    }
    bool operator==(const ObjKey& rhs) const noexcept
    {
        return value == rhs.value;
    }
    bool operator!=(const ObjKey& rhs) const noexcept
    {
        return value != rhs.value;
    }
    bool operator<(const ObjKey& rhs) const noexcept
    {
        return value < rhs.value;
    }
    bool operator<=(const ObjKey& rhs) const noexcept
    {
        return value <= rhs.value;
    }
    bool operator>(const ObjKey& rhs) const noexcept
    {
        return value > rhs.value;
    }
    bool operator>=(const ObjKey& rhs) const noexcept
    {
        return value >= rhs.value;
    }
    explicit operator bool() const noexcept
    {
        return value != -1;
    }
    int64_t value;

private:
    // operator bool will enable casting to integer. Prevent this.
    operator int64_t() const = delete;
};

class ObjKeys : public std::vector<ObjKey> {
public:
    ObjKeys(const std::vector<int64_t>& init)
    {
        reserve(init.size());
        for (auto i : init) {
            emplace_back(i);
        }
    }
    ObjKeys()
    {
    }
};


inline std::ostream& operator<<(std::ostream& ostr, ObjKey key)
{
    ostr << "ObjKey(" << key.value << ")";
    return ostr;
}

constexpr ObjKey null_key;

namespace util {

inline std::string to_string(ColKey ck)
{
    return to_string(ck.value);
}

} // namespace util

} // namespace realm


namespace std {

template <>
struct hash<realm::ObjKey> {
    size_t operator()(realm::ObjKey key) const
    {
        return std::hash<uint64_t>{}(key.value);
    }
};

} // namespace std


#endif<|MERGE_RESOLUTION|>--- conflicted
+++ resolved
@@ -108,19 +108,11 @@
                  ((tag & 0xFFFFFFFFUL) << 30))
     {
     }
-<<<<<<< HEAD
-    bool is_nullable()
+    bool is_nullable() const
     {
         return get_attrs().test(col_attr_Nullable);
     }
-    bool is_list()
-=======
-    bool is_nullable() const
-    {
-        return get_attrs().test(col_attr_Nullable);
-    }
     bool is_list() const
->>>>>>> b4696508
     {
         return get_attrs().test(col_attr_List);
     }
