--- conflicted
+++ resolved
@@ -2628,10 +2628,7 @@
                 index->update_from_parent();
             }
         }
-<<<<<<< HEAD
-
-=======
->>>>>>> 0294c5c4
+
         m_opposite_table.update_from_parent();
         m_opposite_column.update_from_parent();
         if (m_top.size() > top_position_for_flags) {
