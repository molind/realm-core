--- conflicted
+++ resolved
@@ -964,17 +964,6 @@
  * @return A non-NULL realm instance representing the frozen state.
  */
 RLM_API realm_t* realm_freeze(const realm_t*);
-<<<<<<< HEAD
-
-/**
- * Produce a live Realm from a frozen one. This is equivalent to
- * opening a new Realm instance.
- *
- * @return A non-NULL realm instance representing the live state.
- */
-RLM_API realm_t* realm_thaw(const realm_t*);
-=======
->>>>>>> c3223dee
 
 /**
  * Vacuum the free space from the realm file, reducing its file size.
@@ -1269,26 +1258,6 @@
 RLM_API bool realm_object_delete(realm_object_t*);
 
 /**
-<<<<<<< HEAD
- * Freeze the Realm object in the provided Realm.
- *
- * This is equivalent to producing a thread-safe reference and resolving it in the frozen realm.
- *
- * @return A frozen copy of the live object.
- */
-RLM_API realm_object_t* realm_object_freeze(const realm_object_t* live_object, const realm_t* frozen_realm);
-
-/**
- * Turn a frozen Realm Object into a live one that is evaluated against a given version of a Live Realm.
- *
- * This is equivalent to producing a thread-safe reference and resolving it in the live realm.
- *
- * Note: Will assert that live_realm is not frozen.
- *
- * @return A live copy of the frozen object.
- */
-RLM_API realm_object_t* realm_object_thaw(const realm_object_t* frozen_object, const realm_t* live_realm);
-=======
  * Resolve the Realm object in the provided Realm.
  *
  * This is equivalent to producing a thread-safe reference and resolving it in the target realm.
@@ -1299,8 +1268,6 @@
  */
 RLM_API bool realm_object_resolve_in(const realm_object_t* live_object, const realm_t* target_realm,
                                      realm_object_t** resolved);
-
->>>>>>> c3223dee
 
 RLM_API realm_object_t* _realm_object_from_native_copy(const void* pobj, size_t n);
 RLM_API realm_object_t* _realm_object_from_native_move(void* pobj, size_t n);
@@ -1452,26 +1419,6 @@
 RLM_API realm_list_t* _realm_list_from_native_move(void* plist, size_t n);
 
 /**
-<<<<<<< HEAD
- * Map the list into a frozen Realm instance.
- *
- * This is equivalent to producing a thread-safe reference and resolving it in the frozen realm.
- *
- * @return A frozen copy of the live list.
- */
-RLM_API realm_list_t* realm_list_freeze(const realm_list_t* live_list, const realm_t* frozen_realm);
-
-/**
- * Map the list into a live Realm instance.
- *
- * This is equivalent to producing a thread-safe reference and resolving it in the live realm.
- *
- * Note: Will assert that live_realm is not frozen.
- *
- * @return A live copy of the frozen list.
- */
-RLM_API realm_list_t* realm_list_thaw(const realm_list_t* frozen_list, const realm_t* live_realm);
-=======
  * Resolve the list in the context of a given Realm instance.
  *
  * This is equivalent to producing a thread-safe reference and resolving it in the frozen realm.
@@ -1489,7 +1436,6 @@
  * @return True if the list is valid.
  */
 RLM_API bool realm_list_is_valid(const realm_list_t*);
->>>>>>> c3223dee
 
 /**
  * Get the size of a list, in number of elements.
@@ -1880,7 +1826,6 @@
 RLM_API realm_results_t* realm_results_snapshot(const realm_results_t*);
 
 /**
-<<<<<<< HEAD
  * Map the results into a frozen realm instance.
  *
  * This is equivalent to producing a thread-safe reference and resolving it in the frozen realm.
@@ -1894,20 +1839,9 @@
  *
  * This is equivalent to producing a thread-safe reference and resolving it in the live realm.
  *
- * Note: Will assert that live_realm is not frozen.
- *
  * @return A live copy of the Results.
  */
-RLM_API realm_results_t* realm_results_thaw(realm_results_t* frozen_results, const realm_t* live_realm);
-=======
- * Map the Results into a live Realm instance.
- *
- * This is equivalent to producing a thread-safe reference and resolving it in the live realm.
- *
- * @return A live copy of the Results.
- */
 RLM_API realm_results_t* realm_results_resolve_in(realm_results_t* from_results, const realm_t* target_realm);
->>>>>>> c3223dee
 
 /**
  * Compute the minimum value of a property in the results.
@@ -2072,17 +2006,6 @@
 typedef struct realm_http_transport realm_http_transport_t;
 
 /**
- * Callback function implementing a HTTP transport factory.
- *
- * Used by Core whenever in needs to instantiate a transport object.
- * Core will take care to realm_release() the return value.
- *
- * @param userdata The userdata pointer associated with this factory.
- * @return A new transport instance.
- */
-typedef realm_http_transport_t* (*realm_http_transport_factory_func_t)(void* userdata);
-
-/**
  * Create a new HTTP transport with these callbacks implementing its functionality.
  */
 RLM_API realm_http_transport_t* realm_http_transport_new(void* userdata, realm_free_userdata_func_t,
@@ -2170,16 +2093,10 @@
  * Create a new app configuration.
  *
  * @param app_id The MongoDB Realm app id.
- * @param http_transport_factory The HTTP transport factory used to make network calls.
- * @param transport_factory_userdata The userdata pointer associated with @a http_transport_factory.
- * @param transport_factory_userdata_free The cleanup function for @a transport_factory_userdata once it's no longer
+ * @param http_transport The HTTP transport used to make network calls.
  * needed.
  */
-RLM_API realm_app_config_t* realm_app_config_new(const char* app_id,
-                                                 realm_http_transport_factory_func_t http_transport_factory,
-                                                 void* transport_factory_userdata,
-                                                 realm_free_userdata_func_t transport_factory_userdata_free);
-
+RLM_API realm_app_config_t* realm_app_config_new(const char* app_id, const realm_http_transport_t* http_transport);
 
 RLM_API void realm_app_config_set_base_url(realm_app_config_t*, const char*);
 RLM_API void realm_app_config_set_local_app_name(realm_app_config_t*, const char*);
