--- conflicted
+++ resolved
@@ -280,8 +280,10 @@
     bool is_in_transaction() const noexcept;
 
     bool is_in_read_transaction() const { return !!m_group; }
-<<<<<<< HEAD
     uint64_t last_seen_transaction_version() { return m_schema_transaction_version; }
+
+    VersionID read_transaction_version() const;
+    Group& read_group();
 
     // Get the version of the current read transaction, or `none` if the Realm
     // is not in a read transaction
@@ -290,10 +292,6 @@
     void enable_wait_for_change();
     bool wait_for_change();
     void wait_for_change_release();
-=======
-    VersionID read_transaction_version() const;
-    Group& read_group();
->>>>>>> 33e57c43
 
     bool is_in_migration() const noexcept { return m_in_migration; }
 
@@ -340,25 +338,14 @@
 
     ComputedPrivileges get_privileges();
     ComputedPrivileges get_privileges(StringData object_type);
-<<<<<<< HEAD
     ComputedPrivileges get_privileges(Obj const& obj);
+
+    AuditInterface* audit_context() const noexcept;
 
     static SharedRealm make_shared_realm(Config config,
                                          std::shared_ptr<_impl::RealmCoordinator> coordinator)
     {
         return std::make_shared<Realm>(std::move(config), std::move(coordinator), MakeSharedTag{});
-=======
-    ComputedPrivileges get_privileges(RowExpr row);
-
-    AuditInterface* audit_context() const noexcept;
-
-    static SharedRealm make_shared_realm(Config config, std::shared_ptr<_impl::RealmCoordinator> coordinator = nullptr) {
-        struct make_shared_enabler : public Realm {
-            make_shared_enabler(Config config, std::shared_ptr<_impl::RealmCoordinator> coordinator)
-            : Realm(std::move(config), std::move(coordinator)) { }
-        };
-        return std::make_shared<make_shared_enabler>(std::move(config), std::move(coordinator));
->>>>>>> 33e57c43
     }
 
     // Expose some internal functionality to other parts of the ObjectStore
@@ -449,15 +436,6 @@
 
 public:
     std::unique_ptr<BindingContext> m_binding_context;
-<<<<<<< HEAD
-    Group& read_group();
-
-    std::size_t compute_size();
-=======
-
-    // FIXME: This is currently needed by the adapter to get access to its changeset cooker
-    Replication* history() { return m_history.get(); }
->>>>>>> 33e57c43
 
     // `enable_shared_from_this` is unsafe with public constructors; use `make_shared_realm` instead
     Realm(Config config, std::shared_ptr<_impl::RealmCoordinator> coordinator, MakeSharedTag);
