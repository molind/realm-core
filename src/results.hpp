--- conflicted
+++ resolved
@@ -328,8 +328,6 @@
     return dispatch([&](auto t) { return this->index_of(ctx.template unbox<std::decay_t<decltype(*t)>>(value)); });
 }
 
-<<<<<<< HEAD
-=======
 template <typename ValueType, typename ContextType>
 void Results::set_property_value(ContextType& ctx, StringData prop_name, ValueType value)
 {
@@ -352,7 +350,6 @@
     }
 }
 
->>>>>>> 362b8866
 } // namespace realm
 
 #endif // REALM_RESULTS_HPP